/* Copyright (c) 2011-2014 PLUMgrid, http://plumgrid.com
 * Copyright (c) 2016 Facebook
 *
 * This program is free software; you can redistribute it and/or
 * modify it under the terms of version 2 of the GNU General Public
 * License as published by the Free Software Foundation.
 *
 * This program is distributed in the hope that it will be useful, but
 * WITHOUT ANY WARRANTY; without even the implied warranty of
 * MERCHANTABILITY or FITNESS FOR A PARTICULAR PURPOSE. See the GNU
 * General Public License for more details.
 */
#include <linux/kernel.h>
#include <linux/types.h>
#include <linux/slab.h>
#include <linux/bpf.h>
#include <linux/bpf_verifier.h>
#include <linux/filter.h>
#include <net/netlink.h>
#include <linux/file.h>
#include <linux/vmalloc.h>
#include <linux/stringify.h>
#include <linux/bsearch.h>
#include <linux/sort.h>
#include <linux/perf_event.h>

#include "disasm.h"

static const struct bpf_verifier_ops * const bpf_verifier_ops[] = {
#define BPF_PROG_TYPE(_id, _name) \
	[_id] = & _name ## _verifier_ops,
#define BPF_MAP_TYPE(_id, _ops)
#include <linux/bpf_types.h>
#undef BPF_PROG_TYPE
#undef BPF_MAP_TYPE
};

/* bpf_check() is a static code analyzer that walks eBPF program
 * instruction by instruction and updates register/stack state.
 * All paths of conditional branches are analyzed until 'bpf_exit' insn.
 *
 * The first pass is depth-first-search to check that the program is a DAG.
 * It rejects the following programs:
 * - larger than BPF_MAXINSNS insns
 * - if loop is present (detected via back-edge)
 * - unreachable insns exist (shouldn't be a forest. program = one function)
 * - out of bounds or malformed jumps
 * The second pass is all possible path descent from the 1st insn.
 * Since it's analyzing all pathes through the program, the length of the
 * analysis is limited to 64k insn, which may be hit even if total number of
 * insn is less then 4K, but there are too many branches that change stack/regs.
 * Number of 'branches to be analyzed' is limited to 1k
 *
 * On entry to each instruction, each register has a type, and the instruction
 * changes the types of the registers depending on instruction semantics.
 * If instruction is BPF_MOV64_REG(BPF_REG_1, BPF_REG_5), then type of R5 is
 * copied to R1.
 *
 * All registers are 64-bit.
 * R0 - return register
 * R1-R5 argument passing registers
 * R6-R9 callee saved registers
 * R10 - frame pointer read-only
 *
 * At the start of BPF program the register R1 contains a pointer to bpf_context
 * and has type PTR_TO_CTX.
 *
 * Verifier tracks arithmetic operations on pointers in case:
 *    BPF_MOV64_REG(BPF_REG_1, BPF_REG_10),
 *    BPF_ALU64_IMM(BPF_ADD, BPF_REG_1, -20),
 * 1st insn copies R10 (which has FRAME_PTR) type into R1
 * and 2nd arithmetic instruction is pattern matched to recognize
 * that it wants to construct a pointer to some element within stack.
 * So after 2nd insn, the register R1 has type PTR_TO_STACK
 * (and -20 constant is saved for further stack bounds checking).
 * Meaning that this reg is a pointer to stack plus known immediate constant.
 *
 * Most of the time the registers have SCALAR_VALUE type, which
 * means the register has some value, but it's not a valid pointer.
 * (like pointer plus pointer becomes SCALAR_VALUE type)
 *
 * When verifier sees load or store instructions the type of base register
 * can be: PTR_TO_MAP_VALUE, PTR_TO_CTX, PTR_TO_STACK. These are three pointer
 * types recognized by check_mem_access() function.
 *
 * PTR_TO_MAP_VALUE means that this register is pointing to 'map element value'
 * and the range of [ptr, ptr + map's value_size) is accessible.
 *
 * registers used to pass values to function calls are checked against
 * function argument constraints.
 *
 * ARG_PTR_TO_MAP_KEY is one of such argument constraints.
 * It means that the register type passed to this function must be
 * PTR_TO_STACK and it will be used inside the function as
 * 'pointer to map element key'
 *
 * For example the argument constraints for bpf_map_lookup_elem():
 *   .ret_type = RET_PTR_TO_MAP_VALUE_OR_NULL,
 *   .arg1_type = ARG_CONST_MAP_PTR,
 *   .arg2_type = ARG_PTR_TO_MAP_KEY,
 *
 * ret_type says that this function returns 'pointer to map elem value or null'
 * function expects 1st argument to be a const pointer to 'struct bpf_map' and
 * 2nd argument should be a pointer to stack, which will be used inside
 * the helper function as a pointer to map element key.
 *
 * On the kernel side the helper function looks like:
 * u64 bpf_map_lookup_elem(u64 r1, u64 r2, u64 r3, u64 r4, u64 r5)
 * {
 *    struct bpf_map *map = (struct bpf_map *) (unsigned long) r1;
 *    void *key = (void *) (unsigned long) r2;
 *    void *value;
 *
 *    here kernel can access 'key' and 'map' pointers safely, knowing that
 *    [key, key + map->key_size) bytes are valid and were initialized on
 *    the stack of eBPF program.
 * }
 *
 * Corresponding eBPF program may look like:
 *    BPF_MOV64_REG(BPF_REG_2, BPF_REG_10),  // after this insn R2 type is FRAME_PTR
 *    BPF_ALU64_IMM(BPF_ADD, BPF_REG_2, -4), // after this insn R2 type is PTR_TO_STACK
 *    BPF_LD_MAP_FD(BPF_REG_1, map_fd),      // after this insn R1 type is CONST_PTR_TO_MAP
 *    BPF_RAW_INSN(BPF_JMP | BPF_CALL, 0, 0, 0, BPF_FUNC_map_lookup_elem),
 * here verifier looks at prototype of map_lookup_elem() and sees:
 * .arg1_type == ARG_CONST_MAP_PTR and R1->type == CONST_PTR_TO_MAP, which is ok,
 * Now verifier knows that this map has key of R1->map_ptr->key_size bytes
 *
 * Then .arg2_type == ARG_PTR_TO_MAP_KEY and R2->type == PTR_TO_STACK, ok so far,
 * Now verifier checks that [R2, R2 + map's key_size) are within stack limits
 * and were initialized prior to this call.
 * If it's ok, then verifier allows this BPF_CALL insn and looks at
 * .ret_type which is RET_PTR_TO_MAP_VALUE_OR_NULL, so it sets
 * R0->type = PTR_TO_MAP_VALUE_OR_NULL which means bpf_map_lookup_elem() function
 * returns ether pointer to map value or NULL.
 *
 * When type PTR_TO_MAP_VALUE_OR_NULL passes through 'if (reg != 0) goto +off'
 * insn, the register holding that pointer in the true branch changes state to
 * PTR_TO_MAP_VALUE and the same register changes state to CONST_IMM in the false
 * branch. See check_cond_jmp_op().
 *
 * After the call R0 is set to return type of the function and registers R1-R5
 * are set to NOT_INIT to indicate that they are no longer readable.
 */

/* verifier_state + insn_idx are pushed to stack when branch is encountered */
struct bpf_verifier_stack_elem {
	/* verifer state is 'st'
	 * before processing instruction 'insn_idx'
	 * and after processing instruction 'prev_insn_idx'
	 */
	struct bpf_verifier_state st;
	int insn_idx;
	int prev_insn_idx;
	struct bpf_verifier_stack_elem *next;
};

#define BPF_COMPLEXITY_LIMIT_INSNS	131072
#define BPF_COMPLEXITY_LIMIT_STACK	1024
#define BPF_COMPLEXITY_LIMIT_STATES	64

#define BPF_MAP_PTR_UNPRIV	1UL
#define BPF_MAP_PTR_POISON	((void *)((0xeB9FUL << 1) +	\
					  POISON_POINTER_DELTA))
#define BPF_MAP_PTR(X)		((struct bpf_map *)((X) & ~BPF_MAP_PTR_UNPRIV))

static bool bpf_map_ptr_poisoned(const struct bpf_insn_aux_data *aux)
{
	return BPF_MAP_PTR(aux->map_state) == BPF_MAP_PTR_POISON;
}

static bool bpf_map_ptr_unpriv(const struct bpf_insn_aux_data *aux)
{
	return aux->map_state & BPF_MAP_PTR_UNPRIV;
}

static void bpf_map_ptr_store(struct bpf_insn_aux_data *aux,
			      const struct bpf_map *map, bool unpriv)
{
	BUILD_BUG_ON((unsigned long)BPF_MAP_PTR_POISON & BPF_MAP_PTR_UNPRIV);
	unpriv |= bpf_map_ptr_unpriv(aux);
	aux->map_state = (unsigned long)map |
			 (unpriv ? BPF_MAP_PTR_UNPRIV : 0UL);
}

struct bpf_call_arg_meta {
	struct bpf_map *map_ptr;
	bool raw_mode;
	bool pkt_access;
	int regno;
	int access_size;
	u64 msize_max_value;
};

static DEFINE_MUTEX(bpf_verifier_lock);

void bpf_verifier_vlog(struct bpf_verifier_log *log, const char *fmt,
		       va_list args)
{
	unsigned int n;

	n = vscnprintf(log->kbuf, BPF_VERIFIER_TMP_LOG_SIZE, fmt, args);

	WARN_ONCE(n >= BPF_VERIFIER_TMP_LOG_SIZE - 1,
		  "verifier log line truncated - local buffer too short\n");

	n = min(log->len_total - log->len_used - 1, n);
	log->kbuf[n] = '\0';

	if (!copy_to_user(log->ubuf + log->len_used, log->kbuf, n + 1))
		log->len_used += n;
	else
		log->ubuf = NULL;
}

/* log_level controls verbosity level of eBPF verifier.
 * bpf_verifier_log_write() is used to dump the verification trace to the log,
 * so the user can figure out what's wrong with the program
 */
__printf(2, 3) void bpf_verifier_log_write(struct bpf_verifier_env *env,
					   const char *fmt, ...)
{
	va_list args;

	if (!bpf_verifier_log_needed(&env->log))
		return;

	va_start(args, fmt);
	bpf_verifier_vlog(&env->log, fmt, args);
	va_end(args);
}
EXPORT_SYMBOL_GPL(bpf_verifier_log_write);

__printf(2, 3) static void verbose(void *private_data, const char *fmt, ...)
{
	struct bpf_verifier_env *env = private_data;
	va_list args;

	if (!bpf_verifier_log_needed(&env->log))
		return;

	va_start(args, fmt);
	bpf_verifier_vlog(&env->log, fmt, args);
	va_end(args);
}

static bool type_is_pkt_pointer(enum bpf_reg_type type)
{
	return type == PTR_TO_PACKET ||
	       type == PTR_TO_PACKET_META;
}

/* string representation of 'enum bpf_reg_type' */
static const char * const reg_type_str[] = {
	[NOT_INIT]		= "?",
	[SCALAR_VALUE]		= "inv",
	[PTR_TO_CTX]		= "ctx",
	[CONST_PTR_TO_MAP]	= "map_ptr",
	[PTR_TO_MAP_VALUE]	= "map_value",
	[PTR_TO_MAP_VALUE_OR_NULL] = "map_value_or_null",
	[PTR_TO_STACK]		= "fp",
	[PTR_TO_PACKET]		= "pkt",
	[PTR_TO_PACKET_META]	= "pkt_meta",
	[PTR_TO_PACKET_END]	= "pkt_end",
};

static void print_liveness(struct bpf_verifier_env *env,
			   enum bpf_reg_liveness live)
{
	if (live & (REG_LIVE_READ | REG_LIVE_WRITTEN))
	    verbose(env, "_");
	if (live & REG_LIVE_READ)
		verbose(env, "r");
	if (live & REG_LIVE_WRITTEN)
		verbose(env, "w");
}

static struct bpf_func_state *func(struct bpf_verifier_env *env,
				   const struct bpf_reg_state *reg)
{
	struct bpf_verifier_state *cur = env->cur_state;

	return cur->frame[reg->frameno];
}

static void print_verifier_state(struct bpf_verifier_env *env,
				 const struct bpf_func_state *state)
{
	const struct bpf_reg_state *reg;
	enum bpf_reg_type t;
	int i;

	if (state->frameno)
		verbose(env, " frame%d:", state->frameno);
	for (i = 0; i < MAX_BPF_REG; i++) {
		reg = &state->regs[i];
		t = reg->type;
		if (t == NOT_INIT)
			continue;
		verbose(env, " R%d", i);
		print_liveness(env, reg->live);
		verbose(env, "=%s", reg_type_str[t]);
		if ((t == SCALAR_VALUE || t == PTR_TO_STACK) &&
		    tnum_is_const(reg->var_off)) {
			/* reg->off should be 0 for SCALAR_VALUE */
			verbose(env, "%lld", reg->var_off.value + reg->off);
			if (t == PTR_TO_STACK)
				verbose(env, ",call_%d", func(env, reg)->callsite);
		} else {
			verbose(env, "(id=%d", reg->id);
			if (t != SCALAR_VALUE)
				verbose(env, ",off=%d", reg->off);
			if (type_is_pkt_pointer(t))
				verbose(env, ",r=%d", reg->range);
			else if (t == CONST_PTR_TO_MAP ||
				 t == PTR_TO_MAP_VALUE ||
				 t == PTR_TO_MAP_VALUE_OR_NULL)
				verbose(env, ",ks=%d,vs=%d",
					reg->map_ptr->key_size,
					reg->map_ptr->value_size);
			if (tnum_is_const(reg->var_off)) {
				/* Typically an immediate SCALAR_VALUE, but
				 * could be a pointer whose offset is too big
				 * for reg->off
				 */
				verbose(env, ",imm=%llx", reg->var_off.value);
			} else {
				if (reg->smin_value != reg->umin_value &&
				    reg->smin_value != S64_MIN)
					verbose(env, ",smin_value=%lld",
						(long long)reg->smin_value);
				if (reg->smax_value != reg->umax_value &&
				    reg->smax_value != S64_MAX)
					verbose(env, ",smax_value=%lld",
						(long long)reg->smax_value);
				if (reg->umin_value != 0)
					verbose(env, ",umin_value=%llu",
						(unsigned long long)reg->umin_value);
				if (reg->umax_value != U64_MAX)
					verbose(env, ",umax_value=%llu",
						(unsigned long long)reg->umax_value);
				if (!tnum_is_unknown(reg->var_off)) {
					char tn_buf[48];

					tnum_strn(tn_buf, sizeof(tn_buf), reg->var_off);
					verbose(env, ",var_off=%s", tn_buf);
				}
			}
			verbose(env, ")");
		}
	}
	for (i = 0; i < state->allocated_stack / BPF_REG_SIZE; i++) {
		if (state->stack[i].slot_type[0] == STACK_SPILL) {
			verbose(env, " fp%d",
				(-i - 1) * BPF_REG_SIZE);
			print_liveness(env, state->stack[i].spilled_ptr.live);
			verbose(env, "=%s",
				reg_type_str[state->stack[i].spilled_ptr.type]);
		}
		if (state->stack[i].slot_type[0] == STACK_ZERO)
			verbose(env, " fp%d=0", (-i - 1) * BPF_REG_SIZE);
	}
	verbose(env, "\n");
}

static int copy_stack_state(struct bpf_func_state *dst,
			    const struct bpf_func_state *src)
{
	if (!src->stack)
		return 0;
	if (WARN_ON_ONCE(dst->allocated_stack < src->allocated_stack)) {
		/* internal bug, make state invalid to reject the program */
		memset(dst, 0, sizeof(*dst));
		return -EFAULT;
	}
	memcpy(dst->stack, src->stack,
	       sizeof(*src->stack) * (src->allocated_stack / BPF_REG_SIZE));
	return 0;
}

/* do_check() starts with zero-sized stack in struct bpf_verifier_state to
 * make it consume minimal amount of memory. check_stack_write() access from
 * the program calls into realloc_func_state() to grow the stack size.
 * Note there is a non-zero 'parent' pointer inside bpf_verifier_state
 * which this function copies over. It points to previous bpf_verifier_state
 * which is never reallocated
 */
static int realloc_func_state(struct bpf_func_state *state, int size,
			      bool copy_old)
{
	u32 old_size = state->allocated_stack;
	struct bpf_stack_state *new_stack;
	int slot = size / BPF_REG_SIZE;

	if (size <= old_size || !size) {
		if (copy_old)
			return 0;
		state->allocated_stack = slot * BPF_REG_SIZE;
		if (!size && old_size) {
			kfree(state->stack);
			state->stack = NULL;
		}
		return 0;
	}
	new_stack = kmalloc_array(slot, sizeof(struct bpf_stack_state),
				  GFP_KERNEL);
	if (!new_stack)
		return -ENOMEM;
	if (copy_old) {
		if (state->stack)
			memcpy(new_stack, state->stack,
			       sizeof(*new_stack) * (old_size / BPF_REG_SIZE));
		memset(new_stack + old_size / BPF_REG_SIZE, 0,
		       sizeof(*new_stack) * (size - old_size) / BPF_REG_SIZE);
	}
	state->allocated_stack = slot * BPF_REG_SIZE;
	kfree(state->stack);
	state->stack = new_stack;
	return 0;
}

static void free_func_state(struct bpf_func_state *state)
{
	if (!state)
		return;
	kfree(state->stack);
	kfree(state);
}

static void free_verifier_state(struct bpf_verifier_state *state,
				bool free_self)
{
	int i;

	for (i = 0; i <= state->curframe; i++) {
		free_func_state(state->frame[i]);
		state->frame[i] = NULL;
	}
	if (free_self)
		kfree(state);
}

/* copy verifier state from src to dst growing dst stack space
 * when necessary to accommodate larger src stack
 */
static int copy_func_state(struct bpf_func_state *dst,
			   const struct bpf_func_state *src)
{
	int err;

	err = realloc_func_state(dst, src->allocated_stack, false);
	if (err)
		return err;
	memcpy(dst, src, offsetof(struct bpf_func_state, allocated_stack));
	return copy_stack_state(dst, src);
}

static int copy_verifier_state(struct bpf_verifier_state *dst_state,
			       const struct bpf_verifier_state *src)
{
	struct bpf_func_state *dst;
	int i, err;

	/* if dst has more stack frames then src frame, free them */
	for (i = src->curframe + 1; i <= dst_state->curframe; i++) {
		free_func_state(dst_state->frame[i]);
		dst_state->frame[i] = NULL;
	}
	dst_state->speculative = src->speculative;
	dst_state->curframe = src->curframe;
	dst_state->parent = src->parent;
	for (i = 0; i <= src->curframe; i++) {
		dst = dst_state->frame[i];
		if (!dst) {
			dst = kzalloc(sizeof(*dst), GFP_KERNEL);
			if (!dst)
				return -ENOMEM;
			dst_state->frame[i] = dst;
		}
		err = copy_func_state(dst, src->frame[i]);
		if (err)
			return err;
	}
	return 0;
}

static int pop_stack(struct bpf_verifier_env *env, int *prev_insn_idx,
		     int *insn_idx)
{
	struct bpf_verifier_state *cur = env->cur_state;
	struct bpf_verifier_stack_elem *elem, *head = env->head;
	int err;

	if (env->head == NULL)
		return -ENOENT;

	if (cur) {
		err = copy_verifier_state(cur, &head->st);
		if (err)
			return err;
	}
	if (insn_idx)
		*insn_idx = head->insn_idx;
	if (prev_insn_idx)
		*prev_insn_idx = head->prev_insn_idx;
	elem = head->next;
	free_verifier_state(&head->st, false);
	kfree(head);
	env->head = elem;
	env->stack_size--;
	return 0;
}

static struct bpf_verifier_state *push_stack(struct bpf_verifier_env *env,
					     int insn_idx, int prev_insn_idx,
					     bool speculative)
{
	struct bpf_verifier_state *cur = env->cur_state;
	struct bpf_verifier_stack_elem *elem;
	int err;

	elem = kzalloc(sizeof(struct bpf_verifier_stack_elem), GFP_KERNEL);
	if (!elem)
		goto err;

	elem->insn_idx = insn_idx;
	elem->prev_insn_idx = prev_insn_idx;
	elem->next = env->head;
	env->head = elem;
	env->stack_size++;
	err = copy_verifier_state(&elem->st, cur);
	if (err)
		goto err;
	elem->st.speculative |= speculative;
	if (env->stack_size > BPF_COMPLEXITY_LIMIT_STACK) {
		verbose(env, "BPF program is too complex\n");
		goto err;
	}
	return &elem->st;
err:
	free_verifier_state(env->cur_state, true);
	env->cur_state = NULL;
	/* pop all elements and return */
	while (!pop_stack(env, NULL, NULL));
	return NULL;
}

#define CALLER_SAVED_REGS 6
static const int caller_saved[CALLER_SAVED_REGS] = {
	BPF_REG_0, BPF_REG_1, BPF_REG_2, BPF_REG_3, BPF_REG_4, BPF_REG_5
};

static void __mark_reg_not_init(struct bpf_reg_state *reg);

/* Mark the unknown part of a register (variable offset or scalar value) as
 * known to have the value @imm.
 */
static void __mark_reg_known(struct bpf_reg_state *reg, u64 imm)
{
	/* Clear id, off, and union(map_ptr, range) */
	memset(((u8 *)reg) + sizeof(reg->type), 0,
	       offsetof(struct bpf_reg_state, var_off) - sizeof(reg->type));
	reg->var_off = tnum_const(imm);
	reg->smin_value = (s64)imm;
	reg->smax_value = (s64)imm;
	reg->umin_value = imm;
	reg->umax_value = imm;
}

/* Mark the 'variable offset' part of a register as zero.  This should be
 * used only on registers holding a pointer type.
 */
static void __mark_reg_known_zero(struct bpf_reg_state *reg)
{
	__mark_reg_known(reg, 0);
}

static void __mark_reg_const_zero(struct bpf_reg_state *reg)
{
	__mark_reg_known(reg, 0);
	reg->type = SCALAR_VALUE;
}

static void mark_reg_known_zero(struct bpf_verifier_env *env,
				struct bpf_reg_state *regs, u32 regno)
{
	if (WARN_ON(regno >= MAX_BPF_REG)) {
		verbose(env, "mark_reg_known_zero(regs, %u)\n", regno);
		/* Something bad happened, let's kill all regs */
		for (regno = 0; regno < MAX_BPF_REG; regno++)
			__mark_reg_not_init(regs + regno);
		return;
	}
	__mark_reg_known_zero(regs + regno);
}

static bool reg_is_pkt_pointer(const struct bpf_reg_state *reg)
{
	return type_is_pkt_pointer(reg->type);
}

static bool reg_is_pkt_pointer_any(const struct bpf_reg_state *reg)
{
	return reg_is_pkt_pointer(reg) ||
	       reg->type == PTR_TO_PACKET_END;
}

/* Unmodified PTR_TO_PACKET[_META,_END] register from ctx access. */
static bool reg_is_init_pkt_pointer(const struct bpf_reg_state *reg,
				    enum bpf_reg_type which)
{
	/* The register can already have a range from prior markings.
	 * This is fine as long as it hasn't been advanced from its
	 * origin.
	 */
	return reg->type == which &&
	       reg->id == 0 &&
	       reg->off == 0 &&
	       tnum_equals_const(reg->var_off, 0);
}

/* Attempts to improve min/max values based on var_off information */
static void __update_reg_bounds(struct bpf_reg_state *reg)
{
	/* min signed is max(sign bit) | min(other bits) */
	reg->smin_value = max_t(s64, reg->smin_value,
				reg->var_off.value | (reg->var_off.mask & S64_MIN));
	/* max signed is min(sign bit) | max(other bits) */
	reg->smax_value = min_t(s64, reg->smax_value,
				reg->var_off.value | (reg->var_off.mask & S64_MAX));
	reg->umin_value = max(reg->umin_value, reg->var_off.value);
	reg->umax_value = min(reg->umax_value,
			      reg->var_off.value | reg->var_off.mask);
}

/* Uses signed min/max values to inform unsigned, and vice-versa */
static void __reg_deduce_bounds(struct bpf_reg_state *reg)
{
	/* Learn sign from signed bounds.
	 * If we cannot cross the sign boundary, then signed and unsigned bounds
	 * are the same, so combine.  This works even in the negative case, e.g.
	 * -3 s<= x s<= -1 implies 0xf...fd u<= x u<= 0xf...ff.
	 */
	if (reg->smin_value >= 0 || reg->smax_value < 0) {
		reg->smin_value = reg->umin_value = max_t(u64, reg->smin_value,
							  reg->umin_value);
		reg->smax_value = reg->umax_value = min_t(u64, reg->smax_value,
							  reg->umax_value);
		return;
	}
	/* Learn sign from unsigned bounds.  Signed bounds cross the sign
	 * boundary, so we must be careful.
	 */
	if ((s64)reg->umax_value >= 0) {
		/* Positive.  We can't learn anything from the smin, but smax
		 * is positive, hence safe.
		 */
		reg->smin_value = reg->umin_value;
		reg->smax_value = reg->umax_value = min_t(u64, reg->smax_value,
							  reg->umax_value);
	} else if ((s64)reg->umin_value < 0) {
		/* Negative.  We can't learn anything from the smax, but smin
		 * is negative, hence safe.
		 */
		reg->smin_value = reg->umin_value = max_t(u64, reg->smin_value,
							  reg->umin_value);
		reg->smax_value = reg->umax_value;
	}
}

/* Attempts to improve var_off based on unsigned min/max information */
static void __reg_bound_offset(struct bpf_reg_state *reg)
{
	reg->var_off = tnum_intersect(reg->var_off,
				      tnum_range(reg->umin_value,
						 reg->umax_value));
}

/* Reset the min/max bounds of a register */
static void __mark_reg_unbounded(struct bpf_reg_state *reg)
{
	reg->smin_value = S64_MIN;
	reg->smax_value = S64_MAX;
	reg->umin_value = 0;
	reg->umax_value = U64_MAX;
}

/* Mark a register as having a completely unknown (scalar) value. */
static void __mark_reg_unknown(struct bpf_reg_state *reg)
{
	/*
	 * Clear type, id, off, and union(map_ptr, range) and
	 * padding between 'type' and union
	 */
	memset(reg, 0, offsetof(struct bpf_reg_state, var_off));
	reg->type = SCALAR_VALUE;
	reg->var_off = tnum_unknown;
	reg->frameno = 0;
	__mark_reg_unbounded(reg);
}

static void mark_reg_unknown(struct bpf_verifier_env *env,
			     struct bpf_reg_state *regs, u32 regno)
{
	if (WARN_ON(regno >= MAX_BPF_REG)) {
		verbose(env, "mark_reg_unknown(regs, %u)\n", regno);
		/* Something bad happened, let's kill all regs except FP */
		for (regno = 0; regno < BPF_REG_FP; regno++)
			__mark_reg_not_init(regs + regno);
		return;
	}
	__mark_reg_unknown(regs + regno);
}

static void __mark_reg_not_init(struct bpf_reg_state *reg)
{
	__mark_reg_unknown(reg);
	reg->type = NOT_INIT;
}

static void mark_reg_not_init(struct bpf_verifier_env *env,
			      struct bpf_reg_state *regs, u32 regno)
{
	if (WARN_ON(regno >= MAX_BPF_REG)) {
		verbose(env, "mark_reg_not_init(regs, %u)\n", regno);
		/* Something bad happened, let's kill all regs except FP */
		for (regno = 0; regno < BPF_REG_FP; regno++)
			__mark_reg_not_init(regs + regno);
		return;
	}
	__mark_reg_not_init(regs + regno);
}

static void init_reg_state(struct bpf_verifier_env *env,
			   struct bpf_func_state *state)
{
	struct bpf_reg_state *regs = state->regs;
	int i;

	for (i = 0; i < MAX_BPF_REG; i++) {
		mark_reg_not_init(env, regs, i);
		regs[i].live = REG_LIVE_NONE;
	}

	/* frame pointer */
	regs[BPF_REG_FP].type = PTR_TO_STACK;
	mark_reg_known_zero(env, regs, BPF_REG_FP);
	regs[BPF_REG_FP].frameno = state->frameno;

	/* 1st arg to a function */
	regs[BPF_REG_1].type = PTR_TO_CTX;
	mark_reg_known_zero(env, regs, BPF_REG_1);
}

#define BPF_MAIN_FUNC (-1)
static void init_func_state(struct bpf_verifier_env *env,
			    struct bpf_func_state *state,
			    int callsite, int frameno, int subprogno)
{
	state->callsite = callsite;
	state->frameno = frameno;
	state->subprogno = subprogno;
	init_reg_state(env, state);
}

enum reg_arg_type {
	SRC_OP,		/* register is used as source operand */
	DST_OP,		/* register is used as destination operand */
	DST_OP_NO_MARK	/* same as above, check only, don't mark */
};

static int cmp_subprogs(const void *a, const void *b)
{
	return ((struct bpf_subprog_info *)a)->start -
	       ((struct bpf_subprog_info *)b)->start;
}

static int find_subprog(struct bpf_verifier_env *env, int off)
{
	struct bpf_subprog_info *p;

	p = bsearch(&off, env->subprog_info, env->subprog_cnt,
		    sizeof(env->subprog_info[0]), cmp_subprogs);
	if (!p)
		return -ENOENT;
	return p - env->subprog_info;

}

static int add_subprog(struct bpf_verifier_env *env, int off)
{
	int insn_cnt = env->prog->len;
	int ret;

	if (off >= insn_cnt || off < 0) {
		verbose(env, "call to invalid destination\n");
		return -EINVAL;
	}
	ret = find_subprog(env, off);
	if (ret >= 0)
		return 0;
	if (env->subprog_cnt >= BPF_MAX_SUBPROGS) {
		verbose(env, "too many subprograms\n");
		return -E2BIG;
	}
	env->subprog_info[env->subprog_cnt++].start = off;
	sort(env->subprog_info, env->subprog_cnt,
	     sizeof(env->subprog_info[0]), cmp_subprogs, NULL);
	return 0;
}

static int check_subprogs(struct bpf_verifier_env *env)
{
	int i, ret, subprog_start, subprog_end, off, cur_subprog = 0;
	struct bpf_subprog_info *subprog = env->subprog_info;
	struct bpf_insn *insn = env->prog->insnsi;
	int insn_cnt = env->prog->len;

	/* Add entry function. */
	ret = add_subprog(env, 0);
	if (ret < 0)
		return ret;

	/* determine subprog starts. The end is one before the next starts */
	for (i = 0; i < insn_cnt; i++) {
		if (insn[i].code != (BPF_JMP | BPF_CALL))
			continue;
		if (insn[i].src_reg != BPF_PSEUDO_CALL)
			continue;
		if (!env->allow_ptr_leaks) {
			verbose(env, "function calls to other bpf functions are allowed for root only\n");
			return -EPERM;
		}
		if (bpf_prog_is_dev_bound(env->prog->aux)) {
			verbose(env, "function calls in offloaded programs are not supported yet\n");
			return -EINVAL;
		}
		ret = add_subprog(env, i + insn[i].imm + 1);
		if (ret < 0)
			return ret;
	}

	/* Add a fake 'exit' subprog which could simplify subprog iteration
	 * logic. 'subprog_cnt' should not be increased.
	 */
	subprog[env->subprog_cnt].start = insn_cnt;

	if (env->log.level > 1)
		for (i = 0; i < env->subprog_cnt; i++)
			verbose(env, "func#%d @%d\n", i, subprog[i].start);

	/* now check that all jumps are within the same subprog */
	subprog_start = subprog[cur_subprog].start;
	subprog_end = subprog[cur_subprog + 1].start;
	for (i = 0; i < insn_cnt; i++) {
		u8 code = insn[i].code;

		if (BPF_CLASS(code) != BPF_JMP)
			goto next;
		if (BPF_OP(code) == BPF_EXIT || BPF_OP(code) == BPF_CALL)
			goto next;
		off = i + insn[i].off + 1;
		if (off < subprog_start || off >= subprog_end) {
			verbose(env, "jump out of range from insn %d to %d\n", i, off);
			return -EINVAL;
		}
next:
		if (i == subprog_end - 1) {
			/* to avoid fall-through from one subprog into another
			 * the last insn of the subprog should be either exit
			 * or unconditional jump back
			 */
			if (code != (BPF_JMP | BPF_EXIT) &&
			    code != (BPF_JMP | BPF_JA)) {
				verbose(env, "last insn is not an exit or jmp\n");
				return -EINVAL;
			}
			subprog_start = subprog_end;
			cur_subprog++;
			if (cur_subprog < env->subprog_cnt)
				subprog_end = subprog[cur_subprog + 1].start;
		}
	}
	return 0;
}

static
struct bpf_verifier_state *skip_callee(struct bpf_verifier_env *env,
				       const struct bpf_verifier_state *state,
				       struct bpf_verifier_state *parent,
				       u32 regno)
{
	struct bpf_verifier_state *tmp = NULL;

	/* 'parent' could be a state of caller and
	 * 'state' could be a state of callee. In such case
	 * parent->curframe < state->curframe
	 * and it's ok for r1 - r5 registers
	 *
	 * 'parent' could be a callee's state after it bpf_exit-ed.
	 * In such case parent->curframe > state->curframe
	 * and it's ok for r0 only
	 */
	if (parent->curframe == state->curframe ||
	    (parent->curframe < state->curframe &&
	     regno >= BPF_REG_1 && regno <= BPF_REG_5) ||
	    (parent->curframe > state->curframe &&
	       regno == BPF_REG_0))
		return parent;

	if (parent->curframe > state->curframe &&
	    regno >= BPF_REG_6) {
		/* for callee saved regs we have to skip the whole chain
		 * of states that belong to callee and mark as LIVE_READ
		 * the registers before the call
		 */
		tmp = parent;
		while (tmp && tmp->curframe != state->curframe) {
			tmp = tmp->parent;
		}
		if (!tmp)
			goto bug;
		parent = tmp;
	} else {
		goto bug;
	}
	return parent;
bug:
	verbose(env, "verifier bug regno %d tmp %p\n", regno, tmp);
	verbose(env, "regno %d parent frame %d current frame %d\n",
		regno, parent->curframe, state->curframe);
	return NULL;
}

static int mark_reg_read(struct bpf_verifier_env *env,
			 const struct bpf_verifier_state *state,
			 struct bpf_verifier_state *parent,
			 u32 regno)
{
	bool writes = parent == state->parent; /* Observe write marks */

	if (regno == BPF_REG_FP)
		/* We don't need to worry about FP liveness because it's read-only */
		return 0;

	while (parent) {
		/* if read wasn't screened by an earlier write ... */
		if (writes && state->frame[state->curframe]->regs[regno].live & REG_LIVE_WRITTEN)
			break;
		parent = skip_callee(env, state, parent, regno);
		if (!parent)
			return -EFAULT;
		/* ... then we depend on parent's value */
		parent->frame[parent->curframe]->regs[regno].live |= REG_LIVE_READ;
		state = parent;
		parent = state->parent;
		writes = true;
	}
	return 0;
}

static int check_reg_arg(struct bpf_verifier_env *env, u32 regno,
			 enum reg_arg_type t)
{
	struct bpf_verifier_state *vstate = env->cur_state;
	struct bpf_func_state *state = vstate->frame[vstate->curframe];
	struct bpf_reg_state *regs = state->regs;

	if (regno >= MAX_BPF_REG) {
		verbose(env, "R%d is invalid\n", regno);
		return -EINVAL;
	}

	if (t == SRC_OP) {
		/* check whether register used as source operand can be read */
		if (regs[regno].type == NOT_INIT) {
			verbose(env, "R%d !read_ok\n", regno);
			return -EACCES;
		}
		return mark_reg_read(env, vstate, vstate->parent, regno);
	} else {
		/* check whether register used as dest operand can be written to */
		if (regno == BPF_REG_FP) {
			verbose(env, "frame pointer is read only\n");
			return -EACCES;
		}
		regs[regno].live |= REG_LIVE_WRITTEN;
		if (t == DST_OP)
			mark_reg_unknown(env, regs, regno);
	}
	return 0;
}

static bool is_spillable_regtype(enum bpf_reg_type type)
{
	switch (type) {
	case PTR_TO_MAP_VALUE:
	case PTR_TO_MAP_VALUE_OR_NULL:
	case PTR_TO_STACK:
	case PTR_TO_CTX:
	case PTR_TO_PACKET:
	case PTR_TO_PACKET_META:
	case PTR_TO_PACKET_END:
	case CONST_PTR_TO_MAP:
		return true;
	default:
		return false;
	}
}

/* Does this register contain a constant zero? */
static bool register_is_null(struct bpf_reg_state *reg)
{
	return reg->type == SCALAR_VALUE && tnum_equals_const(reg->var_off, 0);
}

/* check_stack_read/write functions track spill/fill of registers,
 * stack boundary and alignment are checked in check_mem_access()
 */
static int check_stack_write(struct bpf_verifier_env *env,
			     struct bpf_func_state *state, /* func where register points to */
			     int off, int size, int value_regno, int insn_idx)
{
	struct bpf_func_state *cur; /* state of the current function */
	int i, slot = -off - 1, spi = slot / BPF_REG_SIZE, err;
	enum bpf_reg_type type;

	err = realloc_func_state(state, round_up(slot + 1, BPF_REG_SIZE),
				 true);
	if (err)
		return err;
	/* caller checked that off % size == 0 and -MAX_BPF_STACK <= off < 0,
	 * so it's aligned access and [off, off + size) are within stack limits
	 */
	if (!env->allow_ptr_leaks &&
	    state->stack[spi].slot_type[0] == STACK_SPILL &&
	    size != BPF_REG_SIZE) {
		verbose(env, "attempt to corrupt spilled pointer on stack\n");
		return -EACCES;
	}

	cur = env->cur_state->frame[env->cur_state->curframe];
	if (value_regno >= 0 &&
	    is_spillable_regtype((type = cur->regs[value_regno].type))) {

		/* register containing pointer is being spilled into stack */
		if (size != BPF_REG_SIZE) {
			verbose(env, "invalid size of register spill\n");
			return -EACCES;
		}

		if (state != cur && type == PTR_TO_STACK) {
			verbose(env, "cannot spill pointers to stack into stack frame of the caller\n");
			return -EINVAL;
		}

		/* save register state */
		state->stack[spi].spilled_ptr = cur->regs[value_regno];
		state->stack[spi].spilled_ptr.live |= REG_LIVE_WRITTEN;

		for (i = 0; i < BPF_REG_SIZE; i++) {
			if (state->stack[spi].slot_type[i] == STACK_MISC &&
			    !env->allow_ptr_leaks) {
				int *poff = &env->insn_aux_data[insn_idx].sanitize_stack_off;
				int soff = (-spi - 1) * BPF_REG_SIZE;

				/* detected reuse of integer stack slot with a pointer
				 * which means either llvm is reusing stack slot or
				 * an attacker is trying to exploit CVE-2018-3639
				 * (speculative store bypass)
				 * Have to sanitize that slot with preemptive
				 * store of zero.
				 */
				if (*poff && *poff != soff) {
					/* disallow programs where single insn stores
					 * into two different stack slots, since verifier
					 * cannot sanitize them
					 */
					verbose(env,
						"insn %d cannot access two stack slots fp%d and fp%d",
						insn_idx, *poff, soff);
					return -EINVAL;
				}
				*poff = soff;
			}
			state->stack[spi].slot_type[i] = STACK_SPILL;
		}
	} else {
		u8 type = STACK_MISC;

		/* regular write of data into stack */
		state->stack[spi].spilled_ptr = (struct bpf_reg_state) {};

		/* only mark the slot as written if all 8 bytes were written
		 * otherwise read propagation may incorrectly stop too soon
		 * when stack slots are partially written.
		 * This heuristic means that read propagation will be
		 * conservative, since it will add reg_live_read marks
		 * to stack slots all the way to first state when programs
		 * writes+reads less than 8 bytes
		 */
		if (size == BPF_REG_SIZE)
			state->stack[spi].spilled_ptr.live |= REG_LIVE_WRITTEN;

		/* when we zero initialize stack slots mark them as such */
		if (value_regno >= 0 &&
		    register_is_null(&cur->regs[value_regno]))
			type = STACK_ZERO;

		for (i = 0; i < size; i++)
			state->stack[spi].slot_type[(slot - i) % BPF_REG_SIZE] =
				type;
	}
	return 0;
}

/* registers of every function are unique and mark_reg_read() propagates
 * the liveness in the following cases:
 * - from callee into caller for R1 - R5 that were used as arguments
 * - from caller into callee for R0 that used as result of the call
 * - from caller to the same caller skipping states of the callee for R6 - R9,
 *   since R6 - R9 are callee saved by implicit function prologue and
 *   caller's R6 != callee's R6, so when we propagate liveness up to
 *   parent states we need to skip callee states for R6 - R9.
 *
 * stack slot marking is different, since stacks of caller and callee are
 * accessible in both (since caller can pass a pointer to caller's stack to
 * callee which can pass it to another function), hence mark_stack_slot_read()
 * has to propagate the stack liveness to all parent states at given frame number.
 * Consider code:
 * f1() {
 *   ptr = fp - 8;
 *   *ptr = ctx;
 *   call f2 {
 *      .. = *ptr;
 *   }
 *   .. = *ptr;
 * }
 * First *ptr is reading from f1's stack and mark_stack_slot_read() has
 * to mark liveness at the f1's frame and not f2's frame.
 * Second *ptr is also reading from f1's stack and mark_stack_slot_read() has
 * to propagate liveness to f2 states at f1's frame level and further into
 * f1 states at f1's frame level until write into that stack slot
 */
static void mark_stack_slot_read(struct bpf_verifier_env *env,
				 const struct bpf_verifier_state *state,
				 struct bpf_verifier_state *parent,
				 int slot, int frameno)
{
	bool writes = parent == state->parent; /* Observe write marks */

	while (parent) {
		if (parent->frame[frameno]->allocated_stack <= slot * BPF_REG_SIZE)
			/* since LIVE_WRITTEN mark is only done for full 8-byte
			 * write the read marks are conservative and parent
			 * state may not even have the stack allocated. In such case
			 * end the propagation, since the loop reached beginning
			 * of the function
			 */
			break;
		/* if read wasn't screened by an earlier write ... */
		if (writes && state->frame[frameno]->stack[slot].spilled_ptr.live & REG_LIVE_WRITTEN)
			break;
		/* ... then we depend on parent's value */
		parent->frame[frameno]->stack[slot].spilled_ptr.live |= REG_LIVE_READ;
		state = parent;
		parent = state->parent;
		writes = true;
	}
}

static int check_stack_read(struct bpf_verifier_env *env,
			    struct bpf_func_state *reg_state /* func where register points to */,
			    int off, int size, int value_regno)
{
	struct bpf_verifier_state *vstate = env->cur_state;
	struct bpf_func_state *state = vstate->frame[vstate->curframe];
	int i, slot = -off - 1, spi = slot / BPF_REG_SIZE;
	u8 *stype;

	if (reg_state->allocated_stack <= slot) {
		verbose(env, "invalid read from stack off %d+0 size %d\n",
			off, size);
		return -EACCES;
	}
	stype = reg_state->stack[spi].slot_type;

	if (stype[0] == STACK_SPILL) {
		if (size != BPF_REG_SIZE) {
			verbose(env, "invalid size of register spill\n");
			return -EACCES;
		}
		for (i = 1; i < BPF_REG_SIZE; i++) {
			if (stype[(slot - i) % BPF_REG_SIZE] != STACK_SPILL) {
				verbose(env, "corrupted spill memory\n");
				return -EACCES;
			}
		}

		if (value_regno >= 0) {
			/* restore register state from stack */
			state->regs[value_regno] = reg_state->stack[spi].spilled_ptr;
			/* mark reg as written since spilled pointer state likely
			 * has its liveness marks cleared by is_state_visited()
			 * which resets stack/reg liveness for state transitions
			 */
			state->regs[value_regno].live |= REG_LIVE_WRITTEN;
		}
		mark_stack_slot_read(env, vstate, vstate->parent, spi,
				     reg_state->frameno);
		return 0;
	} else {
		int zeros = 0;

		for (i = 0; i < size; i++) {
			if (stype[(slot - i) % BPF_REG_SIZE] == STACK_MISC)
				continue;
			if (stype[(slot - i) % BPF_REG_SIZE] == STACK_ZERO) {
				zeros++;
				continue;
			}
			verbose(env, "invalid read from stack off %d+%d size %d\n",
				off, i, size);
			return -EACCES;
		}
		mark_stack_slot_read(env, vstate, vstate->parent, spi,
				     reg_state->frameno);
		if (value_regno >= 0) {
			if (zeros == size) {
				/* any size read into register is zero extended,
				 * so the whole register == const_zero
				 */
				__mark_reg_const_zero(&state->regs[value_regno]);
			} else {
				/* have read misc data from the stack */
				mark_reg_unknown(env, state->regs, value_regno);
			}
			state->regs[value_regno].live |= REG_LIVE_WRITTEN;
		}
		return 0;
	}
}

static int check_stack_access(struct bpf_verifier_env *env,
			      const struct bpf_reg_state *reg,
			      int off, int size)
{
	/* Stack accesses must be at a fixed offset, so that we
	 * can determine what type of data were returned. See
	 * check_stack_read().
	 */
	if (!tnum_is_const(reg->var_off)) {
		char tn_buf[48];

		tnum_strn(tn_buf, sizeof(tn_buf), reg->var_off);
		verbose(env, "variable stack access var_off=%s off=%d size=%d\n",
			tn_buf, off, size);
		return -EACCES;
	}

	if (off >= 0 || off < -MAX_BPF_STACK) {
		verbose(env, "invalid stack off=%d size=%d\n", off, size);
		return -EACCES;
	}

	return 0;
}

/* check read/write into map element returned by bpf_map_lookup_elem() */
static int __check_map_access(struct bpf_verifier_env *env, u32 regno, int off,
			      int size, bool zero_size_allowed)
{
	struct bpf_reg_state *regs = cur_regs(env);
	struct bpf_map *map = regs[regno].map_ptr;

	if (off < 0 || size < 0 || (size == 0 && !zero_size_allowed) ||
	    off + size > map->value_size) {
		verbose(env, "invalid access to map value, value_size=%d off=%d size=%d\n",
			map->value_size, off, size);
		return -EACCES;
	}
	return 0;
}

/* check read/write into a map element with possible variable offset */
static int check_map_access(struct bpf_verifier_env *env, u32 regno,
			    int off, int size, bool zero_size_allowed)
{
	struct bpf_verifier_state *vstate = env->cur_state;
	struct bpf_func_state *state = vstate->frame[vstate->curframe];
	struct bpf_reg_state *reg = &state->regs[regno];
	int err;

	/* We may have adjusted the register to this map value, so we
	 * need to try adding each of min_value and max_value to off
	 * to make sure our theoretical access will be safe.
	 */
	if (env->log.level)
		print_verifier_state(env, state);

	/* The minimum value is only important with signed
	 * comparisons where we can't assume the floor of a
	 * value is 0.  If we are using signed variables for our
	 * index'es we need to make sure that whatever we use
	 * will have a set floor within our range.
	 */
	if (reg->smin_value < 0 &&
	    (reg->smin_value == S64_MIN ||
	     (off + reg->smin_value != (s64)(s32)(off + reg->smin_value)) ||
	      reg->smin_value + off < 0)) {
		verbose(env, "R%d min value is negative, either use unsigned index or do a if (index >=0) check.\n",
			regno);
		return -EACCES;
	}
	err = __check_map_access(env, regno, reg->smin_value + off, size,
				 zero_size_allowed);
	if (err) {
		verbose(env, "R%d min value is outside of the array range\n",
			regno);
		return err;
	}

	/* If we haven't set a max value then we need to bail since we can't be
	 * sure we won't do bad things.
	 * If reg->umax_value + off could overflow, treat that as unbounded too.
	 */
	if (reg->umax_value >= BPF_MAX_VAR_OFF) {
		verbose(env, "R%d unbounded memory access, make sure to bounds check any array access into a map\n",
			regno);
		return -EACCES;
	}
	err = __check_map_access(env, regno, reg->umax_value + off, size,
				 zero_size_allowed);
	if (err)
		verbose(env, "R%d max value is outside of the array range\n",
			regno);
	return err;
}

#define MAX_PACKET_OFF 0xffff

static bool may_access_direct_pkt_data(struct bpf_verifier_env *env,
				       const struct bpf_call_arg_meta *meta,
				       enum bpf_access_type t)
{
	switch (env->prog->type) {
	case BPF_PROG_TYPE_LWT_IN:
	case BPF_PROG_TYPE_LWT_OUT:
	case BPF_PROG_TYPE_LWT_SEG6LOCAL:
	case BPF_PROG_TYPE_SK_REUSEPORT:
		/* dst_input() and dst_output() can't write for now */
		if (t == BPF_WRITE)
			return false;
		/* fallthrough */
	case BPF_PROG_TYPE_SCHED_CLS:
	case BPF_PROG_TYPE_SCHED_ACT:
	case BPF_PROG_TYPE_XDP:
	case BPF_PROG_TYPE_LWT_XMIT:
	case BPF_PROG_TYPE_SK_SKB:
	case BPF_PROG_TYPE_SK_MSG:
		if (meta)
			return meta->pkt_access;

		env->seen_direct_write = true;
		return true;
	default:
		return false;
	}
}

static int __check_packet_access(struct bpf_verifier_env *env, u32 regno,
				 int off, int size, bool zero_size_allowed)
{
	struct bpf_reg_state *regs = cur_regs(env);
	struct bpf_reg_state *reg = &regs[regno];

	if (off < 0 || size < 0 || (size == 0 && !zero_size_allowed) ||
	    (u64)off + size > reg->range) {
		verbose(env, "invalid access to packet, off=%d size=%d, R%d(id=%d,off=%d,r=%d)\n",
			off, size, regno, reg->id, reg->off, reg->range);
		return -EACCES;
	}
	return 0;
}

static int check_packet_access(struct bpf_verifier_env *env, u32 regno, int off,
			       int size, bool zero_size_allowed)
{
	struct bpf_reg_state *regs = cur_regs(env);
	struct bpf_reg_state *reg = &regs[regno];
	int err;

	/* We may have added a variable offset to the packet pointer; but any
	 * reg->range we have comes after that.  We are only checking the fixed
	 * offset.
	 */

	/* We don't allow negative numbers, because we aren't tracking enough
	 * detail to prove they're safe.
	 */
	if (reg->smin_value < 0) {
		verbose(env, "R%d min value is negative, either use unsigned index or do a if (index >=0) check.\n",
			regno);
		return -EACCES;
	}
	err = __check_packet_access(env, regno, off, size, zero_size_allowed);
	if (err) {
		verbose(env, "R%d offset is outside of the packet\n", regno);
		return err;
	}
	return err;
}

/* check access to 'struct bpf_context' fields.  Supports fixed offsets only */
static int check_ctx_access(struct bpf_verifier_env *env, int insn_idx, int off, int size,
			    enum bpf_access_type t, enum bpf_reg_type *reg_type)
{
	struct bpf_insn_access_aux info = {
		.reg_type = *reg_type,
	};

	if (env->ops->is_valid_access &&
	    env->ops->is_valid_access(off, size, t, env->prog, &info)) {
		/* A non zero info.ctx_field_size indicates that this field is a
		 * candidate for later verifier transformation to load the whole
		 * field and then apply a mask when accessed with a narrower
		 * access than actual ctx access size. A zero info.ctx_field_size
		 * will only allow for whole field access and rejects any other
		 * type of narrower access.
		 */
		*reg_type = info.reg_type;

		env->insn_aux_data[insn_idx].ctx_field_size = info.ctx_field_size;
		/* remember the offset of last byte accessed in ctx */
		if (env->prog->aux->max_ctx_offset < off + size)
			env->prog->aux->max_ctx_offset = off + size;
		return 0;
	}

	verbose(env, "invalid bpf_context access off=%d size=%d\n", off, size);
	return -EACCES;
}

static bool __is_pointer_value(bool allow_ptr_leaks,
			       const struct bpf_reg_state *reg)
{
	if (allow_ptr_leaks)
		return false;

	return reg->type != SCALAR_VALUE;
}

static bool is_pointer_value(struct bpf_verifier_env *env, int regno)
{
	return __is_pointer_value(env->allow_ptr_leaks, cur_regs(env) + regno);
}

static bool is_ctx_reg(struct bpf_verifier_env *env, int regno)
{
	const struct bpf_reg_state *reg = cur_regs(env) + regno;

	return reg->type == PTR_TO_CTX;
}

static bool is_pkt_reg(struct bpf_verifier_env *env, int regno)
{
	const struct bpf_reg_state *reg = cur_regs(env) + regno;

	return type_is_pkt_pointer(reg->type);
}

static int check_pkt_ptr_alignment(struct bpf_verifier_env *env,
				   const struct bpf_reg_state *reg,
				   int off, int size, bool strict)
{
	struct tnum reg_off;
	int ip_align;

	/* Byte size accesses are always allowed. */
	if (!strict || size == 1)
		return 0;

	/* For platforms that do not have a Kconfig enabling
	 * CONFIG_HAVE_EFFICIENT_UNALIGNED_ACCESS the value of
	 * NET_IP_ALIGN is universally set to '2'.  And on platforms
	 * that do set CONFIG_HAVE_EFFICIENT_UNALIGNED_ACCESS, we get
	 * to this code only in strict mode where we want to emulate
	 * the NET_IP_ALIGN==2 checking.  Therefore use an
	 * unconditional IP align value of '2'.
	 */
	ip_align = 2;

	reg_off = tnum_add(reg->var_off, tnum_const(ip_align + reg->off + off));
	if (!tnum_is_aligned(reg_off, size)) {
		char tn_buf[48];

		tnum_strn(tn_buf, sizeof(tn_buf), reg->var_off);
		verbose(env,
			"misaligned packet access off %d+%s+%d+%d size %d\n",
			ip_align, tn_buf, reg->off, off, size);
		return -EACCES;
	}

	return 0;
}

static int check_generic_ptr_alignment(struct bpf_verifier_env *env,
				       const struct bpf_reg_state *reg,
				       const char *pointer_desc,
				       int off, int size, bool strict)
{
	struct tnum reg_off;

	/* Byte size accesses are always allowed. */
	if (!strict || size == 1)
		return 0;

	reg_off = tnum_add(reg->var_off, tnum_const(reg->off + off));
	if (!tnum_is_aligned(reg_off, size)) {
		char tn_buf[48];

		tnum_strn(tn_buf, sizeof(tn_buf), reg->var_off);
		verbose(env, "misaligned %saccess off %s+%d+%d size %d\n",
			pointer_desc, tn_buf, reg->off, off, size);
		return -EACCES;
	}

	return 0;
}

static int check_ptr_alignment(struct bpf_verifier_env *env,
			       const struct bpf_reg_state *reg, int off,
			       int size, bool strict_alignment_once)
{
	bool strict = env->strict_alignment || strict_alignment_once;
	const char *pointer_desc = "";

	switch (reg->type) {
	case PTR_TO_PACKET:
	case PTR_TO_PACKET_META:
		/* Special case, because of NET_IP_ALIGN. Given metadata sits
		 * right in front, treat it the very same way.
		 */
		return check_pkt_ptr_alignment(env, reg, off, size, strict);
	case PTR_TO_MAP_VALUE:
		pointer_desc = "value ";
		break;
	case PTR_TO_CTX:
		pointer_desc = "context ";
		break;
	case PTR_TO_STACK:
		pointer_desc = "stack ";
		/* The stack spill tracking logic in check_stack_write()
		 * and check_stack_read() relies on stack accesses being
		 * aligned.
		 */
		strict = true;
		break;
	default:
		break;
	}
	return check_generic_ptr_alignment(env, reg, pointer_desc, off, size,
					   strict);
}

static int update_stack_depth(struct bpf_verifier_env *env,
			      const struct bpf_func_state *func,
			      int off)
{
	u16 stack = env->subprog_info[func->subprogno].stack_depth;

	if (stack >= -off)
		return 0;

	/* update known max for given subprogram */
	env->subprog_info[func->subprogno].stack_depth = -off;
	return 0;
}

/* starting from main bpf function walk all instructions of the function
 * and recursively walk all callees that given function can call.
 * Ignore jump and exit insns.
 * Since recursion is prevented by check_cfg() this algorithm
 * only needs a local stack of MAX_CALL_FRAMES to remember callsites
 */
static int check_max_stack_depth(struct bpf_verifier_env *env)
{
	int depth = 0, frame = 0, idx = 0, i = 0, subprog_end;
	struct bpf_subprog_info *subprog = env->subprog_info;
	struct bpf_insn *insn = env->prog->insnsi;
	int ret_insn[MAX_CALL_FRAMES];
	int ret_prog[MAX_CALL_FRAMES];

process_func:
	/* round up to 32-bytes, since this is granularity
	 * of interpreter stack size
	 */
	depth += round_up(max_t(u32, subprog[idx].stack_depth, 1), 32);
	if (depth > MAX_BPF_STACK) {
		verbose(env, "combined stack size of %d calls is %d. Too large\n",
			frame + 1, depth);
		return -EACCES;
	}
continue_func:
	subprog_end = subprog[idx + 1].start;
	for (; i < subprog_end; i++) {
		if (insn[i].code != (BPF_JMP | BPF_CALL))
			continue;
		if (insn[i].src_reg != BPF_PSEUDO_CALL)
			continue;
		/* remember insn and function to return to */
		ret_insn[frame] = i + 1;
		ret_prog[frame] = idx;

		/* find the callee */
		i = i + insn[i].imm + 1;
		idx = find_subprog(env, i);
		if (idx < 0) {
			WARN_ONCE(1, "verifier bug. No program starts at insn %d\n",
				  i);
			return -EFAULT;
		}
		frame++;
		if (frame >= MAX_CALL_FRAMES) {
			WARN_ONCE(1, "verifier bug. Call stack is too deep\n");
			return -EFAULT;
		}
		goto process_func;
	}
	/* end of for() loop means the last insn of the 'subprog'
	 * was reached. Doesn't matter whether it was JA or EXIT
	 */
	if (frame == 0)
		return 0;
	depth -= round_up(max_t(u32, subprog[idx].stack_depth, 1), 32);
	frame--;
	i = ret_insn[frame];
	idx = ret_prog[frame];
	goto continue_func;
}

#ifndef CONFIG_BPF_JIT_ALWAYS_ON
static int get_callee_stack_depth(struct bpf_verifier_env *env,
				  const struct bpf_insn *insn, int idx)
{
	int start = idx + insn->imm + 1, subprog;

	subprog = find_subprog(env, start);
	if (subprog < 0) {
		WARN_ONCE(1, "verifier bug. No program starts at insn %d\n",
			  start);
		return -EFAULT;
	}
	return env->subprog_info[subprog].stack_depth;
}
#endif

static int check_ctx_reg(struct bpf_verifier_env *env,
			 const struct bpf_reg_state *reg, int regno)
{
	/* Access to ctx or passing it to a helper is only allowed in
	 * its original, unmodified form.
	 */

	if (reg->off) {
		verbose(env, "dereference of modified ctx ptr R%d off=%d disallowed\n",
			regno, reg->off);
		return -EACCES;
	}

	if (!tnum_is_const(reg->var_off) || reg->var_off.value) {
		char tn_buf[48];

		tnum_strn(tn_buf, sizeof(tn_buf), reg->var_off);
		verbose(env, "variable ctx access var_off=%s disallowed\n", tn_buf);
		return -EACCES;
	}

	return 0;
}

/* truncate register to smaller size (in bytes)
 * must be called with size < BPF_REG_SIZE
 */
static void coerce_reg_to_size(struct bpf_reg_state *reg, int size)
{
	u64 mask;

	/* clear high bits in bit representation */
	reg->var_off = tnum_cast(reg->var_off, size);

	/* fix arithmetic bounds */
	mask = ((u64)1 << (size * 8)) - 1;
	if ((reg->umin_value & ~mask) == (reg->umax_value & ~mask)) {
		reg->umin_value &= mask;
		reg->umax_value &= mask;
	} else {
		reg->umin_value = 0;
		reg->umax_value = mask;
	}
	reg->smin_value = reg->umin_value;
	reg->smax_value = reg->umax_value;
}

/* check whether memory at (regno + off) is accessible for t = (read | write)
 * if t==write, value_regno is a register which value is stored into memory
 * if t==read, value_regno is a register which will receive the value from memory
 * if t==write && value_regno==-1, some unknown value is stored into memory
 * if t==read && value_regno==-1, don't care what we read from memory
 */
static int check_mem_access(struct bpf_verifier_env *env, int insn_idx, u32 regno,
			    int off, int bpf_size, enum bpf_access_type t,
			    int value_regno, bool strict_alignment_once)
{
	struct bpf_reg_state *regs = cur_regs(env);
	struct bpf_reg_state *reg = regs + regno;
	struct bpf_func_state *state;
	int size, err = 0;

	size = bpf_size_to_bytes(bpf_size);
	if (size < 0)
		return size;

	/* alignment checks will add in reg->off themselves */
	err = check_ptr_alignment(env, reg, off, size, strict_alignment_once);
	if (err)
		return err;

	/* for access checks, reg->off is just part of off */
	off += reg->off;

	if (reg->type == PTR_TO_MAP_VALUE) {
		if (t == BPF_WRITE && value_regno >= 0 &&
		    is_pointer_value(env, value_regno)) {
			verbose(env, "R%d leaks addr into map\n", value_regno);
			return -EACCES;
		}

		err = check_map_access(env, regno, off, size, false);
		if (!err && t == BPF_READ && value_regno >= 0)
			mark_reg_unknown(env, regs, value_regno);

	} else if (reg->type == PTR_TO_CTX) {
		enum bpf_reg_type reg_type = SCALAR_VALUE;

		if (t == BPF_WRITE && value_regno >= 0 &&
		    is_pointer_value(env, value_regno)) {
			verbose(env, "R%d leaks addr into ctx\n", value_regno);
			return -EACCES;
		}

		err = check_ctx_reg(env, reg, regno);
		if (err < 0)
			return err;

		err = check_ctx_access(env, insn_idx, off, size, t, &reg_type);
		if (!err && t == BPF_READ && value_regno >= 0) {
			/* ctx access returns either a scalar, or a
			 * PTR_TO_PACKET[_META,_END]. In the latter
			 * case, we know the offset is zero.
			 */
			if (reg_type == SCALAR_VALUE)
				mark_reg_unknown(env, regs, value_regno);
			else
				mark_reg_known_zero(env, regs,
						    value_regno);
			regs[value_regno].type = reg_type;
		}

	} else if (reg->type == PTR_TO_STACK) {
		off += reg->var_off.value;
		err = check_stack_access(env, reg, off, size);
		if (err)
			return err;

		state = func(env, reg);
		err = update_stack_depth(env, state, off);
		if (err)
			return err;

		if (t == BPF_WRITE)
			err = check_stack_write(env, state, off, size,
						value_regno, insn_idx);
		else
			err = check_stack_read(env, state, off, size,
					       value_regno);
	} else if (reg_is_pkt_pointer(reg)) {
		if (t == BPF_WRITE && !may_access_direct_pkt_data(env, NULL, t)) {
			verbose(env, "cannot write into packet\n");
			return -EACCES;
		}
		if (t == BPF_WRITE && value_regno >= 0 &&
		    is_pointer_value(env, value_regno)) {
			verbose(env, "R%d leaks addr into packet\n",
				value_regno);
			return -EACCES;
		}
		err = check_packet_access(env, regno, off, size, false);
		if (!err && t == BPF_READ && value_regno >= 0)
			mark_reg_unknown(env, regs, value_regno);
	} else {
		verbose(env, "R%d invalid mem access '%s'\n", regno,
			reg_type_str[reg->type]);
		return -EACCES;
	}

	if (!err && size < BPF_REG_SIZE && value_regno >= 0 && t == BPF_READ &&
	    regs[value_regno].type == SCALAR_VALUE) {
		/* b/h/w load zero-extends, mark upper bits as known 0 */
		coerce_reg_to_size(&regs[value_regno], size);
	}
	return err;
}

static int check_xadd(struct bpf_verifier_env *env, int insn_idx, struct bpf_insn *insn)
{
	int err;

	if ((BPF_SIZE(insn->code) != BPF_W && BPF_SIZE(insn->code) != BPF_DW) ||
	    insn->imm != 0) {
		verbose(env, "BPF_XADD uses reserved fields\n");
		return -EINVAL;
	}

	/* check src1 operand */
	err = check_reg_arg(env, insn->src_reg, SRC_OP);
	if (err)
		return err;

	/* check src2 operand */
	err = check_reg_arg(env, insn->dst_reg, SRC_OP);
	if (err)
		return err;

	if (is_pointer_value(env, insn->src_reg)) {
		verbose(env, "R%d leaks addr into mem\n", insn->src_reg);
		return -EACCES;
	}

	if (is_ctx_reg(env, insn->dst_reg) ||
	    is_pkt_reg(env, insn->dst_reg)) {
		verbose(env, "BPF_XADD stores into R%d %s is not allowed\n",
			insn->dst_reg, is_ctx_reg(env, insn->dst_reg) ?
			"context" : "packet");
		return -EACCES;
	}

	/* check whether atomic_add can read the memory */
	err = check_mem_access(env, insn_idx, insn->dst_reg, insn->off,
			       BPF_SIZE(insn->code), BPF_READ, -1, true);
	if (err)
		return err;

	/* check whether atomic_add can write into the same memory */
	return check_mem_access(env, insn_idx, insn->dst_reg, insn->off,
				BPF_SIZE(insn->code), BPF_WRITE, -1, true);
}

/* when register 'regno' is passed into function that will read 'access_size'
 * bytes from that pointer, make sure that it's within stack boundary
 * and all elements of stack are initialized.
 * Unlike most pointer bounds-checking functions, this one doesn't take an
 * 'off' argument, so it has to add in reg->off itself.
 */
static int check_stack_boundary(struct bpf_verifier_env *env, int regno,
				int access_size, bool zero_size_allowed,
				struct bpf_call_arg_meta *meta)
{
	struct bpf_reg_state *reg = cur_regs(env) + regno;
	struct bpf_func_state *state = func(env, reg);
	int off, i, slot, spi;

	if (reg->type != PTR_TO_STACK) {
		/* Allow zero-byte read from NULL, regardless of pointer type */
		if (zero_size_allowed && access_size == 0 &&
		    register_is_null(reg))
			return 0;

		verbose(env, "R%d type=%s expected=%s\n", regno,
			reg_type_str[reg->type],
			reg_type_str[PTR_TO_STACK]);
		return -EACCES;
	}

	/* Only allow fixed-offset stack reads */
	if (!tnum_is_const(reg->var_off)) {
		char tn_buf[48];

		tnum_strn(tn_buf, sizeof(tn_buf), reg->var_off);
		verbose(env, "invalid variable stack read R%d var_off=%s\n",
			regno, tn_buf);
		return -EACCES;
	}
	off = reg->off + reg->var_off.value;
	if (off >= 0 || off < -MAX_BPF_STACK || off + access_size > 0 ||
	    access_size < 0 || (access_size == 0 && !zero_size_allowed)) {
		verbose(env, "invalid stack type R%d off=%d access_size=%d\n",
			regno, off, access_size);
		return -EACCES;
	}

	if (meta && meta->raw_mode) {
		meta->access_size = access_size;
		meta->regno = regno;
		return 0;
	}

	for (i = 0; i < access_size; i++) {
		u8 *stype;

		slot = -(off + i) - 1;
		spi = slot / BPF_REG_SIZE;
		if (state->allocated_stack <= slot)
			goto err;
		stype = &state->stack[spi].slot_type[slot % BPF_REG_SIZE];
		if (*stype == STACK_MISC)
			goto mark;
		if (*stype == STACK_ZERO) {
			/* helper can write anything into the stack */
			*stype = STACK_MISC;
			goto mark;
		}
err:
		verbose(env, "invalid indirect read from stack off %d+%d size %d\n",
			off, i, access_size);
		return -EACCES;
mark:
		/* reading any byte out of 8-byte 'spill_slot' will cause
		 * the whole slot to be marked as 'read'
		 */
		mark_stack_slot_read(env, env->cur_state, env->cur_state->parent,
				     spi, state->frameno);
	}
	return update_stack_depth(env, state, off);
}

static int check_helper_mem_access(struct bpf_verifier_env *env, int regno,
				   int access_size, bool zero_size_allowed,
				   struct bpf_call_arg_meta *meta)
{
	struct bpf_reg_state *regs = cur_regs(env), *reg = &regs[regno];

	switch (reg->type) {
	case PTR_TO_PACKET:
	case PTR_TO_PACKET_META:
		return check_packet_access(env, regno, reg->off, access_size,
					   zero_size_allowed);
	case PTR_TO_MAP_VALUE:
		return check_map_access(env, regno, reg->off, access_size,
					zero_size_allowed);
	default: /* scalar_value|ptr_to_stack or invalid ptr */
		return check_stack_boundary(env, regno, access_size,
					    zero_size_allowed, meta);
	}
}

static bool arg_type_is_mem_ptr(enum bpf_arg_type type)
{
	return type == ARG_PTR_TO_MEM ||
	       type == ARG_PTR_TO_MEM_OR_NULL ||
	       type == ARG_PTR_TO_UNINIT_MEM;
}

static bool arg_type_is_mem_size(enum bpf_arg_type type)
{
	return type == ARG_CONST_SIZE ||
	       type == ARG_CONST_SIZE_OR_ZERO;
}

static int check_func_arg(struct bpf_verifier_env *env, u32 regno,
			  enum bpf_arg_type arg_type,
			  struct bpf_call_arg_meta *meta)
{
	struct bpf_reg_state *regs = cur_regs(env), *reg = &regs[regno];
	enum bpf_reg_type expected_type, type = reg->type;
	int err = 0;

	if (arg_type == ARG_DONTCARE)
		return 0;

	err = check_reg_arg(env, regno, SRC_OP);
	if (err)
		return err;

	if (arg_type == ARG_ANYTHING) {
		if (is_pointer_value(env, regno)) {
			verbose(env, "R%d leaks addr into helper function\n",
				regno);
			return -EACCES;
		}
		return 0;
	}

	if (type_is_pkt_pointer(type) &&
	    !may_access_direct_pkt_data(env, meta, BPF_READ)) {
		verbose(env, "helper access to the packet is not allowed\n");
		return -EACCES;
	}

	if (arg_type == ARG_PTR_TO_MAP_KEY ||
	    arg_type == ARG_PTR_TO_MAP_VALUE) {
		expected_type = PTR_TO_STACK;
		if (!type_is_pkt_pointer(type) && type != PTR_TO_MAP_VALUE &&
		    type != expected_type)
			goto err_type;
	} else if (arg_type == ARG_CONST_SIZE ||
		   arg_type == ARG_CONST_SIZE_OR_ZERO) {
		expected_type = SCALAR_VALUE;
		if (type != expected_type)
			goto err_type;
	} else if (arg_type == ARG_CONST_MAP_PTR) {
		expected_type = CONST_PTR_TO_MAP;
		if (type != expected_type)
			goto err_type;
	} else if (arg_type == ARG_PTR_TO_CTX) {
		expected_type = PTR_TO_CTX;
		if (type != expected_type)
			goto err_type;
		err = check_ctx_reg(env, reg, regno);
		if (err < 0)
			return err;
	} else if (arg_type_is_mem_ptr(arg_type)) {
		expected_type = PTR_TO_STACK;
		/* One exception here. In case function allows for NULL to be
		 * passed in as argument, it's a SCALAR_VALUE type. Final test
		 * happens during stack boundary checking.
		 */
		if (register_is_null(reg) &&
		    arg_type == ARG_PTR_TO_MEM_OR_NULL)
			/* final test in check_stack_boundary() */;
		else if (!type_is_pkt_pointer(type) &&
			 type != PTR_TO_MAP_VALUE &&
			 type != expected_type)
			goto err_type;
		meta->raw_mode = arg_type == ARG_PTR_TO_UNINIT_MEM;
	} else {
		verbose(env, "unsupported arg_type %d\n", arg_type);
		return -EFAULT;
	}

	if (arg_type == ARG_CONST_MAP_PTR) {
		/* bpf_map_xxx(map_ptr) call: remember that map_ptr */
		meta->map_ptr = reg->map_ptr;
	} else if (arg_type == ARG_PTR_TO_MAP_KEY) {
		/* bpf_map_xxx(..., map_ptr, ..., key) call:
		 * check that [key, key + map->key_size) are within
		 * stack limits and initialized
		 */
		if (!meta->map_ptr) {
			/* in function declaration map_ptr must come before
			 * map_key, so that it's verified and known before
			 * we have to check map_key here. Otherwise it means
			 * that kernel subsystem misconfigured verifier
			 */
			verbose(env, "invalid map_ptr to access map->key\n");
			return -EACCES;
		}
		err = check_helper_mem_access(env, regno,
					      meta->map_ptr->key_size, false,
					      NULL);
	} else if (arg_type == ARG_PTR_TO_MAP_VALUE) {
		/* bpf_map_xxx(..., map_ptr, ..., value) call:
		 * check [value, value + map->value_size) validity
		 */
		if (!meta->map_ptr) {
			/* kernel subsystem misconfigured verifier */
			verbose(env, "invalid map_ptr to access map->value\n");
			return -EACCES;
		}
		err = check_helper_mem_access(env, regno,
					      meta->map_ptr->value_size, false,
					      NULL);
	} else if (arg_type_is_mem_size(arg_type)) {
		bool zero_size_allowed = (arg_type == ARG_CONST_SIZE_OR_ZERO);

		/* remember the mem_size which may be used later
		 * to refine return values.
		 */
		meta->msize_max_value = reg->umax_value;

		/* The register is SCALAR_VALUE; the access check
		 * happens using its boundaries.
		 */
		if (!tnum_is_const(reg->var_off))
			/* For unprivileged variable accesses, disable raw
			 * mode so that the program is required to
			 * initialize all the memory that the helper could
			 * just partially fill up.
			 */
			meta = NULL;

		if (reg->smin_value < 0) {
			verbose(env, "R%d min value is negative, either use unsigned or 'var &= const'\n",
				regno);
			return -EACCES;
		}

		if (reg->umin_value == 0) {
			err = check_helper_mem_access(env, regno - 1, 0,
						      zero_size_allowed,
						      meta);
			if (err)
				return err;
		}

		if (reg->umax_value >= BPF_MAX_VAR_SIZ) {
			verbose(env, "R%d unbounded memory access, use 'var &= const' or 'if (var < const)'\n",
				regno);
			return -EACCES;
		}
		err = check_helper_mem_access(env, regno - 1,
					      reg->umax_value,
					      zero_size_allowed, meta);
	}

	return err;
err_type:
	verbose(env, "R%d type=%s expected=%s\n", regno,
		reg_type_str[type], reg_type_str[expected_type]);
	return -EACCES;
}

static int check_map_func_compatibility(struct bpf_verifier_env *env,
					struct bpf_map *map, int func_id)
{
	if (!map)
		return 0;

	/* We need a two way check, first is from map perspective ... */
	switch (map->map_type) {
	case BPF_MAP_TYPE_PROG_ARRAY:
		if (func_id != BPF_FUNC_tail_call)
			goto error;
		break;
	case BPF_MAP_TYPE_PERF_EVENT_ARRAY:
		if (func_id != BPF_FUNC_perf_event_read &&
		    func_id != BPF_FUNC_perf_event_output &&
		    func_id != BPF_FUNC_perf_event_read_value)
			goto error;
		break;
	case BPF_MAP_TYPE_STACK_TRACE:
		if (func_id != BPF_FUNC_get_stackid)
			goto error;
		break;
	case BPF_MAP_TYPE_CGROUP_ARRAY:
		if (func_id != BPF_FUNC_skb_under_cgroup &&
		    func_id != BPF_FUNC_current_task_under_cgroup)
			goto error;
		break;
	case BPF_MAP_TYPE_CGROUP_STORAGE:
		if (func_id != BPF_FUNC_get_local_storage)
			goto error;
		break;
	/* devmap returns a pointer to a live net_device ifindex that we cannot
	 * allow to be modified from bpf side. So do not allow lookup elements
	 * for now.
	 */
	case BPF_MAP_TYPE_DEVMAP:
		if (func_id != BPF_FUNC_redirect_map)
			goto error;
		break;
	/* Restrict bpf side of cpumap and xskmap, open when use-cases
	 * appear.
	 */
	case BPF_MAP_TYPE_CPUMAP:
	case BPF_MAP_TYPE_XSKMAP:
		if (func_id != BPF_FUNC_redirect_map)
			goto error;
		break;
	case BPF_MAP_TYPE_ARRAY_OF_MAPS:
	case BPF_MAP_TYPE_HASH_OF_MAPS:
		if (func_id != BPF_FUNC_map_lookup_elem)
			goto error;
		break;
	case BPF_MAP_TYPE_SOCKMAP:
		if (func_id != BPF_FUNC_sk_redirect_map &&
		    func_id != BPF_FUNC_sock_map_update &&
		    func_id != BPF_FUNC_map_delete_elem &&
		    func_id != BPF_FUNC_msg_redirect_map)
			goto error;
		break;
	case BPF_MAP_TYPE_SOCKHASH:
		if (func_id != BPF_FUNC_sk_redirect_hash &&
		    func_id != BPF_FUNC_sock_hash_update &&
		    func_id != BPF_FUNC_map_delete_elem &&
		    func_id != BPF_FUNC_msg_redirect_hash)
			goto error;
		break;
	case BPF_MAP_TYPE_REUSEPORT_SOCKARRAY:
		if (func_id != BPF_FUNC_sk_select_reuseport)
			goto error;
		break;
	default:
		break;
	}

	/* ... and second from the function itself. */
	switch (func_id) {
	case BPF_FUNC_tail_call:
		if (map->map_type != BPF_MAP_TYPE_PROG_ARRAY)
			goto error;
		if (env->subprog_cnt > 1) {
			verbose(env, "tail_calls are not allowed in programs with bpf-to-bpf calls\n");
			return -EINVAL;
		}
		break;
	case BPF_FUNC_perf_event_read:
	case BPF_FUNC_perf_event_output:
	case BPF_FUNC_perf_event_read_value:
		if (map->map_type != BPF_MAP_TYPE_PERF_EVENT_ARRAY)
			goto error;
		break;
	case BPF_FUNC_get_stackid:
		if (map->map_type != BPF_MAP_TYPE_STACK_TRACE)
			goto error;
		break;
	case BPF_FUNC_current_task_under_cgroup:
	case BPF_FUNC_skb_under_cgroup:
		if (map->map_type != BPF_MAP_TYPE_CGROUP_ARRAY)
			goto error;
		break;
	case BPF_FUNC_redirect_map:
		if (map->map_type != BPF_MAP_TYPE_DEVMAP &&
		    map->map_type != BPF_MAP_TYPE_CPUMAP &&
		    map->map_type != BPF_MAP_TYPE_XSKMAP)
			goto error;
		break;
	case BPF_FUNC_sk_redirect_map:
	case BPF_FUNC_msg_redirect_map:
	case BPF_FUNC_sock_map_update:
		if (map->map_type != BPF_MAP_TYPE_SOCKMAP)
			goto error;
		break;
	case BPF_FUNC_sk_redirect_hash:
	case BPF_FUNC_msg_redirect_hash:
	case BPF_FUNC_sock_hash_update:
		if (map->map_type != BPF_MAP_TYPE_SOCKHASH)
			goto error;
		break;
	case BPF_FUNC_get_local_storage:
		if (map->map_type != BPF_MAP_TYPE_CGROUP_STORAGE)
			goto error;
		break;
	case BPF_FUNC_sk_select_reuseport:
		if (map->map_type != BPF_MAP_TYPE_REUSEPORT_SOCKARRAY)
			goto error;
		break;
	default:
		break;
	}

	return 0;
error:
	verbose(env, "cannot pass map_type %d into func %s#%d\n",
		map->map_type, func_id_name(func_id), func_id);
	return -EINVAL;
}

static bool check_raw_mode_ok(const struct bpf_func_proto *fn)
{
	int count = 0;

	if (fn->arg1_type == ARG_PTR_TO_UNINIT_MEM)
		count++;
	if (fn->arg2_type == ARG_PTR_TO_UNINIT_MEM)
		count++;
	if (fn->arg3_type == ARG_PTR_TO_UNINIT_MEM)
		count++;
	if (fn->arg4_type == ARG_PTR_TO_UNINIT_MEM)
		count++;
	if (fn->arg5_type == ARG_PTR_TO_UNINIT_MEM)
		count++;

	/* We only support one arg being in raw mode at the moment,
	 * which is sufficient for the helper functions we have
	 * right now.
	 */
	return count <= 1;
}

static bool check_args_pair_invalid(enum bpf_arg_type arg_curr,
				    enum bpf_arg_type arg_next)
{
	return (arg_type_is_mem_ptr(arg_curr) &&
	        !arg_type_is_mem_size(arg_next)) ||
	       (!arg_type_is_mem_ptr(arg_curr) &&
		arg_type_is_mem_size(arg_next));
}

static bool check_arg_pair_ok(const struct bpf_func_proto *fn)
{
	/* bpf_xxx(..., buf, len) call will access 'len'
	 * bytes from memory 'buf'. Both arg types need
	 * to be paired, so make sure there's no buggy
	 * helper function specification.
	 */
	if (arg_type_is_mem_size(fn->arg1_type) ||
	    arg_type_is_mem_ptr(fn->arg5_type)  ||
	    check_args_pair_invalid(fn->arg1_type, fn->arg2_type) ||
	    check_args_pair_invalid(fn->arg2_type, fn->arg3_type) ||
	    check_args_pair_invalid(fn->arg3_type, fn->arg4_type) ||
	    check_args_pair_invalid(fn->arg4_type, fn->arg5_type))
		return false;

	return true;
}

static int check_func_proto(const struct bpf_func_proto *fn)
{
	return check_raw_mode_ok(fn) &&
	       check_arg_pair_ok(fn) ? 0 : -EINVAL;
}

/* Packet data might have moved, any old PTR_TO_PACKET[_META,_END]
 * are now invalid, so turn them into unknown SCALAR_VALUE.
 */
static void __clear_all_pkt_pointers(struct bpf_verifier_env *env,
				     struct bpf_func_state *state)
{
	struct bpf_reg_state *regs = state->regs, *reg;
	int i;

	for (i = 0; i < MAX_BPF_REG; i++)
		if (reg_is_pkt_pointer_any(&regs[i]))
			mark_reg_unknown(env, regs, i);

	for (i = 0; i < state->allocated_stack / BPF_REG_SIZE; i++) {
		if (state->stack[i].slot_type[0] != STACK_SPILL)
			continue;
		reg = &state->stack[i].spilled_ptr;
		if (reg_is_pkt_pointer_any(reg))
			__mark_reg_unknown(reg);
	}
}

static void clear_all_pkt_pointers(struct bpf_verifier_env *env)
{
	struct bpf_verifier_state *vstate = env->cur_state;
	int i;

	for (i = 0; i <= vstate->curframe; i++)
		__clear_all_pkt_pointers(env, vstate->frame[i]);
}

static int check_func_call(struct bpf_verifier_env *env, struct bpf_insn *insn,
			   int *insn_idx)
{
	struct bpf_verifier_state *state = env->cur_state;
	struct bpf_func_state *caller, *callee;
	int i, subprog, target_insn;

	if (state->curframe + 1 >= MAX_CALL_FRAMES) {
		verbose(env, "the call stack of %d frames is too deep\n",
			state->curframe + 2);
		return -E2BIG;
	}

	target_insn = *insn_idx + insn->imm;
	subprog = find_subprog(env, target_insn + 1);
	if (subprog < 0) {
		verbose(env, "verifier bug. No program starts at insn %d\n",
			target_insn + 1);
		return -EFAULT;
	}

	caller = state->frame[state->curframe];
	if (state->frame[state->curframe + 1]) {
		verbose(env, "verifier bug. Frame %d already allocated\n",
			state->curframe + 1);
		return -EFAULT;
	}

	callee = kzalloc(sizeof(*callee), GFP_KERNEL);
	if (!callee)
		return -ENOMEM;
	state->frame[state->curframe + 1] = callee;

	/* callee cannot access r0, r6 - r9 for reading and has to write
	 * into its own stack before reading from it.
	 * callee can read/write into caller's stack
	 */
	init_func_state(env, callee,
			/* remember the callsite, it will be used by bpf_exit */
			*insn_idx /* callsite */,
			state->curframe + 1 /* frameno within this callchain */,
			subprog /* subprog number within this prog */);

	/* copy r1 - r5 args that callee can access */
	for (i = BPF_REG_1; i <= BPF_REG_5; i++)
		callee->regs[i] = caller->regs[i];

	/* after the call regsiters r0 - r5 were scratched */
	for (i = 0; i < CALLER_SAVED_REGS; i++) {
		mark_reg_not_init(env, caller->regs, caller_saved[i]);
		check_reg_arg(env, caller_saved[i], DST_OP_NO_MARK);
	}

	/* only increment it after check_reg_arg() finished */
	state->curframe++;

	/* and go analyze first insn of the callee */
	*insn_idx = target_insn;

	if (env->log.level) {
		verbose(env, "caller:\n");
		print_verifier_state(env, caller);
		verbose(env, "callee:\n");
		print_verifier_state(env, callee);
	}
	return 0;
}

static int prepare_func_exit(struct bpf_verifier_env *env, int *insn_idx)
{
	struct bpf_verifier_state *state = env->cur_state;
	struct bpf_func_state *caller, *callee;
	struct bpf_reg_state *r0;

	callee = state->frame[state->curframe];
	r0 = &callee->regs[BPF_REG_0];
	if (r0->type == PTR_TO_STACK) {
		/* technically it's ok to return caller's stack pointer
		 * (or caller's caller's pointer) back to the caller,
		 * since these pointers are valid. Only current stack
		 * pointer will be invalid as soon as function exits,
		 * but let's be conservative
		 */
		verbose(env, "cannot return stack pointer to the caller\n");
		return -EINVAL;
	}

	state->curframe--;
	caller = state->frame[state->curframe];
	/* return to the caller whatever r0 had in the callee */
	caller->regs[BPF_REG_0] = *r0;

	*insn_idx = callee->callsite + 1;
	if (env->log.level) {
		verbose(env, "returning from callee:\n");
		print_verifier_state(env, callee);
		verbose(env, "to caller at %d:\n", *insn_idx);
		print_verifier_state(env, caller);
	}
	/* clear everything in the callee */
	free_func_state(callee);
	state->frame[state->curframe + 1] = NULL;
	return 0;
}

static int do_refine_retval_range(struct bpf_verifier_env *env,
				  struct bpf_reg_state *regs, int ret_type,
				  int func_id, struct bpf_call_arg_meta *meta)
{
	struct bpf_reg_state *ret_reg = &regs[BPF_REG_0];
	struct bpf_reg_state tmp_reg = *ret_reg;
	bool ret;

	if (ret_type != RET_INTEGER ||
	    (func_id != BPF_FUNC_get_stack &&
	     func_id != BPF_FUNC_probe_read_str))
		return 0;

	/* Error case where ret is in interval [S32MIN, -1]. */
	ret_reg->smin_value = S32_MIN;
	ret_reg->smax_value = -1;

	__reg_deduce_bounds(ret_reg);
	__reg_bound_offset(ret_reg);
	__update_reg_bounds(ret_reg);

	ret = push_stack(env, env->insn_idx + 1, env->insn_idx, false);
	if (!ret)
		return -EFAULT;

	*ret_reg = tmp_reg;

	/* Success case where ret is in range [0, msize_max_value]. */
	ret_reg->smin_value = 0;
	ret_reg->smax_value = meta->msize_max_value;
	ret_reg->umin_value = ret_reg->smin_value;
	ret_reg->umax_value = ret_reg->smax_value;

	__reg_deduce_bounds(ret_reg);
	__reg_bound_offset(ret_reg);
	__update_reg_bounds(ret_reg);

	return 0;
}

static int
record_func_map(struct bpf_verifier_env *env, struct bpf_call_arg_meta *meta,
		int func_id, int insn_idx)
{
	struct bpf_insn_aux_data *aux = &env->insn_aux_data[insn_idx];

	if (func_id != BPF_FUNC_tail_call &&
	    func_id != BPF_FUNC_map_lookup_elem &&
	    func_id != BPF_FUNC_map_update_elem &&
	    func_id != BPF_FUNC_map_delete_elem)
		return 0;

	if (meta->map_ptr == NULL) {
		verbose(env, "kernel subsystem misconfigured verifier\n");
		return -EINVAL;
	}

	if (!BPF_MAP_PTR(aux->map_state))
		bpf_map_ptr_store(aux, meta->map_ptr,
				  meta->map_ptr->unpriv_array);
	else if (BPF_MAP_PTR(aux->map_state) != meta->map_ptr)
		bpf_map_ptr_store(aux, BPF_MAP_PTR_POISON,
				  meta->map_ptr->unpriv_array);
	return 0;
}

static int check_helper_call(struct bpf_verifier_env *env, int func_id, int insn_idx)
{
	const struct bpf_func_proto *fn = NULL;
	struct bpf_reg_state *regs;
	struct bpf_call_arg_meta meta;
	bool changes_data;
	int i, err;

	/* find function prototype */
	if (func_id < 0 || func_id >= __BPF_FUNC_MAX_ID) {
		verbose(env, "invalid func %s#%d\n", func_id_name(func_id),
			func_id);
		return -EINVAL;
	}

	if (env->ops->get_func_proto)
		fn = env->ops->get_func_proto(func_id, env->prog);
	if (!fn) {
		verbose(env, "unknown func %s#%d\n", func_id_name(func_id),
			func_id);
		return -EINVAL;
	}

	/* eBPF programs must be GPL compatible to use GPL-ed functions */
	if (!env->prog->gpl_compatible && fn->gpl_only) {
		verbose(env, "cannot call GPL-restricted function from non-GPL compatible program\n");
		return -EINVAL;
	}

	/* With LD_ABS/IND some JITs save/restore skb from r1. */
	changes_data = bpf_helper_changes_pkt_data(fn->func);
	if (changes_data && fn->arg1_type != ARG_PTR_TO_CTX) {
		verbose(env, "kernel subsystem misconfigured func %s#%d: r1 != ctx\n",
			func_id_name(func_id), func_id);
		return -EINVAL;
	}

	memset(&meta, 0, sizeof(meta));
	meta.pkt_access = fn->pkt_access;

	err = check_func_proto(fn);
	if (err) {
		verbose(env, "kernel subsystem misconfigured func %s#%d\n",
			func_id_name(func_id), func_id);
		return err;
	}

	/* check args */
	err = check_func_arg(env, BPF_REG_1, fn->arg1_type, &meta);
	if (err)
		return err;
	err = check_func_arg(env, BPF_REG_2, fn->arg2_type, &meta);
	if (err)
		return err;
	err = check_func_arg(env, BPF_REG_3, fn->arg3_type, &meta);
	if (err)
		return err;
	err = check_func_arg(env, BPF_REG_4, fn->arg4_type, &meta);
	if (err)
		return err;
	err = check_func_arg(env, BPF_REG_5, fn->arg5_type, &meta);
	if (err)
		return err;

	err = record_func_map(env, &meta, func_id, insn_idx);
	if (err)
		return err;

	/* Mark slots with STACK_MISC in case of raw mode, stack offset
	 * is inferred from register state.
	 */
	for (i = 0; i < meta.access_size; i++) {
		err = check_mem_access(env, insn_idx, meta.regno, i, BPF_B,
				       BPF_WRITE, -1, false);
		if (err)
			return err;
	}

	regs = cur_regs(env);

	/* check that flags argument in get_local_storage(map, flags) is 0,
	 * this is required because get_local_storage() can't return an error.
	 */
	if (func_id == BPF_FUNC_get_local_storage &&
	    !register_is_null(&regs[BPF_REG_2])) {
		verbose(env, "get_local_storage() doesn't support non-zero flags\n");
		return -EINVAL;
	}

	/* reset caller saved regs */
	for (i = 0; i < CALLER_SAVED_REGS; i++) {
		mark_reg_not_init(env, regs, caller_saved[i]);
		check_reg_arg(env, caller_saved[i], DST_OP_NO_MARK);
	}

	/* update return register (already marked as written above) */
	if (fn->ret_type == RET_INTEGER) {
		/* sets type to SCALAR_VALUE */
		mark_reg_unknown(env, regs, BPF_REG_0);
	} else if (fn->ret_type == RET_VOID) {
		regs[BPF_REG_0].type = NOT_INIT;
	} else if (fn->ret_type == RET_PTR_TO_MAP_VALUE_OR_NULL ||
		   fn->ret_type == RET_PTR_TO_MAP_VALUE) {
		if (fn->ret_type == RET_PTR_TO_MAP_VALUE)
			regs[BPF_REG_0].type = PTR_TO_MAP_VALUE;
		else
			regs[BPF_REG_0].type = PTR_TO_MAP_VALUE_OR_NULL;
		/* There is no offset yet applied, variable or fixed */
		mark_reg_known_zero(env, regs, BPF_REG_0);
		/* remember map_ptr, so that check_map_access()
		 * can check 'value_size' boundary of memory access
		 * to map element returned from bpf_map_lookup_elem()
		 */
		if (meta.map_ptr == NULL) {
			verbose(env,
				"kernel subsystem misconfigured verifier\n");
			return -EINVAL;
		}
		regs[BPF_REG_0].map_ptr = meta.map_ptr;
		regs[BPF_REG_0].id = ++env->id_gen;
	} else {
		verbose(env, "unknown return type %d of func %s#%d\n",
			fn->ret_type, func_id_name(func_id), func_id);
		return -EINVAL;
	}

	err = do_refine_retval_range(env, regs, fn->ret_type, func_id, &meta);
	if (err)
		return err;

	err = check_map_func_compatibility(env, meta.map_ptr, func_id);
	if (err)
		return err;

	if (func_id == BPF_FUNC_get_stack && !env->prog->has_callchain_buf) {
		const char *err_str;

#ifdef CONFIG_PERF_EVENTS
		err = get_callchain_buffers(sysctl_perf_event_max_stack);
		err_str = "cannot get callchain buffer for func %s#%d\n";
#else
		err = -ENOTSUPP;
		err_str = "func %s#%d not supported without CONFIG_PERF_EVENTS\n";
#endif
		if (err) {
			verbose(env, err_str, func_id_name(func_id), func_id);
			return err;
		}

		env->prog->has_callchain_buf = true;
	}

	if (changes_data)
		clear_all_pkt_pointers(env);
	return 0;
}

static bool signed_add_overflows(s64 a, s64 b)
{
	/* Do the add in u64, where overflow is well-defined */
	s64 res = (s64)((u64)a + (u64)b);

	if (b < 0)
		return res > a;
	return res < a;
}

static bool signed_sub_overflows(s64 a, s64 b)
{
	/* Do the sub in u64, where overflow is well-defined */
	s64 res = (s64)((u64)a - (u64)b);

	if (b < 0)
		return res < a;
	return res > a;
}

static bool check_reg_sane_offset(struct bpf_verifier_env *env,
				  const struct bpf_reg_state *reg,
				  enum bpf_reg_type type)
{
	bool known = tnum_is_const(reg->var_off);
	s64 val = reg->var_off.value;
	s64 smin = reg->smin_value;

	if (known && (val >= BPF_MAX_VAR_OFF || val <= -BPF_MAX_VAR_OFF)) {
		verbose(env, "math between %s pointer and %lld is not allowed\n",
			reg_type_str[type], val);
		return false;
	}

	if (reg->off >= BPF_MAX_VAR_OFF || reg->off <= -BPF_MAX_VAR_OFF) {
		verbose(env, "%s pointer offset %d is not allowed\n",
			reg_type_str[type], reg->off);
		return false;
	}

	if (smin == S64_MIN) {
		verbose(env, "math between %s pointer and register with unbounded min value is not allowed\n",
			reg_type_str[type]);
		return false;
	}

	if (smin >= BPF_MAX_VAR_OFF || smin <= -BPF_MAX_VAR_OFF) {
		verbose(env, "value %lld makes %s pointer be out of bounds\n",
			smin, reg_type_str[type]);
		return false;
	}

	return true;
}

static struct bpf_insn_aux_data *cur_aux(struct bpf_verifier_env *env)
{
	return &env->insn_aux_data[env->insn_idx];
}

enum {
	REASON_BOUNDS	= -1,
	REASON_TYPE	= -2,
	REASON_PATHS	= -3,
	REASON_LIMIT	= -4,
	REASON_STACK	= -5,
};

static int retrieve_ptr_limit(const struct bpf_reg_state *ptr_reg,
			      u32 *alu_limit, bool mask_to_left)
{
	u32 max = 0, ptr_limit = 0;

	switch (ptr_reg->type) {
	case PTR_TO_STACK:
		/* Offset 0 is out-of-bounds, but acceptable start for the
		 * left direction, see BPF_REG_FP. Also, unknown scalar
		 * offset where we would need to deal with min/max bounds is
		 * currently prohibited for unprivileged.
		 */
		max = MAX_BPF_STACK + mask_to_left;
		ptr_limit = -(ptr_reg->var_off.value + ptr_reg->off);
		break;
	case PTR_TO_MAP_VALUE:
		max = ptr_reg->map_ptr->value_size;
		ptr_limit = (mask_to_left ?
			     ptr_reg->smin_value :
			     ptr_reg->umax_value) + ptr_reg->off;
		break;
	default:
		return REASON_TYPE;
	}

	if (ptr_limit >= max)
		return REASON_LIMIT;
	*alu_limit = ptr_limit;
	return 0;
}

static bool can_skip_alu_sanitation(const struct bpf_verifier_env *env,
				    const struct bpf_insn *insn)
{
	return env->allow_ptr_leaks || BPF_SRC(insn->code) == BPF_K;
}

static int update_alu_sanitation_state(struct bpf_insn_aux_data *aux,
				       u32 alu_state, u32 alu_limit)
{
	/* If we arrived here from different branches with different
	 * state or limits to sanitize, then this won't work.
	 */
	if (aux->alu_state &&
	    (aux->alu_state != alu_state ||
	     aux->alu_limit != alu_limit))
		return REASON_PATHS;

	/* Corresponding fixup done in fixup_bpf_calls(). */
	aux->alu_state = alu_state;
	aux->alu_limit = alu_limit;
	return 0;
}

static int sanitize_val_alu(struct bpf_verifier_env *env,
			    struct bpf_insn *insn)
{
	struct bpf_insn_aux_data *aux = cur_aux(env);

	if (can_skip_alu_sanitation(env, insn))
		return 0;

	return update_alu_sanitation_state(aux, BPF_ALU_NON_POINTER, 0);
}

static bool sanitize_needed(u8 opcode)
{
	return opcode == BPF_ADD || opcode == BPF_SUB;
}

struct bpf_sanitize_info {
	struct bpf_insn_aux_data aux;
	bool mask_to_left;
};

static int sanitize_ptr_alu(struct bpf_verifier_env *env,
			    struct bpf_insn *insn,
			    const struct bpf_reg_state *ptr_reg,
			    const struct bpf_reg_state *off_reg,
			    struct bpf_reg_state *dst_reg,
			    struct bpf_sanitize_info *info,
			    const bool commit_window)
{
	struct bpf_insn_aux_data *aux = commit_window ? cur_aux(env) : &info->aux;
	struct bpf_verifier_state *vstate = env->cur_state;
	bool off_is_imm = tnum_is_const(off_reg->var_off);
	bool off_is_neg = off_reg->smin_value < 0;
	bool ptr_is_dst_reg = ptr_reg == dst_reg;
	u8 opcode = BPF_OP(insn->code);
	u32 alu_state, alu_limit;
	struct bpf_reg_state tmp;
	bool ret;
	int err;

	if (can_skip_alu_sanitation(env, insn))
		return 0;

	/* We already marked aux for masking from non-speculative
	 * paths, thus we got here in the first place. We only care
	 * to explore bad access from here.
	 */
	if (vstate->speculative)
		goto do_sim;

	if (!commit_window) {
		if (!tnum_is_const(off_reg->var_off) &&
		    (off_reg->smin_value < 0) != (off_reg->smax_value < 0))
			return REASON_BOUNDS;

		info->mask_to_left = (opcode == BPF_ADD &&  off_is_neg) ||
				     (opcode == BPF_SUB && !off_is_neg);
	}

	err = retrieve_ptr_limit(ptr_reg, &alu_limit, info->mask_to_left);
	if (err < 0)
		return err;

	if (commit_window) {
		/* In commit phase we narrow the masking window based on
		 * the observed pointer move after the simulated operation.
		 */
		alu_state = info->aux.alu_state;
		alu_limit = abs(info->aux.alu_limit - alu_limit);
	} else {
		alu_state  = off_is_neg ? BPF_ALU_NEG_VALUE : 0;
		alu_state |= off_is_imm ? BPF_ALU_IMMEDIATE : 0;
		alu_state |= ptr_is_dst_reg ?
			     BPF_ALU_SANITIZE_SRC : BPF_ALU_SANITIZE_DST;
	}

	err = update_alu_sanitation_state(aux, alu_state, alu_limit);
	if (err < 0)
		return err;
do_sim:
	/* If we're in commit phase, we're done here given we already
	 * pushed the truncated dst_reg into the speculative verification
	 * stack.
	 *
	 * Also, when register is a known constant, we rewrite register-based
	 * operation to immediate-based, and thus do not need masking (and as
	 * a consequence, do not need to simulate the zero-truncation either).
	 */
	if (commit_window || off_is_imm)
		return 0;

	/* Simulate and find potential out-of-bounds access under
	 * speculative execution from truncation as a result of
	 * masking when off was not within expected range. If off
	 * sits in dst, then we temporarily need to move ptr there
	 * to simulate dst (== 0) +/-= ptr. Needed, for example,
	 * for cases where we use K-based arithmetic in one direction
	 * and truncated reg-based in the other in order to explore
	 * bad access.
	 */
	if (!ptr_is_dst_reg) {
		tmp = *dst_reg;
		*dst_reg = *ptr_reg;
	}
	ret = push_stack(env, env->insn_idx + 1, env->insn_idx, true);
	if (!ptr_is_dst_reg && ret)
		*dst_reg = tmp;
	return !ret ? REASON_STACK : 0;
}

static int sanitize_err(struct bpf_verifier_env *env,
			const struct bpf_insn *insn, int reason,
			const struct bpf_reg_state *off_reg,
			const struct bpf_reg_state *dst_reg)
{
	static const char *err = "pointer arithmetic with it prohibited for !root";
	const char *op = BPF_OP(insn->code) == BPF_ADD ? "add" : "sub";
	u32 dst = insn->dst_reg, src = insn->src_reg;

	switch (reason) {
	case REASON_BOUNDS:
		verbose(env, "R%d has unknown scalar with mixed signed bounds, %s\n",
			off_reg == dst_reg ? dst : src, err);
		break;
	case REASON_TYPE:
		verbose(env, "R%d has pointer with unsupported alu operation, %s\n",
			off_reg == dst_reg ? src : dst, err);
		break;
	case REASON_PATHS:
		verbose(env, "R%d tried to %s from different maps, paths or scalars, %s\n",
			dst, op, err);
		break;
	case REASON_LIMIT:
		verbose(env, "R%d tried to %s beyond pointer bounds, %s\n",
			dst, op, err);
		break;
	case REASON_STACK:
		verbose(env, "R%d could not be pushed for speculative verification, %s\n",
			dst, err);
		break;
	default:
		verbose(env, "verifier internal error: unknown reason (%d)\n",
			reason);
		break;
	}

	return -EACCES;
}

static int sanitize_check_bounds(struct bpf_verifier_env *env,
				 const struct bpf_insn *insn,
				 const struct bpf_reg_state *dst_reg)
{
	u32 dst = insn->dst_reg;

	/* For unprivileged we require that resulting offset must be in bounds
	 * in order to be able to sanitize access later on.
	 */
	if (env->allow_ptr_leaks)
		return 0;

	switch (dst_reg->type) {
	case PTR_TO_STACK:
		if (check_stack_access(env, dst_reg, dst_reg->off +
				       dst_reg->var_off.value, 1)) {
			verbose(env, "R%d stack pointer arithmetic goes out of range, "
				"prohibited for !root\n", dst);
			return -EACCES;
		}
		break;
	case PTR_TO_MAP_VALUE:
		if (check_map_access(env, dst, dst_reg->off, 1, false)) {
			verbose(env, "R%d pointer arithmetic of map value goes out of range, "
				"prohibited for !root\n", dst);
			return -EACCES;
		}
		break;
	default:
		break;
	}

	return 0;
}

/* Handles arithmetic on a pointer and a scalar: computes new min/max and var_off.
 * Caller should also handle BPF_MOV case separately.
 * If we return -EACCES, caller may want to try again treating pointer as a
 * scalar.  So we only emit a diagnostic if !env->allow_ptr_leaks.
 */
static int adjust_ptr_min_max_vals(struct bpf_verifier_env *env,
				   struct bpf_insn *insn,
				   const struct bpf_reg_state *ptr_reg,
				   const struct bpf_reg_state *off_reg)
{
	struct bpf_verifier_state *vstate = env->cur_state;
	struct bpf_func_state *state = vstate->frame[vstate->curframe];
	struct bpf_reg_state *regs = state->regs, *dst_reg;
	bool known = tnum_is_const(off_reg->var_off);
	s64 smin_val = off_reg->smin_value, smax_val = off_reg->smax_value,
	    smin_ptr = ptr_reg->smin_value, smax_ptr = ptr_reg->smax_value;
	u64 umin_val = off_reg->umin_value, umax_val = off_reg->umax_value,
	    umin_ptr = ptr_reg->umin_value, umax_ptr = ptr_reg->umax_value;
	struct bpf_sanitize_info info = {};
	u8 opcode = BPF_OP(insn->code);
	u32 dst = insn->dst_reg;
	int ret;

	dst_reg = &regs[dst];

	if ((known && (smin_val != smax_val || umin_val != umax_val)) ||
	    smin_val > smax_val || umin_val > umax_val) {
		/* Taint dst register if offset had invalid bounds derived from
		 * e.g. dead branches.
		 */
		__mark_reg_unknown(dst_reg);
		return 0;
	}

	if (BPF_CLASS(insn->code) != BPF_ALU64) {
		/* 32-bit ALU ops on pointers produce (meaningless) scalars */
		verbose(env,
			"R%d 32-bit pointer arithmetic prohibited\n",
			dst);
		return -EACCES;
	}

	if (ptr_reg->type == PTR_TO_MAP_VALUE_OR_NULL) {
		verbose(env, "R%d pointer arithmetic on PTR_TO_MAP_VALUE_OR_NULL prohibited, null-check it first\n",
			dst);
		return -EACCES;
	}
	if (ptr_reg->type == CONST_PTR_TO_MAP) {
		verbose(env, "R%d pointer arithmetic on CONST_PTR_TO_MAP prohibited\n",
			dst);
		return -EACCES;
	}
	if (ptr_reg->type == PTR_TO_PACKET_END) {
		verbose(env, "R%d pointer arithmetic on PTR_TO_PACKET_END prohibited\n",
			dst);
		return -EACCES;
	}

	/* In case of 'scalar += pointer', dst_reg inherits pointer type and id.
	 * The id may be overwritten later if we create a new variable offset.
	 */
	dst_reg->type = ptr_reg->type;
	dst_reg->id = ptr_reg->id;

	if (!check_reg_sane_offset(env, off_reg, ptr_reg->type) ||
	    !check_reg_sane_offset(env, ptr_reg, ptr_reg->type))
		return -EINVAL;

	if (sanitize_needed(opcode)) {
		ret = sanitize_ptr_alu(env, insn, ptr_reg, off_reg, dst_reg,
				       &info, false);
		if (ret < 0)
			return sanitize_err(env, insn, ret, off_reg, dst_reg);
	}

	switch (opcode) {
	case BPF_ADD:
		/* We can take a fixed offset as long as it doesn't overflow
		 * the s32 'off' field
		 */
		if (known && (ptr_reg->off + smin_val ==
			      (s64)(s32)(ptr_reg->off + smin_val))) {
			/* pointer += K.  Accumulate it into fixed offset */
			dst_reg->smin_value = smin_ptr;
			dst_reg->smax_value = smax_ptr;
			dst_reg->umin_value = umin_ptr;
			dst_reg->umax_value = umax_ptr;
			dst_reg->var_off = ptr_reg->var_off;
			dst_reg->off = ptr_reg->off + smin_val;
			dst_reg->raw = ptr_reg->raw;
			break;
		}
		/* A new variable offset is created.  Note that off_reg->off
		 * == 0, since it's a scalar.
		 * dst_reg gets the pointer type and since some positive
		 * integer value was added to the pointer, give it a new 'id'
		 * if it's a PTR_TO_PACKET.
		 * this creates a new 'base' pointer, off_reg (variable) gets
		 * added into the variable offset, and we copy the fixed offset
		 * from ptr_reg.
		 */
		if (signed_add_overflows(smin_ptr, smin_val) ||
		    signed_add_overflows(smax_ptr, smax_val)) {
			dst_reg->smin_value = S64_MIN;
			dst_reg->smax_value = S64_MAX;
		} else {
			dst_reg->smin_value = smin_ptr + smin_val;
			dst_reg->smax_value = smax_ptr + smax_val;
		}
		if (umin_ptr + umin_val < umin_ptr ||
		    umax_ptr + umax_val < umax_ptr) {
			dst_reg->umin_value = 0;
			dst_reg->umax_value = U64_MAX;
		} else {
			dst_reg->umin_value = umin_ptr + umin_val;
			dst_reg->umax_value = umax_ptr + umax_val;
		}
		dst_reg->var_off = tnum_add(ptr_reg->var_off, off_reg->var_off);
		dst_reg->off = ptr_reg->off;
		dst_reg->raw = ptr_reg->raw;
		if (reg_is_pkt_pointer(ptr_reg)) {
			dst_reg->id = ++env->id_gen;
			/* something was added to pkt_ptr, set range to zero */
			dst_reg->raw = 0;
		}
		break;
	case BPF_SUB:
		if (dst_reg == off_reg) {
			/* scalar -= pointer.  Creates an unknown scalar */
			verbose(env, "R%d tried to subtract pointer from scalar\n",
				dst);
			return -EACCES;
		}
		/* We don't allow subtraction from FP, because (according to
		 * test_verifier.c test "invalid fp arithmetic", JITs might not
		 * be able to deal with it.
		 */
		if (ptr_reg->type == PTR_TO_STACK) {
			verbose(env, "R%d subtraction from stack pointer prohibited\n",
				dst);
			return -EACCES;
		}
		if (known && (ptr_reg->off - smin_val ==
			      (s64)(s32)(ptr_reg->off - smin_val))) {
			/* pointer -= K.  Subtract it from fixed offset */
			dst_reg->smin_value = smin_ptr;
			dst_reg->smax_value = smax_ptr;
			dst_reg->umin_value = umin_ptr;
			dst_reg->umax_value = umax_ptr;
			dst_reg->var_off = ptr_reg->var_off;
			dst_reg->id = ptr_reg->id;
			dst_reg->off = ptr_reg->off - smin_val;
			dst_reg->raw = ptr_reg->raw;
			break;
		}
		/* A new variable offset is created.  If the subtrahend is known
		 * nonnegative, then any reg->range we had before is still good.
		 */
		if (signed_sub_overflows(smin_ptr, smax_val) ||
		    signed_sub_overflows(smax_ptr, smin_val)) {
			/* Overflow possible, we know nothing */
			dst_reg->smin_value = S64_MIN;
			dst_reg->smax_value = S64_MAX;
		} else {
			dst_reg->smin_value = smin_ptr - smax_val;
			dst_reg->smax_value = smax_ptr - smin_val;
		}
		if (umin_ptr < umax_val) {
			/* Overflow possible, we know nothing */
			dst_reg->umin_value = 0;
			dst_reg->umax_value = U64_MAX;
		} else {
			/* Cannot overflow (as long as bounds are consistent) */
			dst_reg->umin_value = umin_ptr - umax_val;
			dst_reg->umax_value = umax_ptr - umin_val;
		}
		dst_reg->var_off = tnum_sub(ptr_reg->var_off, off_reg->var_off);
		dst_reg->off = ptr_reg->off;
		dst_reg->raw = ptr_reg->raw;
		if (reg_is_pkt_pointer(ptr_reg)) {
			dst_reg->id = ++env->id_gen;
			/* something was added to pkt_ptr, set range to zero */
			if (smin_val < 0)
				dst_reg->raw = 0;
		}
		break;
	case BPF_AND:
	case BPF_OR:
	case BPF_XOR:
		/* bitwise ops on pointers are troublesome, prohibit. */
		verbose(env, "R%d bitwise operator %s on pointer prohibited\n",
			dst, bpf_alu_string[opcode >> 4]);
		return -EACCES;
	default:
		/* other operators (e.g. MUL,LSH) produce non-pointer results */
		verbose(env, "R%d pointer arithmetic with %s operator prohibited\n",
			dst, bpf_alu_string[opcode >> 4]);
		return -EACCES;
	}

	if (!check_reg_sane_offset(env, dst_reg, ptr_reg->type))
		return -EINVAL;

	__update_reg_bounds(dst_reg);
	__reg_deduce_bounds(dst_reg);
	__reg_bound_offset(dst_reg);

	if (sanitize_check_bounds(env, insn, dst_reg) < 0)
		return -EACCES;
	if (sanitize_needed(opcode)) {
		ret = sanitize_ptr_alu(env, insn, dst_reg, off_reg, dst_reg,
				       &info, true);
		if (ret < 0)
			return sanitize_err(env, insn, ret, off_reg, dst_reg);
	}

	return 0;
}

/* WARNING: This function does calculations on 64-bit values, but the actual
 * execution may occur on 32-bit values. Therefore, things like bitshifts
 * need extra checks in the 32-bit case.
 */
static int adjust_scalar_min_max_vals(struct bpf_verifier_env *env,
				      struct bpf_insn *insn,
				      struct bpf_reg_state *dst_reg,
				      struct bpf_reg_state src_reg)
{
	struct bpf_reg_state *regs = cur_regs(env);
	u8 opcode = BPF_OP(insn->code);
	bool src_known, dst_known;
	s64 smin_val, smax_val;
	u64 umin_val, umax_val;
	u64 insn_bitness = (BPF_CLASS(insn->code) == BPF_ALU64) ? 64 : 32;
	int ret;

	if (insn_bitness == 32) {
		/* Relevant for 32-bit RSH: Information can propagate towards
		 * LSB, so it isn't sufficient to only truncate the output to
		 * 32 bits.
		 */
		coerce_reg_to_size(dst_reg, 4);
		coerce_reg_to_size(&src_reg, 4);
	}

	smin_val = src_reg.smin_value;
	smax_val = src_reg.smax_value;
	umin_val = src_reg.umin_value;
	umax_val = src_reg.umax_value;
	src_known = tnum_is_const(src_reg.var_off);
	dst_known = tnum_is_const(dst_reg->var_off);

	if ((src_known && (smin_val != smax_val || umin_val != umax_val)) ||
	    smin_val > smax_val || umin_val > umax_val) {
		/* Taint dst register if offset had invalid bounds derived from
		 * e.g. dead branches.
		 */
		__mark_reg_unknown(dst_reg);
		return 0;
	}

	if (!src_known &&
	    opcode != BPF_ADD && opcode != BPF_SUB && opcode != BPF_AND) {
		__mark_reg_unknown(dst_reg);
		return 0;
	}

	if (sanitize_needed(opcode)) {
		ret = sanitize_val_alu(env, insn);
		if (ret < 0)
			return sanitize_err(env, insn, ret, NULL, NULL);
	}

	switch (opcode) {
	case BPF_ADD:
		if (signed_add_overflows(dst_reg->smin_value, smin_val) ||
		    signed_add_overflows(dst_reg->smax_value, smax_val)) {
			dst_reg->smin_value = S64_MIN;
			dst_reg->smax_value = S64_MAX;
		} else {
			dst_reg->smin_value += smin_val;
			dst_reg->smax_value += smax_val;
		}
		if (dst_reg->umin_value + umin_val < umin_val ||
		    dst_reg->umax_value + umax_val < umax_val) {
			dst_reg->umin_value = 0;
			dst_reg->umax_value = U64_MAX;
		} else {
			dst_reg->umin_value += umin_val;
			dst_reg->umax_value += umax_val;
		}
		dst_reg->var_off = tnum_add(dst_reg->var_off, src_reg.var_off);
		break;
	case BPF_SUB:
		if (signed_sub_overflows(dst_reg->smin_value, smax_val) ||
		    signed_sub_overflows(dst_reg->smax_value, smin_val)) {
			/* Overflow possible, we know nothing */
			dst_reg->smin_value = S64_MIN;
			dst_reg->smax_value = S64_MAX;
		} else {
			dst_reg->smin_value -= smax_val;
			dst_reg->smax_value -= smin_val;
		}
		if (dst_reg->umin_value < umax_val) {
			/* Overflow possible, we know nothing */
			dst_reg->umin_value = 0;
			dst_reg->umax_value = U64_MAX;
		} else {
			/* Cannot overflow (as long as bounds are consistent) */
			dst_reg->umin_value -= umax_val;
			dst_reg->umax_value -= umin_val;
		}
		dst_reg->var_off = tnum_sub(dst_reg->var_off, src_reg.var_off);
		break;
	case BPF_MUL:
		dst_reg->var_off = tnum_mul(dst_reg->var_off, src_reg.var_off);
		if (smin_val < 0 || dst_reg->smin_value < 0) {
			/* Ain't nobody got time to multiply that sign */
			__mark_reg_unbounded(dst_reg);
			__update_reg_bounds(dst_reg);
			break;
		}
		/* Both values are positive, so we can work with unsigned and
		 * copy the result to signed (unless it exceeds S64_MAX).
		 */
		if (umax_val > U32_MAX || dst_reg->umax_value > U32_MAX) {
			/* Potential overflow, we know nothing */
			__mark_reg_unbounded(dst_reg);
			/* (except what we can learn from the var_off) */
			__update_reg_bounds(dst_reg);
			break;
		}
		dst_reg->umin_value *= umin_val;
		dst_reg->umax_value *= umax_val;
		if (dst_reg->umax_value > S64_MAX) {
			/* Overflow possible, we know nothing */
			dst_reg->smin_value = S64_MIN;
			dst_reg->smax_value = S64_MAX;
		} else {
			dst_reg->smin_value = dst_reg->umin_value;
			dst_reg->smax_value = dst_reg->umax_value;
		}
		break;
	case BPF_AND:
		if (src_known && dst_known) {
			__mark_reg_known(dst_reg, dst_reg->var_off.value &
						  src_reg.var_off.value);
			break;
		}
		/* We get our minimum from the var_off, since that's inherently
		 * bitwise.  Our maximum is the minimum of the operands' maxima.
		 */
		dst_reg->var_off = tnum_and(dst_reg->var_off, src_reg.var_off);
		dst_reg->umin_value = dst_reg->var_off.value;
		dst_reg->umax_value = min(dst_reg->umax_value, umax_val);
		if (dst_reg->smin_value < 0 || smin_val < 0) {
			/* Lose signed bounds when ANDing negative numbers,
			 * ain't nobody got time for that.
			 */
			dst_reg->smin_value = S64_MIN;
			dst_reg->smax_value = S64_MAX;
		} else {
			/* ANDing two positives gives a positive, so safe to
			 * cast result into s64.
			 */
			dst_reg->smin_value = dst_reg->umin_value;
			dst_reg->smax_value = dst_reg->umax_value;
		}
		/* We may learn something more from the var_off */
		__update_reg_bounds(dst_reg);
		break;
	case BPF_OR:
		if (src_known && dst_known) {
			__mark_reg_known(dst_reg, dst_reg->var_off.value |
						  src_reg.var_off.value);
			break;
		}
		/* We get our maximum from the var_off, and our minimum is the
		 * maximum of the operands' minima
		 */
		dst_reg->var_off = tnum_or(dst_reg->var_off, src_reg.var_off);
		dst_reg->umin_value = max(dst_reg->umin_value, umin_val);
		dst_reg->umax_value = dst_reg->var_off.value |
				      dst_reg->var_off.mask;
		if (dst_reg->smin_value < 0 || smin_val < 0) {
			/* Lose signed bounds when ORing negative numbers,
			 * ain't nobody got time for that.
			 */
			dst_reg->smin_value = S64_MIN;
			dst_reg->smax_value = S64_MAX;
		} else {
			/* ORing two positives gives a positive, so safe to
			 * cast result into s64.
			 */
			dst_reg->smin_value = dst_reg->umin_value;
			dst_reg->smax_value = dst_reg->umax_value;
		}
		/* We may learn something more from the var_off */
		__update_reg_bounds(dst_reg);
		break;
	case BPF_LSH:
		if (umax_val >= insn_bitness) {
			/* Shifts greater than 31 or 63 are undefined.
			 * This includes shifts by a negative number.
			 */
			mark_reg_unknown(env, regs, insn->dst_reg);
			break;
		}
		/* We lose all sign bit information (except what we can pick
		 * up from var_off)
		 */
		dst_reg->smin_value = S64_MIN;
		dst_reg->smax_value = S64_MAX;
		/* If we might shift our top bit out, then we know nothing */
		if (dst_reg->umax_value > 1ULL << (63 - umax_val)) {
			dst_reg->umin_value = 0;
			dst_reg->umax_value = U64_MAX;
		} else {
			dst_reg->umin_value <<= umin_val;
			dst_reg->umax_value <<= umax_val;
		}
		dst_reg->var_off = tnum_lshift(dst_reg->var_off, umin_val);
		/* We may learn something more from the var_off */
		__update_reg_bounds(dst_reg);
		break;
	case BPF_RSH:
		if (umax_val >= insn_bitness) {
			/* Shifts greater than 31 or 63 are undefined.
			 * This includes shifts by a negative number.
			 */
			mark_reg_unknown(env, regs, insn->dst_reg);
			break;
		}
		/* BPF_RSH is an unsigned shift.  If the value in dst_reg might
		 * be negative, then either:
		 * 1) src_reg might be zero, so the sign bit of the result is
		 *    unknown, so we lose our signed bounds
		 * 2) it's known negative, thus the unsigned bounds capture the
		 *    signed bounds
		 * 3) the signed bounds cross zero, so they tell us nothing
		 *    about the result
		 * If the value in dst_reg is known nonnegative, then again the
		 * unsigned bounts capture the signed bounds.
		 * Thus, in all cases it suffices to blow away our signed bounds
		 * and rely on inferring new ones from the unsigned bounds and
		 * var_off of the result.
		 */
		dst_reg->smin_value = S64_MIN;
		dst_reg->smax_value = S64_MAX;
		dst_reg->var_off = tnum_rshift(dst_reg->var_off, umin_val);
		dst_reg->umin_value >>= umax_val;
		dst_reg->umax_value >>= umin_val;
		/* We may learn something more from the var_off */
		__update_reg_bounds(dst_reg);
		break;
	case BPF_ARSH:
		if (umax_val >= insn_bitness) {
			/* Shifts greater than 31 or 63 are undefined.
			 * This includes shifts by a negative number.
			 */
			mark_reg_unknown(env, regs, insn->dst_reg);
			break;
		}

		/* Upon reaching here, src_known is true and
		 * umax_val is equal to umin_val.
		 */
		if (insn_bitness == 32) {
			dst_reg->smin_value = (u32)(((s32)dst_reg->smin_value) >> umin_val);
			dst_reg->smax_value = (u32)(((s32)dst_reg->smax_value) >> umin_val);
		} else {
			dst_reg->smin_value >>= umin_val;
			dst_reg->smax_value >>= umin_val;
		}

		dst_reg->var_off = tnum_arshift(dst_reg->var_off, umin_val,
						insn_bitness);

		/* blow away the dst_reg umin_value/umax_value and rely on
		 * dst_reg var_off to refine the result.
		 */
		dst_reg->umin_value = 0;
		dst_reg->umax_value = U64_MAX;
		__update_reg_bounds(dst_reg);
		break;
	default:
		mark_reg_unknown(env, regs, insn->dst_reg);
		break;
	}

	if (BPF_CLASS(insn->code) != BPF_ALU64) {
		/* 32-bit ALU ops are (32,32)->32 */
		coerce_reg_to_size(dst_reg, 4);
	}

	__reg_deduce_bounds(dst_reg);
	__reg_bound_offset(dst_reg);
	return 0;
}

/* Handles ALU ops other than BPF_END, BPF_NEG and BPF_MOV: computes new min/max
 * and var_off.
 */
static int adjust_reg_min_max_vals(struct bpf_verifier_env *env,
				   struct bpf_insn *insn)
{
	struct bpf_verifier_state *vstate = env->cur_state;
	struct bpf_func_state *state = vstate->frame[vstate->curframe];
	struct bpf_reg_state *regs = state->regs, *dst_reg, *src_reg;
	struct bpf_reg_state *ptr_reg = NULL, off_reg = {0};
	u8 opcode = BPF_OP(insn->code);

	dst_reg = &regs[insn->dst_reg];
	src_reg = NULL;
	if (dst_reg->type != SCALAR_VALUE)
		ptr_reg = dst_reg;
	if (BPF_SRC(insn->code) == BPF_X) {
		src_reg = &regs[insn->src_reg];
		if (src_reg->type != SCALAR_VALUE) {
			if (dst_reg->type != SCALAR_VALUE) {
				/* Combining two pointers by any ALU op yields
				 * an arbitrary scalar. Disallow all math except
				 * pointer subtraction
				 */
				if (opcode == BPF_SUB && env->allow_ptr_leaks) {
					mark_reg_unknown(env, regs, insn->dst_reg);
					return 0;
				}
				verbose(env, "R%d pointer %s pointer prohibited\n",
					insn->dst_reg,
					bpf_alu_string[opcode >> 4]);
				return -EACCES;
			} else {
				/* scalar += pointer
				 * This is legal, but we have to reverse our
				 * src/dest handling in computing the range
				 */
				return adjust_ptr_min_max_vals(env, insn,
							       src_reg, dst_reg);
			}
		} else if (ptr_reg) {
			/* pointer += scalar */
			return adjust_ptr_min_max_vals(env, insn,
						       dst_reg, src_reg);
		}
	} else {
		/* Pretend the src is a reg with a known value, since we only
		 * need to be able to read from this state.
		 */
		off_reg.type = SCALAR_VALUE;
		__mark_reg_known(&off_reg, insn->imm);
		src_reg = &off_reg;
		if (ptr_reg) /* pointer += K */
			return adjust_ptr_min_max_vals(env, insn,
						       ptr_reg, src_reg);
	}

	/* Got here implies adding two SCALAR_VALUEs */
	if (WARN_ON_ONCE(ptr_reg)) {
		print_verifier_state(env, state);
		verbose(env, "verifier internal error: unexpected ptr_reg\n");
		return -EINVAL;
	}
	if (WARN_ON(!src_reg)) {
		print_verifier_state(env, state);
		verbose(env, "verifier internal error: no src_reg\n");
		return -EINVAL;
	}
	return adjust_scalar_min_max_vals(env, insn, dst_reg, *src_reg);
}

/* check validity of 32-bit and 64-bit arithmetic operations */
static int check_alu_op(struct bpf_verifier_env *env, struct bpf_insn *insn)
{
	struct bpf_reg_state *regs = cur_regs(env);
	u8 opcode = BPF_OP(insn->code);
	int err;

	if (opcode == BPF_END || opcode == BPF_NEG) {
		if (opcode == BPF_NEG) {
			if (BPF_SRC(insn->code) != 0 ||
			    insn->src_reg != BPF_REG_0 ||
			    insn->off != 0 || insn->imm != 0) {
				verbose(env, "BPF_NEG uses reserved fields\n");
				return -EINVAL;
			}
		} else {
			if (insn->src_reg != BPF_REG_0 || insn->off != 0 ||
			    (insn->imm != 16 && insn->imm != 32 && insn->imm != 64) ||
			    BPF_CLASS(insn->code) == BPF_ALU64) {
				verbose(env, "BPF_END uses reserved fields\n");
				return -EINVAL;
			}
		}

		/* check src operand */
		err = check_reg_arg(env, insn->dst_reg, SRC_OP);
		if (err)
			return err;

		if (is_pointer_value(env, insn->dst_reg)) {
			verbose(env, "R%d pointer arithmetic prohibited\n",
				insn->dst_reg);
			return -EACCES;
		}

		/* check dest operand */
		err = check_reg_arg(env, insn->dst_reg, DST_OP);
		if (err)
			return err;

	} else if (opcode == BPF_MOV) {

		if (BPF_SRC(insn->code) == BPF_X) {
			if (insn->imm != 0 || insn->off != 0) {
				verbose(env, "BPF_MOV uses reserved fields\n");
				return -EINVAL;
			}

			/* check src operand */
			err = check_reg_arg(env, insn->src_reg, SRC_OP);
			if (err)
				return err;
		} else {
			if (insn->src_reg != BPF_REG_0 || insn->off != 0) {
				verbose(env, "BPF_MOV uses reserved fields\n");
				return -EINVAL;
			}
		}

		/* check dest operand, mark as required later */
		err = check_reg_arg(env, insn->dst_reg, DST_OP_NO_MARK);
		if (err)
			return err;

		if (BPF_SRC(insn->code) == BPF_X) {
			struct bpf_reg_state *src_reg = regs + insn->src_reg;
			struct bpf_reg_state *dst_reg = regs + insn->dst_reg;

			if (BPF_CLASS(insn->code) == BPF_ALU64) {
				/* case: R1 = R2
				 * copy register state to dest reg
				 */
				*dst_reg = *src_reg;
				dst_reg->live |= REG_LIVE_WRITTEN;
			} else {
				/* R1 = (u32) R2 */
				if (is_pointer_value(env, insn->src_reg)) {
					verbose(env,
						"R%d partial copy of pointer\n",
						insn->src_reg);
					return -EACCES;
				} else if (src_reg->type == SCALAR_VALUE) {
					*dst_reg = *src_reg;
					dst_reg->live |= REG_LIVE_WRITTEN;
				} else {
					mark_reg_unknown(env, regs,
							 insn->dst_reg);
				}
				coerce_reg_to_size(dst_reg, 4);
			}
		} else {
			/* case: R = imm
			 * remember the value we stored into this reg
			 */
			/* clear any state __mark_reg_known doesn't set */
			mark_reg_unknown(env, regs, insn->dst_reg);
			regs[insn->dst_reg].type = SCALAR_VALUE;
			if (BPF_CLASS(insn->code) == BPF_ALU64) {
				__mark_reg_known(regs + insn->dst_reg,
						 insn->imm);
			} else {
				__mark_reg_known(regs + insn->dst_reg,
						 (u32)insn->imm);
			}
		}

	} else if (opcode > BPF_END) {
		verbose(env, "invalid BPF_ALU opcode %x\n", opcode);
		return -EINVAL;

	} else {	/* all other ALU ops: and, sub, xor, add, ... */

		if (BPF_SRC(insn->code) == BPF_X) {
			if (insn->imm != 0 || insn->off != 0) {
				verbose(env, "BPF_ALU uses reserved fields\n");
				return -EINVAL;
			}
			/* check src1 operand */
			err = check_reg_arg(env, insn->src_reg, SRC_OP);
			if (err)
				return err;
		} else {
			if (insn->src_reg != BPF_REG_0 || insn->off != 0) {
				verbose(env, "BPF_ALU uses reserved fields\n");
				return -EINVAL;
			}
		}

		/* check src2 operand */
		err = check_reg_arg(env, insn->dst_reg, SRC_OP);
		if (err)
			return err;

		if ((opcode == BPF_MOD || opcode == BPF_DIV) &&
		    BPF_SRC(insn->code) == BPF_K && insn->imm == 0) {
			verbose(env, "div by zero\n");
			return -EINVAL;
		}

		if (opcode == BPF_ARSH && BPF_CLASS(insn->code) != BPF_ALU64) {
			verbose(env, "BPF_ARSH not supported for 32 bit ALU\n");
			return -EINVAL;
		}

		if ((opcode == BPF_LSH || opcode == BPF_RSH ||
		     opcode == BPF_ARSH) && BPF_SRC(insn->code) == BPF_K) {
			int size = BPF_CLASS(insn->code) == BPF_ALU64 ? 64 : 32;

			if (insn->imm < 0 || insn->imm >= size) {
				verbose(env, "invalid shift %d\n", insn->imm);
				return -EINVAL;
			}
		}

		/* check dest operand */
		err = check_reg_arg(env, insn->dst_reg, DST_OP_NO_MARK);
		if (err)
			return err;

		return adjust_reg_min_max_vals(env, insn);
	}

	return 0;
}

static void find_good_pkt_pointers(struct bpf_verifier_state *vstate,
				   struct bpf_reg_state *dst_reg,
				   enum bpf_reg_type type,
				   bool range_right_open)
{
	struct bpf_func_state *state = vstate->frame[vstate->curframe];
	struct bpf_reg_state *regs = state->regs, *reg;
	u16 new_range;
	int i, j;

	if (dst_reg->off < 0 ||
	    (dst_reg->off == 0 && range_right_open))
		/* This doesn't give us any range */
		return;

	if (dst_reg->umax_value > MAX_PACKET_OFF ||
	    dst_reg->umax_value + dst_reg->off > MAX_PACKET_OFF)
		/* Risk of overflow.  For instance, ptr + (1<<63) may be less
		 * than pkt_end, but that's because it's also less than pkt.
		 */
		return;

	new_range = dst_reg->off;
	if (range_right_open)
		new_range--;

	/* Examples for register markings:
	 *
	 * pkt_data in dst register:
	 *
	 *   r2 = r3;
	 *   r2 += 8;
	 *   if (r2 > pkt_end) goto <handle exception>
	 *   <access okay>
	 *
	 *   r2 = r3;
	 *   r2 += 8;
	 *   if (r2 < pkt_end) goto <access okay>
	 *   <handle exception>
	 *
	 *   Where:
	 *     r2 == dst_reg, pkt_end == src_reg
	 *     r2=pkt(id=n,off=8,r=0)
	 *     r3=pkt(id=n,off=0,r=0)
	 *
	 * pkt_data in src register:
	 *
	 *   r2 = r3;
	 *   r2 += 8;
	 *   if (pkt_end >= r2) goto <access okay>
	 *   <handle exception>
	 *
	 *   r2 = r3;
	 *   r2 += 8;
	 *   if (pkt_end <= r2) goto <handle exception>
	 *   <access okay>
	 *
	 *   Where:
	 *     pkt_end == dst_reg, r2 == src_reg
	 *     r2=pkt(id=n,off=8,r=0)
	 *     r3=pkt(id=n,off=0,r=0)
	 *
	 * Find register r3 and mark its range as r3=pkt(id=n,off=0,r=8)
	 * or r3=pkt(id=n,off=0,r=8-1), so that range of bytes [r3, r3 + 8)
	 * and [r3, r3 + 8-1) respectively is safe to access depending on
	 * the check.
	 */

	/* If our ids match, then we must have the same max_value.  And we
	 * don't care about the other reg's fixed offset, since if it's too big
	 * the range won't allow anything.
	 * dst_reg->off is known < MAX_PACKET_OFF, therefore it fits in a u16.
	 */
	for (i = 0; i < MAX_BPF_REG; i++)
		if (regs[i].type == type && regs[i].id == dst_reg->id)
			/* keep the maximum range already checked */
			regs[i].range = max(regs[i].range, new_range);

	for (j = 0; j <= vstate->curframe; j++) {
		state = vstate->frame[j];
		for (i = 0; i < state->allocated_stack / BPF_REG_SIZE; i++) {
			if (state->stack[i].slot_type[0] != STACK_SPILL)
				continue;
			reg = &state->stack[i].spilled_ptr;
			if (reg->type == type && reg->id == dst_reg->id)
				reg->range = max(reg->range, new_range);
		}
	}
}

/* compute branch direction of the expression "if (reg opcode val) goto target;"
 * and return:
 *  1 - branch will be taken and "goto target" will be executed
 *  0 - branch will not be taken and fall-through to next insn
 * -1 - unknown. Example: "if (reg < 5)" is unknown when register value range [0,10]
 */
static int is_branch_taken(struct bpf_reg_state *reg, u64 val, u8 opcode)
{
	if (__is_pointer_value(false, reg))
		return -1;

	switch (opcode) {
	case BPF_JEQ:
		if (tnum_is_const(reg->var_off))
			return !!tnum_equals_const(reg->var_off, val);
		break;
	case BPF_JNE:
		if (tnum_is_const(reg->var_off))
			return !tnum_equals_const(reg->var_off, val);
		break;
	case BPF_JGT:
		if (reg->umin_value > val)
			return 1;
		else if (reg->umax_value <= val)
			return 0;
		break;
	case BPF_JSGT:
		if (reg->smin_value > (s64)val)
			return 1;
		else if (reg->smax_value < (s64)val)
			return 0;
		break;
	case BPF_JLT:
		if (reg->umax_value < val)
			return 1;
		else if (reg->umin_value >= val)
			return 0;
		break;
	case BPF_JSLT:
		if (reg->smax_value < (s64)val)
			return 1;
		else if (reg->smin_value >= (s64)val)
			return 0;
		break;
	case BPF_JGE:
		if (reg->umin_value >= val)
			return 1;
		else if (reg->umax_value < val)
			return 0;
		break;
	case BPF_JSGE:
		if (reg->smin_value >= (s64)val)
			return 1;
		else if (reg->smax_value < (s64)val)
			return 0;
		break;
	case BPF_JLE:
		if (reg->umax_value <= val)
			return 1;
		else if (reg->umin_value > val)
			return 0;
		break;
	case BPF_JSLE:
		if (reg->smax_value <= (s64)val)
			return 1;
		else if (reg->smin_value > (s64)val)
			return 0;
		break;
	}

	return -1;
}

/* Adjusts the register min/max values in the case that the dst_reg is the
 * variable register that we are working on, and src_reg is a constant or we're
 * simply doing a BPF_K check.
 * In JEQ/JNE cases we also adjust the var_off values.
 */
static void reg_set_min_max(struct bpf_reg_state *true_reg,
			    struct bpf_reg_state *false_reg, u64 val,
			    u8 opcode)
{
	/* If the dst_reg is a pointer, we can't learn anything about its
	 * variable offset from the compare (unless src_reg were a pointer into
	 * the same object, but we don't bother with that.
	 * Since false_reg and true_reg have the same type by construction, we
	 * only need to check one of them for pointerness.
	 */
	if (__is_pointer_value(false, false_reg))
		return;

	switch (opcode) {
	case BPF_JEQ:
		/* If this is false then we know nothing Jon Snow, but if it is
		 * true then we know for sure.
		 */
		__mark_reg_known(true_reg, val);
		break;
	case BPF_JNE:
		/* If this is true we know nothing Jon Snow, but if it is false
		 * we know the value for sure;
		 */
		__mark_reg_known(false_reg, val);
		break;
	case BPF_JGT:
		false_reg->umax_value = min(false_reg->umax_value, val);
		true_reg->umin_value = max(true_reg->umin_value, val + 1);
		break;
	case BPF_JSGT:
		false_reg->smax_value = min_t(s64, false_reg->smax_value, val);
		true_reg->smin_value = max_t(s64, true_reg->smin_value, val + 1);
		break;
	case BPF_JLT:
		false_reg->umin_value = max(false_reg->umin_value, val);
		true_reg->umax_value = min(true_reg->umax_value, val - 1);
		break;
	case BPF_JSLT:
		false_reg->smin_value = max_t(s64, false_reg->smin_value, val);
		true_reg->smax_value = min_t(s64, true_reg->smax_value, val - 1);
		break;
	case BPF_JGE:
		false_reg->umax_value = min(false_reg->umax_value, val - 1);
		true_reg->umin_value = max(true_reg->umin_value, val);
		break;
	case BPF_JSGE:
		false_reg->smax_value = min_t(s64, false_reg->smax_value, val - 1);
		true_reg->smin_value = max_t(s64, true_reg->smin_value, val);
		break;
	case BPF_JLE:
		false_reg->umin_value = max(false_reg->umin_value, val + 1);
		true_reg->umax_value = min(true_reg->umax_value, val);
		break;
	case BPF_JSLE:
		false_reg->smin_value = max_t(s64, false_reg->smin_value, val + 1);
		true_reg->smax_value = min_t(s64, true_reg->smax_value, val);
		break;
	default:
		break;
	}

	__reg_deduce_bounds(false_reg);
	__reg_deduce_bounds(true_reg);
	/* We might have learned some bits from the bounds. */
	__reg_bound_offset(false_reg);
	__reg_bound_offset(true_reg);
	/* Intersecting with the old var_off might have improved our bounds
	 * slightly.  e.g. if umax was 0x7f...f and var_off was (0; 0xf...fc),
	 * then new var_off is (0; 0x7f...fc) which improves our umax.
	 */
	__update_reg_bounds(false_reg);
	__update_reg_bounds(true_reg);
}

/* Same as above, but for the case that dst_reg holds a constant and src_reg is
 * the variable reg.
 */
static void reg_set_min_max_inv(struct bpf_reg_state *true_reg,
				struct bpf_reg_state *false_reg, u64 val,
				u8 opcode)
{
	if (__is_pointer_value(false, false_reg))
		return;

	switch (opcode) {
	case BPF_JEQ:
		/* If this is false then we know nothing Jon Snow, but if it is
		 * true then we know for sure.
		 */
		__mark_reg_known(true_reg, val);
		break;
	case BPF_JNE:
		/* If this is true we know nothing Jon Snow, but if it is false
		 * we know the value for sure;
		 */
		__mark_reg_known(false_reg, val);
		break;
	case BPF_JGT:
		true_reg->umax_value = min(true_reg->umax_value, val - 1);
		false_reg->umin_value = max(false_reg->umin_value, val);
		break;
	case BPF_JSGT:
		true_reg->smax_value = min_t(s64, true_reg->smax_value, val - 1);
		false_reg->smin_value = max_t(s64, false_reg->smin_value, val);
		break;
	case BPF_JLT:
		true_reg->umin_value = max(true_reg->umin_value, val + 1);
		false_reg->umax_value = min(false_reg->umax_value, val);
		break;
	case BPF_JSLT:
		true_reg->smin_value = max_t(s64, true_reg->smin_value, val + 1);
		false_reg->smax_value = min_t(s64, false_reg->smax_value, val);
		break;
	case BPF_JGE:
		true_reg->umax_value = min(true_reg->umax_value, val);
		false_reg->umin_value = max(false_reg->umin_value, val + 1);
		break;
	case BPF_JSGE:
		true_reg->smax_value = min_t(s64, true_reg->smax_value, val);
		false_reg->smin_value = max_t(s64, false_reg->smin_value, val + 1);
		break;
	case BPF_JLE:
		true_reg->umin_value = max(true_reg->umin_value, val);
		false_reg->umax_value = min(false_reg->umax_value, val - 1);
		break;
	case BPF_JSLE:
		true_reg->smin_value = max_t(s64, true_reg->smin_value, val);
		false_reg->smax_value = min_t(s64, false_reg->smax_value, val - 1);
		break;
	default:
		break;
	}

	__reg_deduce_bounds(false_reg);
	__reg_deduce_bounds(true_reg);
	/* We might have learned some bits from the bounds. */
	__reg_bound_offset(false_reg);
	__reg_bound_offset(true_reg);
	/* Intersecting with the old var_off might have improved our bounds
	 * slightly.  e.g. if umax was 0x7f...f and var_off was (0; 0xf...fc),
	 * then new var_off is (0; 0x7f...fc) which improves our umax.
	 */
	__update_reg_bounds(false_reg);
	__update_reg_bounds(true_reg);
}

/* Regs are known to be equal, so intersect their min/max/var_off */
static void __reg_combine_min_max(struct bpf_reg_state *src_reg,
				  struct bpf_reg_state *dst_reg)
{
	src_reg->umin_value = dst_reg->umin_value = max(src_reg->umin_value,
							dst_reg->umin_value);
	src_reg->umax_value = dst_reg->umax_value = min(src_reg->umax_value,
							dst_reg->umax_value);
	src_reg->smin_value = dst_reg->smin_value = max(src_reg->smin_value,
							dst_reg->smin_value);
	src_reg->smax_value = dst_reg->smax_value = min(src_reg->smax_value,
							dst_reg->smax_value);
	src_reg->var_off = dst_reg->var_off = tnum_intersect(src_reg->var_off,
							     dst_reg->var_off);
	/* We might have learned new bounds from the var_off. */
	__update_reg_bounds(src_reg);
	__update_reg_bounds(dst_reg);
	/* We might have learned something about the sign bit. */
	__reg_deduce_bounds(src_reg);
	__reg_deduce_bounds(dst_reg);
	/* We might have learned some bits from the bounds. */
	__reg_bound_offset(src_reg);
	__reg_bound_offset(dst_reg);
	/* Intersecting with the old var_off might have improved our bounds
	 * slightly.  e.g. if umax was 0x7f...f and var_off was (0; 0xf...fc),
	 * then new var_off is (0; 0x7f...fc) which improves our umax.
	 */
	__update_reg_bounds(src_reg);
	__update_reg_bounds(dst_reg);
}

static void reg_combine_min_max(struct bpf_reg_state *true_src,
				struct bpf_reg_state *true_dst,
				struct bpf_reg_state *false_src,
				struct bpf_reg_state *false_dst,
				u8 opcode)
{
	switch (opcode) {
	case BPF_JEQ:
		__reg_combine_min_max(true_src, true_dst);
		break;
	case BPF_JNE:
		__reg_combine_min_max(false_src, false_dst);
		break;
	}
}

static void mark_map_reg(struct bpf_reg_state *regs, u32 regno, u32 id,
			 bool is_null)
{
	struct bpf_reg_state *reg = &regs[regno];

	if (reg->type == PTR_TO_MAP_VALUE_OR_NULL && reg->id == id) {
		/* Old offset (both fixed and variable parts) should
		 * have been known-zero, because we don't allow pointer
		 * arithmetic on pointers that might be NULL.
		 */
		if (WARN_ON_ONCE(reg->smin_value || reg->smax_value ||
				 !tnum_equals_const(reg->var_off, 0) ||
				 reg->off)) {
			__mark_reg_known_zero(reg);
			reg->off = 0;
		}
		if (is_null) {
			reg->type = SCALAR_VALUE;
		} else if (reg->map_ptr->inner_map_meta) {
			reg->type = CONST_PTR_TO_MAP;
			reg->map_ptr = reg->map_ptr->inner_map_meta;
		} else {
			reg->type = PTR_TO_MAP_VALUE;
		}
		/* We don't need id from this point onwards anymore, thus we
		 * should better reset it, so that state pruning has chances
		 * to take effect.
		 */
		reg->id = 0;
	}
}

/* The logic is similar to find_good_pkt_pointers(), both could eventually
 * be folded together at some point.
 */
static void mark_map_regs(struct bpf_verifier_state *vstate, u32 regno,
			  bool is_null)
{
	struct bpf_func_state *state = vstate->frame[vstate->curframe];
	struct bpf_reg_state *regs = state->regs;
	u32 id = regs[regno].id;
	int i, j;

	for (i = 0; i < MAX_BPF_REG; i++)
		mark_map_reg(regs, i, id, is_null);

	for (j = 0; j <= vstate->curframe; j++) {
		state = vstate->frame[j];
		for (i = 0; i < state->allocated_stack / BPF_REG_SIZE; i++) {
			if (state->stack[i].slot_type[0] != STACK_SPILL)
				continue;
			mark_map_reg(&state->stack[i].spilled_ptr, 0, id, is_null);
		}
	}
}

static bool try_match_pkt_pointers(const struct bpf_insn *insn,
				   struct bpf_reg_state *dst_reg,
				   struct bpf_reg_state *src_reg,
				   struct bpf_verifier_state *this_branch,
				   struct bpf_verifier_state *other_branch)
{
	if (BPF_SRC(insn->code) != BPF_X)
		return false;

	switch (BPF_OP(insn->code)) {
	case BPF_JGT:
		if ((dst_reg->type == PTR_TO_PACKET &&
		     src_reg->type == PTR_TO_PACKET_END) ||
		    (dst_reg->type == PTR_TO_PACKET_META &&
		     reg_is_init_pkt_pointer(src_reg, PTR_TO_PACKET))) {
			/* pkt_data' > pkt_end, pkt_meta' > pkt_data */
			find_good_pkt_pointers(this_branch, dst_reg,
					       dst_reg->type, false);
		} else if ((dst_reg->type == PTR_TO_PACKET_END &&
			    src_reg->type == PTR_TO_PACKET) ||
			   (reg_is_init_pkt_pointer(dst_reg, PTR_TO_PACKET) &&
			    src_reg->type == PTR_TO_PACKET_META)) {
			/* pkt_end > pkt_data', pkt_data > pkt_meta' */
			find_good_pkt_pointers(other_branch, src_reg,
					       src_reg->type, true);
		} else {
			return false;
		}
		break;
	case BPF_JLT:
		if ((dst_reg->type == PTR_TO_PACKET &&
		     src_reg->type == PTR_TO_PACKET_END) ||
		    (dst_reg->type == PTR_TO_PACKET_META &&
		     reg_is_init_pkt_pointer(src_reg, PTR_TO_PACKET))) {
			/* pkt_data' < pkt_end, pkt_meta' < pkt_data */
			find_good_pkt_pointers(other_branch, dst_reg,
					       dst_reg->type, true);
		} else if ((dst_reg->type == PTR_TO_PACKET_END &&
			    src_reg->type == PTR_TO_PACKET) ||
			   (reg_is_init_pkt_pointer(dst_reg, PTR_TO_PACKET) &&
			    src_reg->type == PTR_TO_PACKET_META)) {
			/* pkt_end < pkt_data', pkt_data > pkt_meta' */
			find_good_pkt_pointers(this_branch, src_reg,
					       src_reg->type, false);
		} else {
			return false;
		}
		break;
	case BPF_JGE:
		if ((dst_reg->type == PTR_TO_PACKET &&
		     src_reg->type == PTR_TO_PACKET_END) ||
		    (dst_reg->type == PTR_TO_PACKET_META &&
		     reg_is_init_pkt_pointer(src_reg, PTR_TO_PACKET))) {
			/* pkt_data' >= pkt_end, pkt_meta' >= pkt_data */
			find_good_pkt_pointers(this_branch, dst_reg,
					       dst_reg->type, true);
		} else if ((dst_reg->type == PTR_TO_PACKET_END &&
			    src_reg->type == PTR_TO_PACKET) ||
			   (reg_is_init_pkt_pointer(dst_reg, PTR_TO_PACKET) &&
			    src_reg->type == PTR_TO_PACKET_META)) {
			/* pkt_end >= pkt_data', pkt_data >= pkt_meta' */
			find_good_pkt_pointers(other_branch, src_reg,
					       src_reg->type, false);
		} else {
			return false;
		}
		break;
	case BPF_JLE:
		if ((dst_reg->type == PTR_TO_PACKET &&
		     src_reg->type == PTR_TO_PACKET_END) ||
		    (dst_reg->type == PTR_TO_PACKET_META &&
		     reg_is_init_pkt_pointer(src_reg, PTR_TO_PACKET))) {
			/* pkt_data' <= pkt_end, pkt_meta' <= pkt_data */
			find_good_pkt_pointers(other_branch, dst_reg,
					       dst_reg->type, false);
		} else if ((dst_reg->type == PTR_TO_PACKET_END &&
			    src_reg->type == PTR_TO_PACKET) ||
			   (reg_is_init_pkt_pointer(dst_reg, PTR_TO_PACKET) &&
			    src_reg->type == PTR_TO_PACKET_META)) {
			/* pkt_end <= pkt_data', pkt_data <= pkt_meta' */
			find_good_pkt_pointers(this_branch, src_reg,
					       src_reg->type, true);
		} else {
			return false;
		}
		break;
	default:
		return false;
	}

	return true;
}

static int check_cond_jmp_op(struct bpf_verifier_env *env,
			     struct bpf_insn *insn, int *insn_idx)
{
	struct bpf_verifier_state *this_branch = env->cur_state;
	struct bpf_verifier_state *other_branch;
	struct bpf_reg_state *regs = this_branch->frame[this_branch->curframe]->regs;
	struct bpf_reg_state *dst_reg, *other_branch_regs, *src_reg = NULL;
	u8 opcode = BPF_OP(insn->code);
	int pred = -1;
	int err;

	if (opcode > BPF_JSLE) {
		verbose(env, "invalid BPF_JMP opcode %x\n", opcode);
		return -EINVAL;
	}

	if (BPF_SRC(insn->code) == BPF_X) {
		if (insn->imm != 0) {
			verbose(env, "BPF_JMP uses reserved fields\n");
			return -EINVAL;
		}

		/* check src1 operand */
		err = check_reg_arg(env, insn->src_reg, SRC_OP);
		if (err)
			return err;

		if (is_pointer_value(env, insn->src_reg)) {
			verbose(env, "R%d pointer comparison prohibited\n",
				insn->src_reg);
			return -EACCES;
		}
		src_reg = &regs[insn->src_reg];
	} else {
		if (insn->src_reg != BPF_REG_0) {
			verbose(env, "BPF_JMP uses reserved fields\n");
			return -EINVAL;
		}
	}

	/* check src2 operand */
	err = check_reg_arg(env, insn->dst_reg, SRC_OP);
	if (err)
		return err;

	dst_reg = &regs[insn->dst_reg];

	if (BPF_SRC(insn->code) == BPF_K)
		pred = is_branch_taken(dst_reg, insn->imm, opcode);
	else if (src_reg->type == SCALAR_VALUE &&
		 tnum_is_const(src_reg->var_off))
		pred = is_branch_taken(dst_reg, src_reg->var_off.value,
				       opcode);
	if (pred == 1) {
		/* only follow the goto, ignore fall-through */
		*insn_idx += insn->off;
		return 0;
	} else if (pred == 0) {
		/* only follow fall-through branch, since
		 * that's where the program will go
		 */
		return 0;
	}

	other_branch = push_stack(env, *insn_idx + insn->off + 1, *insn_idx,
				  false);
	if (!other_branch)
		return -EFAULT;
	other_branch_regs = other_branch->frame[other_branch->curframe]->regs;

	/* detect if we are comparing against a constant value so we can adjust
	 * our min/max values for our dst register.
	 * this is only legit if both are scalars (or pointers to the same
	 * object, I suppose, but we don't support that right now), because
	 * otherwise the different base pointers mean the offsets aren't
	 * comparable.
	 */
	if (BPF_SRC(insn->code) == BPF_X) {
		if (dst_reg->type == SCALAR_VALUE &&
		    regs[insn->src_reg].type == SCALAR_VALUE) {
			if (tnum_is_const(regs[insn->src_reg].var_off))
				reg_set_min_max(&other_branch_regs[insn->dst_reg],
						dst_reg, regs[insn->src_reg].var_off.value,
						opcode);
			else if (tnum_is_const(dst_reg->var_off))
				reg_set_min_max_inv(&other_branch_regs[insn->src_reg],
						    &regs[insn->src_reg],
						    dst_reg->var_off.value, opcode);
			else if (opcode == BPF_JEQ || opcode == BPF_JNE)
				/* Comparing for equality, we can combine knowledge */
				reg_combine_min_max(&other_branch_regs[insn->src_reg],
						    &other_branch_regs[insn->dst_reg],
						    &regs[insn->src_reg],
						    &regs[insn->dst_reg], opcode);
		}
	} else if (dst_reg->type == SCALAR_VALUE) {
		reg_set_min_max(&other_branch_regs[insn->dst_reg],
					dst_reg, insn->imm, opcode);
	}

	/* detect if R == 0 where R is returned from bpf_map_lookup_elem() */
	if (BPF_SRC(insn->code) == BPF_K &&
	    insn->imm == 0 && (opcode == BPF_JEQ || opcode == BPF_JNE) &&
	    dst_reg->type == PTR_TO_MAP_VALUE_OR_NULL) {
		/* Mark all identical map registers in each branch as either
		 * safe or unknown depending R == 0 or R != 0 conditional.
		 */
		mark_map_regs(this_branch, insn->dst_reg, opcode == BPF_JNE);
		mark_map_regs(other_branch, insn->dst_reg, opcode == BPF_JEQ);
	} else if (!try_match_pkt_pointers(insn, dst_reg, &regs[insn->src_reg],
					   this_branch, other_branch) &&
		   is_pointer_value(env, insn->dst_reg)) {
		verbose(env, "R%d pointer comparison prohibited\n",
			insn->dst_reg);
		return -EACCES;
	}
	if (env->log.level)
		print_verifier_state(env, this_branch->frame[this_branch->curframe]);
	return 0;
}

/* return the map pointer stored inside BPF_LD_IMM64 instruction */
static struct bpf_map *ld_imm64_to_map_ptr(struct bpf_insn *insn)
{
	u64 imm64 = ((u64) (u32) insn[0].imm) | ((u64) (u32) insn[1].imm) << 32;

	return (struct bpf_map *) (unsigned long) imm64;
}

/* verify BPF_LD_IMM64 instruction */
static int check_ld_imm(struct bpf_verifier_env *env, struct bpf_insn *insn)
{
	struct bpf_reg_state *regs = cur_regs(env);
	int err;

	if (BPF_SIZE(insn->code) != BPF_DW) {
		verbose(env, "invalid BPF_LD_IMM insn\n");
		return -EINVAL;
	}
	if (insn->off != 0) {
		verbose(env, "BPF_LD_IMM64 uses reserved fields\n");
		return -EINVAL;
	}

	err = check_reg_arg(env, insn->dst_reg, DST_OP);
	if (err)
		return err;

	if (insn->src_reg == 0) {
		u64 imm = ((u64)(insn + 1)->imm << 32) | (u32)insn->imm;

		regs[insn->dst_reg].type = SCALAR_VALUE;
		__mark_reg_known(&regs[insn->dst_reg], imm);
		return 0;
	}

	/* replace_map_fd_with_map_ptr() should have caught bad ld_imm64 */
	BUG_ON(insn->src_reg != BPF_PSEUDO_MAP_FD);

	regs[insn->dst_reg].type = CONST_PTR_TO_MAP;
	regs[insn->dst_reg].map_ptr = ld_imm64_to_map_ptr(insn);
	return 0;
}

static bool may_access_skb(enum bpf_prog_type type)
{
	switch (type) {
	case BPF_PROG_TYPE_SOCKET_FILTER:
	case BPF_PROG_TYPE_SCHED_CLS:
	case BPF_PROG_TYPE_SCHED_ACT:
		return true;
	default:
		return false;
	}
}

/* verify safety of LD_ABS|LD_IND instructions:
 * - they can only appear in the programs where ctx == skb
 * - since they are wrappers of function calls, they scratch R1-R5 registers,
 *   preserve R6-R9, and store return value into R0
 *
 * Implicit input:
 *   ctx == skb == R6 == CTX
 *
 * Explicit input:
 *   SRC == any register
 *   IMM == 32-bit immediate
 *
 * Output:
 *   R0 - 8/16/32-bit skb data converted to cpu endianness
 */
static int check_ld_abs(struct bpf_verifier_env *env, struct bpf_insn *insn)
{
	struct bpf_reg_state *regs = cur_regs(env);
	static const int ctx_reg = BPF_REG_6;
	u8 mode = BPF_MODE(insn->code);
	int i, err;

	if (!may_access_skb(env->prog->type)) {
		verbose(env, "BPF_LD_[ABS|IND] instructions not allowed for this program type\n");
		return -EINVAL;
	}

	if (!env->ops->gen_ld_abs) {
		verbose(env, "bpf verifier is misconfigured\n");
		return -EINVAL;
	}

	if (env->subprog_cnt > 1) {
		/* when program has LD_ABS insn JITs and interpreter assume
		 * that r1 == ctx == skb which is not the case for callees
		 * that can have arbitrary arguments. It's problematic
		 * for main prog as well since JITs would need to analyze
		 * all functions in order to make proper register save/restore
		 * decisions in the main prog. Hence disallow LD_ABS with calls
		 */
		verbose(env, "BPF_LD_[ABS|IND] instructions cannot be mixed with bpf-to-bpf calls\n");
		return -EINVAL;
	}

	if (insn->dst_reg != BPF_REG_0 || insn->off != 0 ||
	    BPF_SIZE(insn->code) == BPF_DW ||
	    (mode == BPF_ABS && insn->src_reg != BPF_REG_0)) {
		verbose(env, "BPF_LD_[ABS|IND] uses reserved fields\n");
		return -EINVAL;
	}

	/* check whether implicit source operand (register R6) is readable */
	err = check_reg_arg(env, ctx_reg, SRC_OP);
	if (err)
		return err;

	if (regs[ctx_reg].type != PTR_TO_CTX) {
		verbose(env,
			"at the time of BPF_LD_ABS|IND R6 != pointer to skb\n");
		return -EINVAL;
	}

	if (mode == BPF_IND) {
		/* check explicit source operand */
		err = check_reg_arg(env, insn->src_reg, SRC_OP);
		if (err)
			return err;
	}

	err = check_ctx_reg(env, &regs[ctx_reg], ctx_reg);
	if (err < 0)
		return err;

	/* reset caller saved regs to unreadable */
	for (i = 0; i < CALLER_SAVED_REGS; i++) {
		mark_reg_not_init(env, regs, caller_saved[i]);
		check_reg_arg(env, caller_saved[i], DST_OP_NO_MARK);
	}

	/* mark destination R0 register as readable, since it contains
	 * the value fetched from the packet.
	 * Already marked as written above.
	 */
	mark_reg_unknown(env, regs, BPF_REG_0);
	return 0;
}

static int check_return_code(struct bpf_verifier_env *env)
{
	struct bpf_reg_state *reg;
	struct tnum range = tnum_range(0, 1);

	switch (env->prog->type) {
	case BPF_PROG_TYPE_CGROUP_SOCK_ADDR:
		if (env->prog->expected_attach_type == BPF_CGROUP_UDP4_RECVMSG ||
		    env->prog->expected_attach_type == BPF_CGROUP_UDP6_RECVMSG)
			range = tnum_range(1, 1);
	case BPF_PROG_TYPE_CGROUP_SKB:
	case BPF_PROG_TYPE_CGROUP_SOCK:
	case BPF_PROG_TYPE_SOCK_OPS:
	case BPF_PROG_TYPE_CGROUP_DEVICE:
		break;
	default:
		return 0;
	}

	reg = cur_regs(env) + BPF_REG_0;
	if (reg->type != SCALAR_VALUE) {
		verbose(env, "At program exit the register R0 is not a known value (%s)\n",
			reg_type_str[reg->type]);
		return -EINVAL;
	}

	if (!tnum_in(range, reg->var_off)) {
		char tn_buf[48];

		verbose(env, "At program exit the register R0 ");
		if (!tnum_is_unknown(reg->var_off)) {
			tnum_strn(tn_buf, sizeof(tn_buf), reg->var_off);
			verbose(env, "has value %s", tn_buf);
		} else {
			verbose(env, "has unknown scalar value");
		}
		tnum_strn(tn_buf, sizeof(tn_buf), range);
		verbose(env, " should have been in %s\n", tn_buf);
		return -EINVAL;
	}
	return 0;
}

/* non-recursive DFS pseudo code
 * 1  procedure DFS-iterative(G,v):
 * 2      label v as discovered
 * 3      let S be a stack
 * 4      S.push(v)
 * 5      while S is not empty
 * 6            t <- S.pop()
 * 7            if t is what we're looking for:
 * 8                return t
 * 9            for all edges e in G.adjacentEdges(t) do
 * 10               if edge e is already labelled
 * 11                   continue with the next edge
 * 12               w <- G.adjacentVertex(t,e)
 * 13               if vertex w is not discovered and not explored
 * 14                   label e as tree-edge
 * 15                   label w as discovered
 * 16                   S.push(w)
 * 17                   continue at 5
 * 18               else if vertex w is discovered
 * 19                   label e as back-edge
 * 20               else
 * 21                   // vertex w is explored
 * 22                   label e as forward- or cross-edge
 * 23           label t as explored
 * 24           S.pop()
 *
 * convention:
 * 0x10 - discovered
 * 0x11 - discovered and fall-through edge labelled
 * 0x12 - discovered and fall-through and branch edges labelled
 * 0x20 - explored
 */

enum {
	DISCOVERED = 0x10,
	EXPLORED = 0x20,
	FALLTHROUGH = 1,
	BRANCH = 2,
};

#define STATE_LIST_MARK ((struct bpf_verifier_state_list *) -1L)

static int *insn_stack;	/* stack of insns to process */
static int cur_stack;	/* current stack index */
static int *insn_state;

/* t, w, e - match pseudo-code above:
 * t - index of current instruction
 * w - next instruction
 * e - edge
 */
static int push_insn(int t, int w, int e, struct bpf_verifier_env *env)
{
	if (e == FALLTHROUGH && insn_state[t] >= (DISCOVERED | FALLTHROUGH))
		return 0;

	if (e == BRANCH && insn_state[t] >= (DISCOVERED | BRANCH))
		return 0;

	if (w < 0 || w >= env->prog->len) {
		verbose(env, "jump out of range from insn %d to %d\n", t, w);
		return -EINVAL;
	}

	if (e == BRANCH)
		/* mark branch target for state pruning */
		env->explored_states[w] = STATE_LIST_MARK;

	if (insn_state[w] == 0) {
		/* tree-edge */
		insn_state[t] = DISCOVERED | e;
		insn_state[w] = DISCOVERED;
		if (cur_stack >= env->prog->len)
			return -E2BIG;
		insn_stack[cur_stack++] = w;
		return 1;
	} else if ((insn_state[w] & 0xF0) == DISCOVERED) {
		verbose(env, "back-edge from insn %d to %d\n", t, w);
		return -EINVAL;
	} else if (insn_state[w] == EXPLORED) {
		/* forward- or cross-edge */
		insn_state[t] = DISCOVERED | e;
	} else {
		verbose(env, "insn state internal bug\n");
		return -EFAULT;
	}
	return 0;
}

/* non-recursive depth-first-search to detect loops in BPF program
 * loop == back-edge in directed graph
 */
static int check_cfg(struct bpf_verifier_env *env)
{
	struct bpf_insn *insns = env->prog->insnsi;
	int insn_cnt = env->prog->len;
	int ret = 0;
	int i, t;

	ret = check_subprogs(env);
	if (ret < 0)
		return ret;

	insn_state = kcalloc(insn_cnt, sizeof(int), GFP_KERNEL);
	if (!insn_state)
		return -ENOMEM;

	insn_stack = kcalloc(insn_cnt, sizeof(int), GFP_KERNEL);
	if (!insn_stack) {
		kfree(insn_state);
		return -ENOMEM;
	}

	insn_state[0] = DISCOVERED; /* mark 1st insn as discovered */
	insn_stack[0] = 0; /* 0 is the first instruction */
	cur_stack = 1;

peek_stack:
	if (cur_stack == 0)
		goto check_state;
	t = insn_stack[cur_stack - 1];

	if (BPF_CLASS(insns[t].code) == BPF_JMP) {
		u8 opcode = BPF_OP(insns[t].code);

		if (opcode == BPF_EXIT) {
			goto mark_explored;
		} else if (opcode == BPF_CALL) {
			ret = push_insn(t, t + 1, FALLTHROUGH, env);
			if (ret == 1)
				goto peek_stack;
			else if (ret < 0)
				goto err_free;
			if (t + 1 < insn_cnt)
				env->explored_states[t + 1] = STATE_LIST_MARK;
			if (insns[t].src_reg == BPF_PSEUDO_CALL) {
				env->explored_states[t] = STATE_LIST_MARK;
				ret = push_insn(t, t + insns[t].imm + 1, BRANCH, env);
				if (ret == 1)
					goto peek_stack;
				else if (ret < 0)
					goto err_free;
			}
		} else if (opcode == BPF_JA) {
			if (BPF_SRC(insns[t].code) != BPF_K) {
				ret = -EINVAL;
				goto err_free;
			}
			/* unconditional jump with single edge */
			ret = push_insn(t, t + insns[t].off + 1,
					FALLTHROUGH, env);
			if (ret == 1)
				goto peek_stack;
			else if (ret < 0)
				goto err_free;
			/* tell verifier to check for equivalent states
			 * after every call and jump
			 */
			if (t + 1 < insn_cnt)
				env->explored_states[t + 1] = STATE_LIST_MARK;
		} else {
			/* conditional jump with two edges */
			env->explored_states[t] = STATE_LIST_MARK;
			ret = push_insn(t, t + 1, FALLTHROUGH, env);
			if (ret == 1)
				goto peek_stack;
			else if (ret < 0)
				goto err_free;

			ret = push_insn(t, t + insns[t].off + 1, BRANCH, env);
			if (ret == 1)
				goto peek_stack;
			else if (ret < 0)
				goto err_free;
		}
	} else {
		/* all other non-branch instructions with single
		 * fall-through edge
		 */
		ret = push_insn(t, t + 1, FALLTHROUGH, env);
		if (ret == 1)
			goto peek_stack;
		else if (ret < 0)
			goto err_free;
	}

mark_explored:
	insn_state[t] = EXPLORED;
	if (cur_stack-- <= 0) {
		verbose(env, "pop stack internal bug\n");
		ret = -EFAULT;
		goto err_free;
	}
	goto peek_stack;

check_state:
	for (i = 0; i < insn_cnt; i++) {
		if (insn_state[i] != EXPLORED) {
			verbose(env, "unreachable insn %d\n", i);
			ret = -EINVAL;
			goto err_free;
		}
	}
	ret = 0; /* cfg looks good */

err_free:
	kfree(insn_state);
	kfree(insn_stack);
	return ret;
}

/* check %cur's range satisfies %old's */
static bool range_within(struct bpf_reg_state *old,
			 struct bpf_reg_state *cur)
{
	return old->umin_value <= cur->umin_value &&
	       old->umax_value >= cur->umax_value &&
	       old->smin_value <= cur->smin_value &&
	       old->smax_value >= cur->smax_value;
}

/* Maximum number of register states that can exist at once */
#define ID_MAP_SIZE	(MAX_BPF_REG + MAX_BPF_STACK / BPF_REG_SIZE)
struct idpair {
	u32 old;
	u32 cur;
};

/* If in the old state two registers had the same id, then they need to have
 * the same id in the new state as well.  But that id could be different from
 * the old state, so we need to track the mapping from old to new ids.
 * Once we have seen that, say, a reg with old id 5 had new id 9, any subsequent
 * regs with old id 5 must also have new id 9 for the new state to be safe.  But
 * regs with a different old id could still have new id 9, we don't care about
 * that.
 * So we look through our idmap to see if this old id has been seen before.  If
 * so, we require the new id to match; otherwise, we add the id pair to the map.
 */
static bool check_ids(u32 old_id, u32 cur_id, struct idpair *idmap)
{
	unsigned int i;

	for (i = 0; i < ID_MAP_SIZE; i++) {
		if (!idmap[i].old) {
			/* Reached an empty slot; haven't seen this id before */
			idmap[i].old = old_id;
			idmap[i].cur = cur_id;
			return true;
		}
		if (idmap[i].old == old_id)
			return idmap[i].cur == cur_id;
	}
	/* We ran out of idmap slots, which should be impossible */
	WARN_ON_ONCE(1);
	return false;
}

/* Returns true if (rold safe implies rcur safe) */
static bool regsafe(struct bpf_reg_state *rold, struct bpf_reg_state *rcur,
		    struct idpair *idmap)
{
	bool equal;

	if (!(rold->live & REG_LIVE_READ))
		/* explored state didn't use this */
		return true;

	equal = memcmp(rold, rcur, offsetof(struct bpf_reg_state, frameno)) == 0;

	if (rold->type == PTR_TO_STACK)
		/* two stack pointers are equal only if they're pointing to
		 * the same stack frame, since fp-8 in foo != fp-8 in bar
		 */
		return equal && rold->frameno == rcur->frameno;

	if (equal)
		return true;

	if (rold->type == NOT_INIT)
		/* explored state can't have used this */
		return true;
	if (rcur->type == NOT_INIT)
		return false;
	switch (rold->type) {
	case SCALAR_VALUE:
		if (rcur->type == SCALAR_VALUE) {
			/* new val must satisfy old val knowledge */
			return range_within(rold, rcur) &&
			       tnum_in(rold->var_off, rcur->var_off);
		} else {
			/* We're trying to use a pointer in place of a scalar.
			 * Even if the scalar was unbounded, this could lead to
			 * pointer leaks because scalars are allowed to leak
			 * while pointers are not. We could make this safe in
			 * special cases if root is calling us, but it's
			 * probably not worth the hassle.
			 */
			return false;
		}
	case PTR_TO_MAP_VALUE:
		/* If the new min/max/var_off satisfy the old ones and
		 * everything else matches, we are OK.
		 * We don't care about the 'id' value, because nothing
		 * uses it for PTR_TO_MAP_VALUE (only for ..._OR_NULL)
		 */
		return memcmp(rold, rcur, offsetof(struct bpf_reg_state, id)) == 0 &&
		       range_within(rold, rcur) &&
		       tnum_in(rold->var_off, rcur->var_off);
	case PTR_TO_MAP_VALUE_OR_NULL:
		/* a PTR_TO_MAP_VALUE could be safe to use as a
		 * PTR_TO_MAP_VALUE_OR_NULL into the same map.
		 * However, if the old PTR_TO_MAP_VALUE_OR_NULL then got NULL-
		 * checked, doing so could have affected others with the same
		 * id, and we can't check for that because we lost the id when
		 * we converted to a PTR_TO_MAP_VALUE.
		 */
		if (rcur->type != PTR_TO_MAP_VALUE_OR_NULL)
			return false;
		if (memcmp(rold, rcur, offsetof(struct bpf_reg_state, id)))
			return false;
		/* Check our ids match any regs they're supposed to */
		return check_ids(rold->id, rcur->id, idmap);
	case PTR_TO_PACKET_META:
	case PTR_TO_PACKET:
		if (rcur->type != rold->type)
			return false;
		/* We must have at least as much range as the old ptr
		 * did, so that any accesses which were safe before are
		 * still safe.  This is true even if old range < old off,
		 * since someone could have accessed through (ptr - k), or
		 * even done ptr -= k in a register, to get a safe access.
		 */
		if (rold->range > rcur->range)
			return false;
		/* If the offsets don't match, we can't trust our alignment;
		 * nor can we be sure that we won't fall out of range.
		 */
		if (rold->off != rcur->off)
			return false;
		/* id relations must be preserved */
		if (rold->id && !check_ids(rold->id, rcur->id, idmap))
			return false;
		/* new val must satisfy old val knowledge */
		return range_within(rold, rcur) &&
		       tnum_in(rold->var_off, rcur->var_off);
	case PTR_TO_CTX:
	case CONST_PTR_TO_MAP:
	case PTR_TO_PACKET_END:
		/* Only valid matches are exact, which memcmp() above
		 * would have accepted
		 */
	default:
		/* Don't know what's going on, just say it's not safe */
		return false;
	}

	/* Shouldn't get here; if we do, say it's not safe */
	WARN_ON_ONCE(1);
	return false;
}

static bool stacksafe(struct bpf_func_state *old,
		      struct bpf_func_state *cur,
		      struct idpair *idmap)
{
	int i, spi;

	/* if explored stack has more populated slots than current stack
	 * such stacks are not equivalent
	 */
	if (old->allocated_stack > cur->allocated_stack)
		return false;

	/* walk slots of the explored stack and ignore any additional
	 * slots in the current stack, since explored(safe) state
	 * didn't use them
	 */
	for (i = 0; i < old->allocated_stack; i++) {
		spi = i / BPF_REG_SIZE;

		if (!(old->stack[spi].spilled_ptr.live & REG_LIVE_READ))
			/* explored state didn't use this */
			continue;

		if (old->stack[spi].slot_type[i % BPF_REG_SIZE] == STACK_INVALID)
			continue;
		/* if old state was safe with misc data in the stack
		 * it will be safe with zero-initialized stack.
		 * The opposite is not true
		 */
		if (old->stack[spi].slot_type[i % BPF_REG_SIZE] == STACK_MISC &&
		    cur->stack[spi].slot_type[i % BPF_REG_SIZE] == STACK_ZERO)
			continue;
		if (old->stack[spi].slot_type[i % BPF_REG_SIZE] !=
		    cur->stack[spi].slot_type[i % BPF_REG_SIZE])
			/* Ex: old explored (safe) state has STACK_SPILL in
			 * this stack slot, but current has has STACK_MISC ->
			 * this verifier states are not equivalent,
			 * return false to continue verification of this path
			 */
			return false;
		if (i % BPF_REG_SIZE)
			continue;
		if (old->stack[spi].slot_type[0] != STACK_SPILL)
			continue;
		if (!regsafe(&old->stack[spi].spilled_ptr,
			     &cur->stack[spi].spilled_ptr,
			     idmap))
			/* when explored and current stack slot are both storing
			 * spilled registers, check that stored pointers types
			 * are the same as well.
			 * Ex: explored safe path could have stored
			 * (bpf_reg_state) {.type = PTR_TO_STACK, .off = -8}
			 * but current path has stored:
			 * (bpf_reg_state) {.type = PTR_TO_STACK, .off = -16}
			 * such verifier states are not equivalent.
			 * return false to continue verification of this path
			 */
			return false;
	}
	return true;
}

/* compare two verifier states
 *
 * all states stored in state_list are known to be valid, since
 * verifier reached 'bpf_exit' instruction through them
 *
 * this function is called when verifier exploring different branches of
 * execution popped from the state stack. If it sees an old state that has
 * more strict register state and more strict stack state then this execution
 * branch doesn't need to be explored further, since verifier already
 * concluded that more strict state leads to valid finish.
 *
 * Therefore two states are equivalent if register state is more conservative
 * and explored stack state is more conservative than the current one.
 * Example:
 *       explored                   current
 * (slot1=INV slot2=MISC) == (slot1=MISC slot2=MISC)
 * (slot1=MISC slot2=MISC) != (slot1=INV slot2=MISC)
 *
 * In other words if current stack state (one being explored) has more
 * valid slots than old one that already passed validation, it means
 * the verifier can stop exploring and conclude that current state is valid too
 *
 * Similarly with registers. If explored state has register type as invalid
 * whereas register type in current state is meaningful, it means that
 * the current state will reach 'bpf_exit' instruction safely
 */
static bool func_states_equal(struct bpf_func_state *old,
			      struct bpf_func_state *cur)
{
	struct idpair *idmap;
	bool ret = false;
	int i;

	idmap = kcalloc(ID_MAP_SIZE, sizeof(struct idpair), GFP_KERNEL);
	/* If we failed to allocate the idmap, just say it's not safe */
	if (!idmap)
		return false;

	for (i = 0; i < MAX_BPF_REG; i++) {
		if (!regsafe(&old->regs[i], &cur->regs[i], idmap))
			goto out_free;
	}

	if (!stacksafe(old, cur, idmap))
		goto out_free;
	ret = true;
out_free:
	kfree(idmap);
	return ret;
}

static bool states_equal(struct bpf_verifier_env *env,
			 struct bpf_verifier_state *old,
			 struct bpf_verifier_state *cur)
{
	int i;

	if (old->curframe != cur->curframe)
		return false;

	/* Verification state from speculative execution simulation
	 * must never prune a non-speculative execution one.
	 */
	if (old->speculative && !cur->speculative)
		return false;

	/* for states to be equal callsites have to be the same
	 * and all frame states need to be equivalent
	 */
	for (i = 0; i <= old->curframe; i++) {
		if (old->frame[i]->callsite != cur->frame[i]->callsite)
			return false;
		if (!func_states_equal(old->frame[i], cur->frame[i]))
			return false;
	}
	return true;
}

/* A write screens off any subsequent reads; but write marks come from the
 * straight-line code between a state and its parent.  When we arrive at an
 * equivalent state (jump target or such) we didn't arrive by the straight-line
 * code, so read marks in the state must propagate to the parent regardless
 * of the state's write marks. That's what 'parent == state->parent' comparison
 * in mark_reg_read() and mark_stack_slot_read() is for.
 */
static int propagate_liveness(struct bpf_verifier_env *env,
			      const struct bpf_verifier_state *vstate,
			      struct bpf_verifier_state *vparent)
{
	int i, frame, err = 0;
	struct bpf_func_state *state, *parent;

	if (vparent->curframe != vstate->curframe) {
		WARN(1, "propagate_live: parent frame %d current frame %d\n",
		     vparent->curframe, vstate->curframe);
		return -EFAULT;
	}
	/* Propagate read liveness of registers... */
	BUILD_BUG_ON(BPF_REG_FP + 1 != MAX_BPF_REG);
	/* We don't need to worry about FP liveness because it's read-only */
	for (i = 0; i < BPF_REG_FP; i++) {
		if (vparent->frame[vparent->curframe]->regs[i].live & REG_LIVE_READ)
			continue;
		if (vstate->frame[vstate->curframe]->regs[i].live & REG_LIVE_READ) {
			err = mark_reg_read(env, vstate, vparent, i);
			if (err)
				return err;
		}
	}

	/* ... and stack slots */
	for (frame = 0; frame <= vstate->curframe; frame++) {
		state = vstate->frame[frame];
		parent = vparent->frame[frame];
		for (i = 0; i < state->allocated_stack / BPF_REG_SIZE &&
			    i < parent->allocated_stack / BPF_REG_SIZE; i++) {
			if (parent->stack[i].spilled_ptr.live & REG_LIVE_READ)
				continue;
			if (state->stack[i].spilled_ptr.live & REG_LIVE_READ)
				mark_stack_slot_read(env, vstate, vparent, i, frame);
		}
	}
	return err;
}

static int is_state_visited(struct bpf_verifier_env *env, int insn_idx)
{
	struct bpf_verifier_state_list *new_sl;
	struct bpf_verifier_state_list *sl;
	struct bpf_verifier_state *cur = env->cur_state;
	int i, j, err, states_cnt = 0;

	sl = env->explored_states[insn_idx];
	if (!sl)
		/* this 'insn_idx' instruction wasn't marked, so we will not
		 * be doing state search here
		 */
		return 0;

	while (sl != STATE_LIST_MARK) {
		if (states_equal(env, &sl->state, cur)) {
			/* reached equivalent register/stack state,
			 * prune the search.
			 * Registers read by the continuation are read by us.
			 * If we have any write marks in env->cur_state, they
			 * will prevent corresponding reads in the continuation
			 * from reaching our parent (an explored_state).  Our
			 * own state will get the read marks recorded, but
			 * they'll be immediately forgotten as we're pruning
			 * this state and will pop a new one.
			 */
			err = propagate_liveness(env, &sl->state, cur);
			if (err)
				return err;
			return 1;
		}
		sl = sl->next;
		states_cnt++;
	}

	if (!env->allow_ptr_leaks && states_cnt > BPF_COMPLEXITY_LIMIT_STATES)
		return 0;

	/* there were no equivalent states, remember current one.
	 * technically the current state is not proven to be safe yet,
	 * but it will either reach outer most bpf_exit (which means it's safe)
	 * or it will be rejected. Since there are no loops, we won't be
	 * seeing this tuple (frame[0].callsite, frame[1].callsite, .. insn_idx)
	 * again on the way to bpf_exit
	 */
	new_sl = kzalloc(sizeof(struct bpf_verifier_state_list), GFP_KERNEL);
	if (!new_sl)
		return -ENOMEM;

	/* add new state to the head of linked list */
	err = copy_verifier_state(&new_sl->state, cur);
	if (err) {
		free_verifier_state(&new_sl->state, false);
		kfree(new_sl);
		return err;
	}
	new_sl->next = env->explored_states[insn_idx];
	env->explored_states[insn_idx] = new_sl;
	/* connect new state to parentage chain */
	cur->parent = &new_sl->state;
	/* clear write marks in current state: the writes we did are not writes
	 * our child did, so they don't screen off its reads from us.
	 * (There are no read marks in current state, because reads always mark
	 * their parent and current state never has children yet.  Only
	 * explored_states can get read marks.)
	 */
	for (i = 0; i < BPF_REG_FP; i++)
		cur->frame[cur->curframe]->regs[i].live = REG_LIVE_NONE;

	/* all stack frames are accessible from callee, clear them all */
	for (j = 0; j <= cur->curframe; j++) {
		struct bpf_func_state *frame = cur->frame[j];

		for (i = 0; i < frame->allocated_stack / BPF_REG_SIZE; i++)
			frame->stack[i].spilled_ptr.live = REG_LIVE_NONE;
	}
	return 0;
}

static int do_check(struct bpf_verifier_env *env)
{
	struct bpf_verifier_state *state;
	struct bpf_insn *insns = env->prog->insnsi;
	struct bpf_reg_state *regs;
	int insn_cnt = env->prog->len, i;
	int insn_processed = 0;
	bool do_print_state = false;

	state = kzalloc(sizeof(struct bpf_verifier_state), GFP_KERNEL);
	if (!state)
		return -ENOMEM;
	state->curframe = 0;
	state->speculative = false;
	state->frame[0] = kzalloc(sizeof(struct bpf_func_state), GFP_KERNEL);
	if (!state->frame[0]) {
		kfree(state);
		return -ENOMEM;
	}
	env->cur_state = state;
	init_func_state(env, state->frame[0],
			BPF_MAIN_FUNC /* callsite */,
			0 /* frameno */,
			0 /* subprogno, zero == main subprog */);

	for (;;) {
		struct bpf_insn *insn;
		u8 class;
		int err;

		if (env->insn_idx >= insn_cnt) {
			verbose(env, "invalid insn idx %d insn_cnt %d\n",
				env->insn_idx, insn_cnt);
			return -EFAULT;
		}

		insn = &insns[env->insn_idx];
		class = BPF_CLASS(insn->code);

		if (++insn_processed > BPF_COMPLEXITY_LIMIT_INSNS) {
			verbose(env,
				"BPF program is too large. Processed %d insn\n",
				insn_processed);
			return -E2BIG;
		}

		err = is_state_visited(env, env->insn_idx);
		if (err < 0)
			return err;
		if (err == 1) {
			/* found equivalent state, can prune the search */
			if (env->log.level) {
				if (do_print_state)
					verbose(env, "\nfrom %d to %d%s: safe\n",
						env->prev_insn_idx, env->insn_idx,
						env->cur_state->speculative ?
						" (speculative execution)" : "");
				else
					verbose(env, "%d: safe\n", env->insn_idx);
			}
			goto process_bpf_exit;
		}

		if (signal_pending(current))
			return -EAGAIN;

		if (need_resched())
			cond_resched();

		if (env->log.level > 1 || (env->log.level && do_print_state)) {
			if (env->log.level > 1)
				verbose(env, "%d:", env->insn_idx);
			else
				verbose(env, "\nfrom %d to %d%s:",
					env->prev_insn_idx, env->insn_idx,
					env->cur_state->speculative ?
					" (speculative execution)" : "");
			print_verifier_state(env, state->frame[state->curframe]);
			do_print_state = false;
		}

		if (env->log.level) {
			const struct bpf_insn_cbs cbs = {
				.cb_print	= verbose,
				.private_data	= env,
			};

			verbose(env, "%d: ", env->insn_idx);
			print_bpf_insn(&cbs, insn, env->allow_ptr_leaks);
		}

		if (bpf_prog_is_dev_bound(env->prog->aux)) {
			err = bpf_prog_offload_verify_insn(env, env->insn_idx,
							   env->prev_insn_idx);
			if (err)
				return err;
		}

		regs = cur_regs(env);
		env->insn_aux_data[env->insn_idx].seen = true;

		if (class == BPF_ALU || class == BPF_ALU64) {
			err = check_alu_op(env, insn);
			if (err)
				return err;

		} else if (class == BPF_LDX) {
			enum bpf_reg_type *prev_src_type, src_reg_type;

			/* check for reserved fields is already done */

			/* check src operand */
			err = check_reg_arg(env, insn->src_reg, SRC_OP);
			if (err)
				return err;

			err = check_reg_arg(env, insn->dst_reg, DST_OP_NO_MARK);
			if (err)
				return err;

			src_reg_type = regs[insn->src_reg].type;

			/* check that memory (src_reg + off) is readable,
			 * the state of dst_reg will be updated by this func
			 */
			err = check_mem_access(env, env->insn_idx, insn->src_reg,
					       insn->off, BPF_SIZE(insn->code),
					       BPF_READ, insn->dst_reg, false);
			if (err)
				return err;

			prev_src_type = &env->insn_aux_data[env->insn_idx].ptr_type;

			if (*prev_src_type == NOT_INIT) {
				/* saw a valid insn
				 * dst_reg = *(u32 *)(src_reg + off)
				 * save type to validate intersecting paths
				 */
				*prev_src_type = src_reg_type;

			} else if (src_reg_type != *prev_src_type &&
				   (src_reg_type == PTR_TO_CTX ||
				    *prev_src_type == PTR_TO_CTX)) {
				/* ABuser program is trying to use the same insn
				 * dst_reg = *(u32*) (src_reg + off)
				 * with different pointer types:
				 * src_reg == ctx in one branch and
				 * src_reg == stack|map in some other branch.
				 * Reject it.
				 */
				verbose(env, "same insn cannot be used with different pointers\n");
				return -EINVAL;
			}

		} else if (class == BPF_STX) {
			enum bpf_reg_type *prev_dst_type, dst_reg_type;

			if (BPF_MODE(insn->code) == BPF_XADD) {
				err = check_xadd(env, env->insn_idx, insn);
				if (err)
					return err;
				env->insn_idx++;
				continue;
			}

			/* check src1 operand */
			err = check_reg_arg(env, insn->src_reg, SRC_OP);
			if (err)
				return err;
			/* check src2 operand */
			err = check_reg_arg(env, insn->dst_reg, SRC_OP);
			if (err)
				return err;

			dst_reg_type = regs[insn->dst_reg].type;

			/* check that memory (dst_reg + off) is writeable */
			err = check_mem_access(env, env->insn_idx, insn->dst_reg,
					       insn->off, BPF_SIZE(insn->code),
					       BPF_WRITE, insn->src_reg, false);
			if (err)
				return err;

			prev_dst_type = &env->insn_aux_data[env->insn_idx].ptr_type;

			if (*prev_dst_type == NOT_INIT) {
				*prev_dst_type = dst_reg_type;
			} else if (dst_reg_type != *prev_dst_type &&
				   (dst_reg_type == PTR_TO_CTX ||
				    *prev_dst_type == PTR_TO_CTX)) {
				verbose(env, "same insn cannot be used with different pointers\n");
				return -EINVAL;
			}

		} else if (class == BPF_ST) {
			if (BPF_MODE(insn->code) != BPF_MEM ||
			    insn->src_reg != BPF_REG_0) {
				verbose(env, "BPF_ST uses reserved fields\n");
				return -EINVAL;
			}
			/* check src operand */
			err = check_reg_arg(env, insn->dst_reg, SRC_OP);
			if (err)
				return err;

			if (is_ctx_reg(env, insn->dst_reg)) {
				verbose(env, "BPF_ST stores into R%d context is not allowed\n",
					insn->dst_reg);
				return -EACCES;
			}

			/* check that memory (dst_reg + off) is writeable */
			err = check_mem_access(env, env->insn_idx, insn->dst_reg,
					       insn->off, BPF_SIZE(insn->code),
					       BPF_WRITE, -1, false);
			if (err)
				return err;

		} else if (class == BPF_JMP) {
			u8 opcode = BPF_OP(insn->code);

			if (opcode == BPF_CALL) {
				if (BPF_SRC(insn->code) != BPF_K ||
				    insn->off != 0 ||
				    (insn->src_reg != BPF_REG_0 &&
				     insn->src_reg != BPF_PSEUDO_CALL) ||
				    insn->dst_reg != BPF_REG_0) {
					verbose(env, "BPF_CALL uses reserved fields\n");
					return -EINVAL;
				}

				if (insn->src_reg == BPF_PSEUDO_CALL)
					err = check_func_call(env, insn, &env->insn_idx);
				else
					err = check_helper_call(env, insn->imm, env->insn_idx);
				if (err)
					return err;

			} else if (opcode == BPF_JA) {
				if (BPF_SRC(insn->code) != BPF_K ||
				    insn->imm != 0 ||
				    insn->src_reg != BPF_REG_0 ||
				    insn->dst_reg != BPF_REG_0) {
					verbose(env, "BPF_JA uses reserved fields\n");
					return -EINVAL;
				}

				env->insn_idx += insn->off + 1;
				continue;

			} else if (opcode == BPF_EXIT) {
				if (BPF_SRC(insn->code) != BPF_K ||
				    insn->imm != 0 ||
				    insn->src_reg != BPF_REG_0 ||
				    insn->dst_reg != BPF_REG_0) {
					verbose(env, "BPF_EXIT uses reserved fields\n");
					return -EINVAL;
				}

				if (state->curframe) {
					/* exit from nested function */
					env->prev_insn_idx = env->insn_idx;
					err = prepare_func_exit(env, &env->insn_idx);
					if (err)
						return err;
					do_print_state = true;
					continue;
				}

				/* eBPF calling convetion is such that R0 is used
				 * to return the value from eBPF program.
				 * Make sure that it's readable at this time
				 * of bpf_exit, which means that program wrote
				 * something into it earlier
				 */
				err = check_reg_arg(env, BPF_REG_0, SRC_OP);
				if (err)
					return err;

				if (is_pointer_value(env, BPF_REG_0)) {
					verbose(env, "R0 leaks addr as return value\n");
					return -EACCES;
				}

				err = check_return_code(env);
				if (err)
					return err;
process_bpf_exit:
				err = pop_stack(env, &env->prev_insn_idx,
						&env->insn_idx);
				if (err < 0) {
					if (err != -ENOENT)
						return err;
					break;
				} else {
					do_print_state = true;
					continue;
				}
			} else {
				err = check_cond_jmp_op(env, insn, &env->insn_idx);
				if (err)
					return err;
			}
		} else if (class == BPF_LD) {
			u8 mode = BPF_MODE(insn->code);

			if (mode == BPF_ABS || mode == BPF_IND) {
				err = check_ld_abs(env, insn);
				if (err)
					return err;

			} else if (mode == BPF_IMM) {
				err = check_ld_imm(env, insn);
				if (err)
					return err;

				env->insn_idx++;
				env->insn_aux_data[env->insn_idx].seen = true;
			} else {
				verbose(env, "invalid BPF_LD mode\n");
				return -EINVAL;
			}
		} else {
			verbose(env, "unknown insn class %d\n", class);
			return -EINVAL;
		}

		env->insn_idx++;
	}

	verbose(env, "processed %d insns (limit %d), stack depth ",
		insn_processed, BPF_COMPLEXITY_LIMIT_INSNS);
	for (i = 0; i < env->subprog_cnt; i++) {
		u32 depth = env->subprog_info[i].stack_depth;

		verbose(env, "%d", depth);
		if (i + 1 < env->subprog_cnt)
			verbose(env, "+");
	}
	verbose(env, "\n");
	env->prog->aux->stack_depth = env->subprog_info[0].stack_depth;
	return 0;
}

static int check_map_prealloc(struct bpf_map *map)
{
	return (map->map_type != BPF_MAP_TYPE_HASH &&
		map->map_type != BPF_MAP_TYPE_PERCPU_HASH &&
		map->map_type != BPF_MAP_TYPE_HASH_OF_MAPS) ||
		!(map->map_flags & BPF_F_NO_PREALLOC);
}

static int check_map_prog_compatibility(struct bpf_verifier_env *env,
					struct bpf_map *map,
					struct bpf_prog *prog)

{
	/* Make sure that BPF_PROG_TYPE_PERF_EVENT programs only use
	 * preallocated hash maps, since doing memory allocation
	 * in overflow_handler can crash depending on where nmi got
	 * triggered.
	 */
	if (prog->type == BPF_PROG_TYPE_PERF_EVENT) {
		if (!check_map_prealloc(map)) {
			verbose(env, "perf_event programs can only use preallocated hash map\n");
			return -EINVAL;
		}
		if (map->inner_map_meta &&
		    !check_map_prealloc(map->inner_map_meta)) {
			verbose(env, "perf_event programs can only use preallocated inner hash map\n");
			return -EINVAL;
		}
	}

	if ((bpf_prog_is_dev_bound(prog->aux) || bpf_map_is_dev_bound(map)) &&
	    !bpf_offload_prog_map_match(prog, map)) {
		verbose(env, "offload device mismatch between prog and map\n");
		return -EINVAL;
	}

	return 0;
}

/* look for pseudo eBPF instructions that access map FDs and
 * replace them with actual map pointers
 */
static int replace_map_fd_with_map_ptr(struct bpf_verifier_env *env)
{
	struct bpf_insn *insn = env->prog->insnsi;
	int insn_cnt = env->prog->len;
	int i, j, err;

	err = bpf_prog_calc_tag(env->prog);
	if (err)
		return err;

	for (i = 0; i < insn_cnt; i++, insn++) {
		if (BPF_CLASS(insn->code) == BPF_LDX &&
		    (BPF_MODE(insn->code) != BPF_MEM || insn->imm != 0)) {
			verbose(env, "BPF_LDX uses reserved fields\n");
			return -EINVAL;
		}

		if (BPF_CLASS(insn->code) == BPF_STX &&
		    ((BPF_MODE(insn->code) != BPF_MEM &&
		      BPF_MODE(insn->code) != BPF_XADD) || insn->imm != 0)) {
			verbose(env, "BPF_STX uses reserved fields\n");
			return -EINVAL;
		}

		if (insn[0].code == (BPF_LD | BPF_IMM | BPF_DW)) {
			struct bpf_map *map;
			struct fd f;

			if (i == insn_cnt - 1 || insn[1].code != 0 ||
			    insn[1].dst_reg != 0 || insn[1].src_reg != 0 ||
			    insn[1].off != 0) {
				verbose(env, "invalid bpf_ld_imm64 insn\n");
				return -EINVAL;
			}

			if (insn->src_reg == 0)
				/* valid generic load 64-bit imm */
				goto next_insn;

			if (insn->src_reg != BPF_PSEUDO_MAP_FD) {
				verbose(env,
					"unrecognized bpf_ld_imm64 insn\n");
				return -EINVAL;
			}

			f = fdget(insn->imm);
			map = __bpf_map_get(f);
			if (IS_ERR(map)) {
				verbose(env, "fd %d is not pointing to valid bpf_map\n",
					insn->imm);
				return PTR_ERR(map);
			}

			err = check_map_prog_compatibility(env, map, env->prog);
			if (err) {
				fdput(f);
				return err;
			}

			/* store map pointer inside BPF_LD_IMM64 instruction */
			insn[0].imm = (u32) (unsigned long) map;
			insn[1].imm = ((u64) (unsigned long) map) >> 32;

			/* check whether we recorded this map already */
			for (j = 0; j < env->used_map_cnt; j++)
				if (env->used_maps[j] == map) {
					fdput(f);
					goto next_insn;
				}

			if (env->used_map_cnt >= MAX_USED_MAPS) {
				fdput(f);
				return -E2BIG;
			}

			/* hold the map. If the program is rejected by verifier,
			 * the map will be released by release_maps() or it
			 * will be used by the valid program until it's unloaded
			 * and all maps are released in free_used_maps()
			 */
			map = bpf_map_inc(map, false);
			if (IS_ERR(map)) {
				fdput(f);
				return PTR_ERR(map);
			}
			env->used_maps[env->used_map_cnt++] = map;

			if (map->map_type == BPF_MAP_TYPE_CGROUP_STORAGE &&
			    bpf_cgroup_storage_assign(env->prog, map)) {
				verbose(env,
					"only one cgroup storage is allowed\n");
				fdput(f);
				return -EBUSY;
			}

			fdput(f);
next_insn:
			insn++;
			i++;
			continue;
		}

		/* Basic sanity check before we invest more work here. */
		if (!bpf_opcode_in_insntable(insn->code)) {
			verbose(env, "unknown opcode %02x\n", insn->code);
			return -EINVAL;
		}
	}

	/* now all pseudo BPF_LD_IMM64 instructions load valid
	 * 'struct bpf_map *' into a register instead of user map_fd.
	 * These pointers will be used later by verifier to validate map access.
	 */
	return 0;
}

/* drop refcnt of maps used by the rejected program */
static void release_maps(struct bpf_verifier_env *env)
{
	int i;

	if (env->prog->aux->cgroup_storage)
		bpf_cgroup_storage_release(env->prog,
					   env->prog->aux->cgroup_storage);

	for (i = 0; i < env->used_map_cnt; i++)
		bpf_map_put(env->used_maps[i]);
}

/* convert pseudo BPF_LD_IMM64 into generic BPF_LD_IMM64 */
static void convert_pseudo_ld_imm64(struct bpf_verifier_env *env)
{
	struct bpf_insn *insn = env->prog->insnsi;
	int insn_cnt = env->prog->len;
	int i;

	for (i = 0; i < insn_cnt; i++, insn++)
		if (insn->code == (BPF_LD | BPF_IMM | BPF_DW))
			insn->src_reg = 0;
}

/* single env->prog->insni[off] instruction was replaced with the range
 * insni[off, off + cnt).  Adjust corresponding insn_aux_data by copying
 * [0, off) and [off, end) to new locations, so the patched range stays zero
 */
static int adjust_insn_aux_data(struct bpf_verifier_env *env, u32 prog_len,
				u32 off, u32 cnt)
{
	struct bpf_insn_aux_data *new_data, *old_data = env->insn_aux_data;
	int i;

	if (cnt == 1)
		return 0;
	new_data = vzalloc(array_size(prog_len,
				      sizeof(struct bpf_insn_aux_data)));
	if (!new_data)
		return -ENOMEM;
	memcpy(new_data, old_data, sizeof(struct bpf_insn_aux_data) * off);
	memcpy(new_data + off + cnt - 1, old_data + off,
	       sizeof(struct bpf_insn_aux_data) * (prog_len - off - cnt + 1));
	for (i = off; i < off + cnt - 1; i++)
		new_data[i].seen = true;
	env->insn_aux_data = new_data;
	vfree(old_data);
	return 0;
}

static void adjust_subprog_starts(struct bpf_verifier_env *env, u32 off, u32 len)
{
	int i;

	if (len == 1)
		return;
	/* NOTE: fake 'exit' subprog should be updated as well. */
	for (i = 0; i <= env->subprog_cnt; i++) {
		if (env->subprog_info[i].start <= off)
			continue;
		env->subprog_info[i].start += len - 1;
	}
}

static struct bpf_prog *bpf_patch_insn_data(struct bpf_verifier_env *env, u32 off,
					    const struct bpf_insn *patch, u32 len)
{
	struct bpf_prog *new_prog;

	new_prog = bpf_patch_insn_single(env->prog, off, patch, len);
	if (!new_prog)
		return NULL;
	if (adjust_insn_aux_data(env, new_prog->len, off, len))
		return NULL;
	adjust_subprog_starts(env, off, len);
	return new_prog;
}

/* The verifier does more data flow analysis than llvm and will not
 * explore branches that are dead at run time. Malicious programs can
 * have dead code too. Therefore replace all dead at-run-time code
 * with 'ja -1'.
 *
 * Just nops are not optimal, e.g. if they would sit at the end of the
 * program and through another bug we would manage to jump there, then
 * we'd execute beyond program memory otherwise. Returning exception
 * code also wouldn't work since we can have subprogs where the dead
 * code could be located.
 */
static void sanitize_dead_code(struct bpf_verifier_env *env)
{
	struct bpf_insn_aux_data *aux_data = env->insn_aux_data;
	struct bpf_insn trap = BPF_JMP_IMM(BPF_JA, 0, 0, -1);
	struct bpf_insn *insn = env->prog->insnsi;
	const int insn_cnt = env->prog->len;
	int i;

	for (i = 0; i < insn_cnt; i++) {
		if (aux_data[i].seen)
			continue;
		memcpy(insn + i, &trap, sizeof(trap));
	}
}

/* convert load instructions that access fields of 'struct __sk_buff'
 * into sequence of instructions that access fields of 'struct sk_buff'
 */
static int convert_ctx_accesses(struct bpf_verifier_env *env)
{
	const struct bpf_verifier_ops *ops = env->ops;
	int i, cnt, size, ctx_field_size, delta = 0;
	const int insn_cnt = env->prog->len;
	struct bpf_insn insn_buf[16], *insn;
	u32 target_size, size_default, off;
	struct bpf_prog *new_prog;
	enum bpf_access_type type;
	bool is_narrower_load;

	if (ops->gen_prologue) {
		cnt = ops->gen_prologue(insn_buf, env->seen_direct_write,
					env->prog);
		if (cnt >= ARRAY_SIZE(insn_buf)) {
			verbose(env, "bpf verifier is misconfigured\n");
			return -EINVAL;
		} else if (cnt) {
			new_prog = bpf_patch_insn_data(env, 0, insn_buf, cnt);
			if (!new_prog)
				return -ENOMEM;

			env->prog = new_prog;
			delta += cnt - 1;
		}
	}

	if (!ops->convert_ctx_access || bpf_prog_is_dev_bound(env->prog->aux))
		return 0;

	insn = env->prog->insnsi + delta;

	for (i = 0; i < insn_cnt; i++, insn++) {
		if (insn->code == (BPF_LDX | BPF_MEM | BPF_B) ||
		    insn->code == (BPF_LDX | BPF_MEM | BPF_H) ||
		    insn->code == (BPF_LDX | BPF_MEM | BPF_W) ||
		    insn->code == (BPF_LDX | BPF_MEM | BPF_DW))
			type = BPF_READ;
		else if (insn->code == (BPF_STX | BPF_MEM | BPF_B) ||
			 insn->code == (BPF_STX | BPF_MEM | BPF_H) ||
			 insn->code == (BPF_STX | BPF_MEM | BPF_W) ||
			 insn->code == (BPF_STX | BPF_MEM | BPF_DW))
			type = BPF_WRITE;
		else
			continue;

		if (type == BPF_WRITE &&
		    env->insn_aux_data[i + delta].sanitize_stack_off) {
			struct bpf_insn patch[] = {
				/* Sanitize suspicious stack slot with zero.
				 * There are no memory dependencies for this store,
				 * since it's only using frame pointer and immediate
				 * constant of zero
				 */
				BPF_ST_MEM(BPF_DW, BPF_REG_FP,
					   env->insn_aux_data[i + delta].sanitize_stack_off,
					   0),
				/* the original STX instruction will immediately
				 * overwrite the same stack slot with appropriate value
				 */
				*insn,
			};

			cnt = ARRAY_SIZE(patch);
			new_prog = bpf_patch_insn_data(env, i + delta, patch, cnt);
			if (!new_prog)
				return -ENOMEM;

			delta    += cnt - 1;
			env->prog = new_prog;
			insn      = new_prog->insnsi + i + delta;
			continue;
		}

		if (env->insn_aux_data[i + delta].ptr_type != PTR_TO_CTX)
			continue;

		ctx_field_size = env->insn_aux_data[i + delta].ctx_field_size;
		size = BPF_LDST_BYTES(insn);

		/* If the read access is a narrower load of the field,
		 * convert to a 4/8-byte load, to minimum program type specific
		 * convert_ctx_access changes. If conversion is successful,
		 * we will apply proper mask to the result.
		 */
		is_narrower_load = size < ctx_field_size;
		size_default = bpf_ctx_off_adjust_machine(ctx_field_size);
		off = insn->off;
		if (is_narrower_load) {
			u8 size_code;

			if (type == BPF_WRITE) {
				verbose(env, "bpf verifier narrow ctx access misconfigured\n");
				return -EINVAL;
			}

			size_code = BPF_H;
			if (ctx_field_size == 4)
				size_code = BPF_W;
			else if (ctx_field_size == 8)
				size_code = BPF_DW;

			insn->off = off & ~(size_default - 1);
			insn->code = BPF_LDX | BPF_MEM | size_code;
		}

		target_size = 0;
		cnt = ops->convert_ctx_access(type, insn, insn_buf, env->prog,
					      &target_size);
		if (cnt == 0 || cnt >= ARRAY_SIZE(insn_buf) ||
		    (ctx_field_size && !target_size)) {
			verbose(env, "bpf verifier is misconfigured\n");
			return -EINVAL;
		}

		if (is_narrower_load && size < target_size) {
			u8 shift = (off & (size_default - 1)) * 8;

			if (ctx_field_size <= 4) {
				if (shift)
					insn_buf[cnt++] = BPF_ALU32_IMM(BPF_RSH,
									insn->dst_reg,
									shift);
				insn_buf[cnt++] = BPF_ALU32_IMM(BPF_AND, insn->dst_reg,
								(1 << size * 8) - 1);
			} else {
				if (shift)
					insn_buf[cnt++] = BPF_ALU64_IMM(BPF_RSH,
									insn->dst_reg,
									shift);
				insn_buf[cnt++] = BPF_ALU64_IMM(BPF_AND, insn->dst_reg,
								(1ULL << size * 8) - 1);
			}
		}

		new_prog = bpf_patch_insn_data(env, i + delta, insn_buf, cnt);
		if (!new_prog)
			return -ENOMEM;

		delta += cnt - 1;

		/* keep walking new program and skip insns we just inserted */
		env->prog = new_prog;
		insn      = new_prog->insnsi + i + delta;
	}

	return 0;
}

static int jit_subprogs(struct bpf_verifier_env *env)
{
	struct bpf_prog *prog = env->prog, **func, *tmp;
	int i, j, subprog_start, subprog_end = 0, len, subprog;
	struct bpf_insn *insn;
	void *old_bpf_func;
	int err = -ENOMEM;

	if (env->subprog_cnt <= 1)
		return 0;

	for (i = 0, insn = prog->insnsi; i < prog->len; i++, insn++) {
		if (insn->code != (BPF_JMP | BPF_CALL) ||
		    insn->src_reg != BPF_PSEUDO_CALL)
			continue;
		/* Upon error here we cannot fall back to interpreter but
		 * need a hard reject of the program. Thus -EFAULT is
		 * propagated in any case.
		 */
		subprog = find_subprog(env, i + insn->imm + 1);
		if (subprog < 0) {
			WARN_ONCE(1, "verifier bug. No program starts at insn %d\n",
				  i + insn->imm + 1);
			return -EFAULT;
		}
		/* temporarily remember subprog id inside insn instead of
		 * aux_data, since next loop will split up all insns into funcs
		 */
		insn->off = subprog;
		/* remember original imm in case JIT fails and fallback
		 * to interpreter will be needed
		 */
		env->insn_aux_data[i].call_imm = insn->imm;
		/* point imm to __bpf_call_base+1 from JITs point of view */
		insn->imm = 1;
	}

	func = kcalloc(env->subprog_cnt, sizeof(prog), GFP_KERNEL);
	if (!func)
		goto out_undo_insn;

	for (i = 0; i < env->subprog_cnt; i++) {
		subprog_start = subprog_end;
		subprog_end = env->subprog_info[i + 1].start;

		len = subprog_end - subprog_start;
		func[i] = bpf_prog_alloc(bpf_prog_size(len), GFP_USER);
		if (!func[i])
			goto out_free;
		memcpy(func[i]->insnsi, &prog->insnsi[subprog_start],
		       len * sizeof(struct bpf_insn));
		func[i]->type = prog->type;
		func[i]->len = len;
		if (bpf_prog_calc_tag(func[i]))
			goto out_free;
		func[i]->is_func = 1;
		/* Use bpf_prog_F_tag to indicate functions in stack traces.
		 * Long term would need debug info to populate names
		 */
		func[i]->aux->name[0] = 'F';
		func[i]->aux->stack_depth = env->subprog_info[i].stack_depth;
		func[i]->jit_requested = 1;
		func[i] = bpf_int_jit_compile(func[i]);
		if (!func[i]->jited) {
			err = -ENOTSUPP;
			goto out_free;
		}
		cond_resched();
	}
	/* at this point all bpf functions were successfully JITed
	 * now populate all bpf_calls with correct addresses and
	 * run last pass of JIT
	 */
	for (i = 0; i < env->subprog_cnt; i++) {
		insn = func[i]->insnsi;
		for (j = 0; j < func[i]->len; j++, insn++) {
			if (insn->code != (BPF_JMP | BPF_CALL) ||
			    insn->src_reg != BPF_PSEUDO_CALL)
				continue;
			subprog = insn->off;
			insn->imm = (u64 (*)(u64, u64, u64, u64, u64))
				func[subprog]->bpf_func -
				__bpf_call_base;
		}

		/* we use the aux data to keep a list of the start addresses
		 * of the JITed images for each function in the program
		 *
		 * for some architectures, such as powerpc64, the imm field
		 * might not be large enough to hold the offset of the start
		 * address of the callee's JITed image from __bpf_call_base
		 *
		 * in such cases, we can lookup the start address of a callee
		 * by using its subprog id, available from the off field of
		 * the call instruction, as an index for this list
		 */
		func[i]->aux->func = func;
		func[i]->aux->func_cnt = env->subprog_cnt;
	}
	for (i = 0; i < env->subprog_cnt; i++) {
		old_bpf_func = func[i]->bpf_func;
		tmp = bpf_int_jit_compile(func[i]);
		if (tmp != func[i] || func[i]->bpf_func != old_bpf_func) {
			verbose(env, "JIT doesn't support bpf-to-bpf calls\n");
			err = -ENOTSUPP;
			goto out_free;
		}
		cond_resched();
	}

	/* finally lock prog and jit images for all functions and
	 * populate kallsysm
	 */
	for (i = 0; i < env->subprog_cnt; i++) {
		bpf_prog_lock_ro(func[i]);
		bpf_prog_kallsyms_add(func[i]);
	}

	/* Last step: make now unused interpreter insns from main
	 * prog consistent for later dump requests, so they can
	 * later look the same as if they were interpreted only.
	 */
	for (i = 0, insn = prog->insnsi; i < prog->len; i++, insn++) {
		if (insn->code != (BPF_JMP | BPF_CALL) ||
		    insn->src_reg != BPF_PSEUDO_CALL)
			continue;
		insn->off = env->insn_aux_data[i].call_imm;
		subprog = find_subprog(env, i + insn->off + 1);
		insn->imm = subprog;
	}

	prog->jited = 1;
	prog->bpf_func = func[0]->bpf_func;
	prog->aux->func = func;
	prog->aux->func_cnt = env->subprog_cnt;
	return 0;
out_free:
	for (i = 0; i < env->subprog_cnt; i++)
		if (func[i])
			bpf_jit_free(func[i]);
	kfree(func);
out_undo_insn:
	/* cleanup main prog to be interpreted */
	prog->jit_requested = 0;
	for (i = 0, insn = prog->insnsi; i < prog->len; i++, insn++) {
		if (insn->code != (BPF_JMP | BPF_CALL) ||
		    insn->src_reg != BPF_PSEUDO_CALL)
			continue;
		insn->off = 0;
		insn->imm = env->insn_aux_data[i].call_imm;
	}
	return err;
}

static int fixup_call_args(struct bpf_verifier_env *env)
{
#ifndef CONFIG_BPF_JIT_ALWAYS_ON
	struct bpf_prog *prog = env->prog;
	struct bpf_insn *insn = prog->insnsi;
	int i, depth;
#endif
	int err;

	err = 0;
	if (env->prog->jit_requested) {
		err = jit_subprogs(env);
		if (err == 0)
			return 0;
		if (err == -EFAULT)
			return err;
	}
#ifndef CONFIG_BPF_JIT_ALWAYS_ON
	for (i = 0; i < prog->len; i++, insn++) {
		if (insn->code != (BPF_JMP | BPF_CALL) ||
		    insn->src_reg != BPF_PSEUDO_CALL)
			continue;
		depth = get_callee_stack_depth(env, insn, i);
		if (depth < 0)
			return depth;
		bpf_patch_call_args(insn, depth);
	}
	err = 0;
#endif
	return err;
}

/* fixup insn->imm field of bpf_call instructions
 * and inline eligible helpers as explicit sequence of BPF instructions
 *
 * this function is called after eBPF program passed verification
 */
static int fixup_bpf_calls(struct bpf_verifier_env *env)
{
	struct bpf_prog *prog = env->prog;
	struct bpf_insn *insn = prog->insnsi;
	const struct bpf_func_proto *fn;
	const int insn_cnt = prog->len;
	const struct bpf_map_ops *ops;
	struct bpf_insn_aux_data *aux;
	struct bpf_insn insn_buf[16];
	struct bpf_prog *new_prog;
	struct bpf_map *map_ptr;
	int i, cnt, delta = 0;

	for (i = 0; i < insn_cnt; i++, insn++) {
		if (insn->code == (BPF_ALU64 | BPF_MOD | BPF_X) ||
		    insn->code == (BPF_ALU64 | BPF_DIV | BPF_X) ||
		    insn->code == (BPF_ALU | BPF_MOD | BPF_X) ||
		    insn->code == (BPF_ALU | BPF_DIV | BPF_X)) {
			bool is64 = BPF_CLASS(insn->code) == BPF_ALU64;
			struct bpf_insn mask_and_div[] = {
				BPF_MOV32_REG(insn->src_reg, insn->src_reg),
				/* Rx div 0 -> 0 */
				BPF_JMP_IMM(BPF_JNE, insn->src_reg, 0, 2),
				BPF_ALU32_REG(BPF_XOR, insn->dst_reg, insn->dst_reg),
				BPF_JMP_IMM(BPF_JA, 0, 0, 1),
				*insn,
			};
			struct bpf_insn mask_and_mod[] = {
				BPF_MOV32_REG(insn->src_reg, insn->src_reg),
				/* Rx mod 0 -> Rx */
				BPF_JMP_IMM(BPF_JEQ, insn->src_reg, 0, 1),
				*insn,
			};
			struct bpf_insn *patchlet;

			if (insn->code == (BPF_ALU64 | BPF_DIV | BPF_X) ||
			    insn->code == (BPF_ALU | BPF_DIV | BPF_X)) {
				patchlet = mask_and_div + (is64 ? 1 : 0);
				cnt = ARRAY_SIZE(mask_and_div) - (is64 ? 1 : 0);
			} else {
				patchlet = mask_and_mod + (is64 ? 1 : 0);
				cnt = ARRAY_SIZE(mask_and_mod) - (is64 ? 1 : 0);
			}

			new_prog = bpf_patch_insn_data(env, i + delta, patchlet, cnt);
			if (!new_prog)
				return -ENOMEM;

			delta    += cnt - 1;
			env->prog = prog = new_prog;
			insn      = new_prog->insnsi + i + delta;
			continue;
		}

		if (BPF_CLASS(insn->code) == BPF_LD &&
		    (BPF_MODE(insn->code) == BPF_ABS ||
		     BPF_MODE(insn->code) == BPF_IND)) {
			cnt = env->ops->gen_ld_abs(insn, insn_buf);
			if (cnt == 0 || cnt >= ARRAY_SIZE(insn_buf)) {
				verbose(env, "bpf verifier is misconfigured\n");
				return -EINVAL;
			}

			new_prog = bpf_patch_insn_data(env, i + delta, insn_buf, cnt);
			if (!new_prog)
				return -ENOMEM;

			delta    += cnt - 1;
			env->prog = prog = new_prog;
			insn      = new_prog->insnsi + i + delta;
			continue;
		}

		if (insn->code == (BPF_ALU64 | BPF_ADD | BPF_X) ||
		    insn->code == (BPF_ALU64 | BPF_SUB | BPF_X)) {
			const u8 code_add = BPF_ALU64 | BPF_ADD | BPF_X;
			const u8 code_sub = BPF_ALU64 | BPF_SUB | BPF_X;
			struct bpf_insn insn_buf[16];
			struct bpf_insn *patch = &insn_buf[0];
			bool issrc, isneg, isimm;
			u32 off_reg;

			aux = &env->insn_aux_data[i + delta];
			if (!aux->alu_state ||
			    aux->alu_state == BPF_ALU_NON_POINTER)
				continue;

			isneg = aux->alu_state & BPF_ALU_NEG_VALUE;
			issrc = (aux->alu_state & BPF_ALU_SANITIZE) ==
				BPF_ALU_SANITIZE_SRC;
			isimm = aux->alu_state & BPF_ALU_IMMEDIATE;

			off_reg = issrc ? insn->src_reg : insn->dst_reg;
<<<<<<< HEAD
			if (isneg)
				*patch++ = BPF_ALU64_IMM(BPF_MUL, off_reg, -1);
			*patch++ = BPF_MOV32_IMM(BPF_REG_AX, aux->alu_limit);
			*patch++ = BPF_ALU64_REG(BPF_SUB, BPF_REG_AX, off_reg);
			*patch++ = BPF_ALU64_REG(BPF_OR, BPF_REG_AX, off_reg);
			*patch++ = BPF_ALU64_IMM(BPF_NEG, BPF_REG_AX, 0);
			*patch++ = BPF_ALU64_IMM(BPF_ARSH, BPF_REG_AX, 63);
			*patch++ = BPF_ALU64_REG(BPF_AND, BPF_REG_AX, off_reg);
=======
			if (isimm) {
				*patch++ = BPF_MOV32_IMM(BPF_REG_AX, aux->alu_limit);
			} else {
				if (isneg)
					*patch++ = BPF_ALU64_IMM(BPF_MUL, off_reg, -1);
				*patch++ = BPF_MOV32_IMM(BPF_REG_AX, aux->alu_limit);
				*patch++ = BPF_ALU64_REG(BPF_SUB, BPF_REG_AX, off_reg);
				*patch++ = BPF_ALU64_REG(BPF_OR, BPF_REG_AX, off_reg);
				*patch++ = BPF_ALU64_IMM(BPF_NEG, BPF_REG_AX, 0);
				*patch++ = BPF_ALU64_IMM(BPF_ARSH, BPF_REG_AX, 63);
				*patch++ = BPF_ALU64_REG(BPF_AND, BPF_REG_AX, off_reg);
			}
>>>>>>> ea6ea821
			if (!issrc)
				*patch++ = BPF_MOV64_REG(insn->dst_reg, insn->src_reg);
			insn->src_reg = BPF_REG_AX;
			if (isneg)
				insn->code = insn->code == code_add ?
					     code_sub : code_add;
			*patch++ = *insn;
			if (issrc && isneg && !isimm)
				*patch++ = BPF_ALU64_IMM(BPF_MUL, off_reg, -1);
			cnt = patch - insn_buf;

			new_prog = bpf_patch_insn_data(env, i + delta, insn_buf, cnt);
			if (!new_prog)
				return -ENOMEM;

			delta    += cnt - 1;
			env->prog = prog = new_prog;
			insn      = new_prog->insnsi + i + delta;
			continue;
		}

		if (insn->code != (BPF_JMP | BPF_CALL))
			continue;
		if (insn->src_reg == BPF_PSEUDO_CALL)
			continue;

		if (insn->imm == BPF_FUNC_get_route_realm)
			prog->dst_needed = 1;
		if (insn->imm == BPF_FUNC_get_prandom_u32)
			bpf_user_rnd_init_once();
		if (insn->imm == BPF_FUNC_override_return)
			prog->kprobe_override = 1;
		if (insn->imm == BPF_FUNC_tail_call) {
			/* If we tail call into other programs, we
			 * cannot make any assumptions since they can
			 * be replaced dynamically during runtime in
			 * the program array.
			 */
			prog->cb_access = 1;
			env->prog->aux->stack_depth = MAX_BPF_STACK;

			/* mark bpf_tail_call as different opcode to avoid
			 * conditional branch in the interpeter for every normal
			 * call and to prevent accidental JITing by JIT compiler
			 * that doesn't support bpf_tail_call yet
			 */
			insn->imm = 0;
			insn->code = BPF_JMP | BPF_TAIL_CALL;

			aux = &env->insn_aux_data[i + delta];
			if (!bpf_map_ptr_unpriv(aux))
				continue;

			/* instead of changing every JIT dealing with tail_call
			 * emit two extra insns:
			 * if (index >= max_entries) goto out;
			 * index &= array->index_mask;
			 * to avoid out-of-bounds cpu speculation
			 */
			if (bpf_map_ptr_poisoned(aux)) {
				verbose(env, "tail_call abusing map_ptr\n");
				return -EINVAL;
			}

			map_ptr = BPF_MAP_PTR(aux->map_state);
			insn_buf[0] = BPF_JMP_IMM(BPF_JGE, BPF_REG_3,
						  map_ptr->max_entries, 2);
			insn_buf[1] = BPF_ALU32_IMM(BPF_AND, BPF_REG_3,
						    container_of(map_ptr,
								 struct bpf_array,
								 map)->index_mask);
			insn_buf[2] = *insn;
			cnt = 3;
			new_prog = bpf_patch_insn_data(env, i + delta, insn_buf, cnt);
			if (!new_prog)
				return -ENOMEM;

			delta    += cnt - 1;
			env->prog = prog = new_prog;
			insn      = new_prog->insnsi + i + delta;
			continue;
		}

		/* BPF_EMIT_CALL() assumptions in some of the map_gen_lookup
		 * and other inlining handlers are currently limited to 64 bit
		 * only.
		 */
		if (prog->jit_requested && BITS_PER_LONG == 64 &&
		    (insn->imm == BPF_FUNC_map_lookup_elem ||
		     insn->imm == BPF_FUNC_map_update_elem ||
		     insn->imm == BPF_FUNC_map_delete_elem)) {
			aux = &env->insn_aux_data[i + delta];
			if (bpf_map_ptr_poisoned(aux))
				goto patch_call_imm;

			map_ptr = BPF_MAP_PTR(aux->map_state);
			ops = map_ptr->ops;
			if (insn->imm == BPF_FUNC_map_lookup_elem &&
			    ops->map_gen_lookup) {
				cnt = ops->map_gen_lookup(map_ptr, insn_buf);
				if (cnt == 0 || cnt >= ARRAY_SIZE(insn_buf)) {
					verbose(env, "bpf verifier is misconfigured\n");
					return -EINVAL;
				}

				new_prog = bpf_patch_insn_data(env, i + delta,
							       insn_buf, cnt);
				if (!new_prog)
					return -ENOMEM;

				delta    += cnt - 1;
				env->prog = prog = new_prog;
				insn      = new_prog->insnsi + i + delta;
				continue;
			}

			BUILD_BUG_ON(!__same_type(ops->map_lookup_elem,
				     (void *(*)(struct bpf_map *map, void *key))NULL));
			BUILD_BUG_ON(!__same_type(ops->map_delete_elem,
				     (int (*)(struct bpf_map *map, void *key))NULL));
			BUILD_BUG_ON(!__same_type(ops->map_update_elem,
				     (int (*)(struct bpf_map *map, void *key, void *value,
					      u64 flags))NULL));
			switch (insn->imm) {
			case BPF_FUNC_map_lookup_elem:
				insn->imm = BPF_CAST_CALL(ops->map_lookup_elem) -
					    __bpf_call_base;
				continue;
			case BPF_FUNC_map_update_elem:
				insn->imm = BPF_CAST_CALL(ops->map_update_elem) -
					    __bpf_call_base;
				continue;
			case BPF_FUNC_map_delete_elem:
				insn->imm = BPF_CAST_CALL(ops->map_delete_elem) -
					    __bpf_call_base;
				continue;
			}

			goto patch_call_imm;
		}

patch_call_imm:
		fn = env->ops->get_func_proto(insn->imm, env->prog);
		/* all functions that have prototype and verifier allowed
		 * programs to call them, must be real in-kernel functions
		 */
		if (!fn->func) {
			verbose(env,
				"kernel subsystem misconfigured func %s#%d\n",
				func_id_name(insn->imm), insn->imm);
			return -EFAULT;
		}
		insn->imm = fn->func - __bpf_call_base;
	}

	return 0;
}

static void free_states(struct bpf_verifier_env *env)
{
	struct bpf_verifier_state_list *sl, *sln;
	int i;

	if (!env->explored_states)
		return;

	for (i = 0; i < env->prog->len; i++) {
		sl = env->explored_states[i];

		if (sl)
			while (sl != STATE_LIST_MARK) {
				sln = sl->next;
				free_verifier_state(&sl->state, false);
				kfree(sl);
				sl = sln;
			}
	}

	kfree(env->explored_states);
}

int bpf_check(struct bpf_prog **prog, union bpf_attr *attr)
{
	struct bpf_verifier_env *env;
	struct bpf_verifier_log *log;
	int ret = -EINVAL;

	/* no program is valid */
	if (ARRAY_SIZE(bpf_verifier_ops) == 0)
		return -EINVAL;

	/* 'struct bpf_verifier_env' can be global, but since it's not small,
	 * allocate/free it every time bpf_check() is called
	 */
	env = kzalloc(sizeof(struct bpf_verifier_env), GFP_KERNEL);
	if (!env)
		return -ENOMEM;
	log = &env->log;

	env->insn_aux_data =
		vzalloc(array_size(sizeof(struct bpf_insn_aux_data),
				   (*prog)->len));
	ret = -ENOMEM;
	if (!env->insn_aux_data)
		goto err_free_env;
	env->prog = *prog;
	env->ops = bpf_verifier_ops[env->prog->type];

	/* grab the mutex to protect few globals used by verifier */
	mutex_lock(&bpf_verifier_lock);

	if (attr->log_level || attr->log_buf || attr->log_size) {
		/* user requested verbose verifier output
		 * and supplied buffer to store the verification trace
		 */
		log->level = attr->log_level;
		log->ubuf = (char __user *) (unsigned long) attr->log_buf;
		log->len_total = attr->log_size;

		ret = -EINVAL;
		/* log attributes have to be sane */
		if (log->len_total < 128 || log->len_total > UINT_MAX >> 8 ||
		    !log->level || !log->ubuf)
			goto err_unlock;
	}

	env->strict_alignment = !!(attr->prog_flags & BPF_F_STRICT_ALIGNMENT);
	if (!IS_ENABLED(CONFIG_HAVE_EFFICIENT_UNALIGNED_ACCESS))
		env->strict_alignment = true;

	ret = replace_map_fd_with_map_ptr(env);
	if (ret < 0)
		goto skip_full_check;

	if (bpf_prog_is_dev_bound(env->prog->aux)) {
		ret = bpf_prog_offload_verifier_prep(env);
		if (ret)
			goto skip_full_check;
	}

	env->explored_states = kcalloc(env->prog->len,
				       sizeof(struct bpf_verifier_state_list *),
				       GFP_USER);
	ret = -ENOMEM;
	if (!env->explored_states)
		goto skip_full_check;

	env->allow_ptr_leaks = capable(CAP_SYS_ADMIN);

	ret = check_cfg(env);
	if (ret < 0)
		goto skip_full_check;

	ret = do_check(env);
	if (env->cur_state) {
		free_verifier_state(env->cur_state, true);
		env->cur_state = NULL;
	}

skip_full_check:
	while (!pop_stack(env, NULL, NULL));
	free_states(env);

	if (ret == 0)
		sanitize_dead_code(env);

	if (ret == 0)
		ret = check_max_stack_depth(env);

	if (ret == 0)
		/* program is valid, convert *(u32*)(ctx + off) accesses */
		ret = convert_ctx_accesses(env);

	if (ret == 0)
		ret = fixup_bpf_calls(env);

	if (ret == 0)
		ret = fixup_call_args(env);

	if (log->level && bpf_verifier_log_full(log))
		ret = -ENOSPC;
	if (log->level && !log->ubuf) {
		ret = -EFAULT;
		goto err_release_maps;
	}

	if (ret == 0 && env->used_map_cnt) {
		/* if program passed verifier, update used_maps in bpf_prog_info */
		env->prog->aux->used_maps = kmalloc_array(env->used_map_cnt,
							  sizeof(env->used_maps[0]),
							  GFP_KERNEL);

		if (!env->prog->aux->used_maps) {
			ret = -ENOMEM;
			goto err_release_maps;
		}

		memcpy(env->prog->aux->used_maps, env->used_maps,
		       sizeof(env->used_maps[0]) * env->used_map_cnt);
		env->prog->aux->used_map_cnt = env->used_map_cnt;

		/* program is valid. Convert pseudo bpf_ld_imm64 into generic
		 * bpf_ld_imm64 instructions
		 */
		convert_pseudo_ld_imm64(env);
	}

err_release_maps:
	if (!env->prog->aux->used_maps)
		/* if we didn't copy map pointers into bpf_prog_info, release
		 * them now. Otherwise free_used_maps() will release them.
		 */
		release_maps(env);
	*prog = env->prog;
err_unlock:
	mutex_unlock(&bpf_verifier_lock);
	vfree(env->insn_aux_data);
err_free_env:
	kfree(env);
	return ret;
}<|MERGE_RESOLUTION|>--- conflicted
+++ resolved
@@ -6198,16 +6198,6 @@
 			isimm = aux->alu_state & BPF_ALU_IMMEDIATE;
 
 			off_reg = issrc ? insn->src_reg : insn->dst_reg;
-<<<<<<< HEAD
-			if (isneg)
-				*patch++ = BPF_ALU64_IMM(BPF_MUL, off_reg, -1);
-			*patch++ = BPF_MOV32_IMM(BPF_REG_AX, aux->alu_limit);
-			*patch++ = BPF_ALU64_REG(BPF_SUB, BPF_REG_AX, off_reg);
-			*patch++ = BPF_ALU64_REG(BPF_OR, BPF_REG_AX, off_reg);
-			*patch++ = BPF_ALU64_IMM(BPF_NEG, BPF_REG_AX, 0);
-			*patch++ = BPF_ALU64_IMM(BPF_ARSH, BPF_REG_AX, 63);
-			*patch++ = BPF_ALU64_REG(BPF_AND, BPF_REG_AX, off_reg);
-=======
 			if (isimm) {
 				*patch++ = BPF_MOV32_IMM(BPF_REG_AX, aux->alu_limit);
 			} else {
@@ -6220,7 +6210,6 @@
 				*patch++ = BPF_ALU64_IMM(BPF_ARSH, BPF_REG_AX, 63);
 				*patch++ = BPF_ALU64_REG(BPF_AND, BPF_REG_AX, off_reg);
 			}
->>>>>>> ea6ea821
 			if (!issrc)
 				*patch++ = BPF_MOV64_REG(insn->dst_reg, insn->src_reg);
 			insn->src_reg = BPF_REG_AX;
