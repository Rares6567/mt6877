/* SPDX-License-Identifier: GPL-2.0 */
/*
 * Scheduler internal types and methods:
 */
#include <linux/sched.h>

#include <linux/sched/autogroup.h>
#include <linux/sched/clock.h>
#include <linux/sched/coredump.h>
#include <linux/sched/cpufreq.h>
#include <linux/sched/cputime.h>
#include <linux/sched/deadline.h>
#include <linux/sched/debug.h>
#include <linux/sched/hotplug.h>
#include <linux/sched/idle.h>
#include <linux/sched/init.h>
#include <linux/sched/isolation.h>
#include <linux/sched/jobctl.h>
#include <linux/sched/loadavg.h>
#include <linux/sched/mm.h>
#include <linux/sched/nohz.h>
#include <linux/sched/numa_balancing.h>
#include <linux/sched/prio.h>
#include <linux/sched/rt.h>
#include <linux/sched/signal.h>
#include <linux/sched/smt.h>
#include <linux/sched/stat.h>
#include <linux/sched/sysctl.h>
#include <linux/sched/task.h>
#include <linux/sched/task_stack.h>
#include <linux/sched/topology.h>
#include <linux/sched/user.h>
#include <linux/sched/wake_q.h>
#include <linux/sched/xacct.h>

#include <uapi/linux/sched/types.h>

#include <linux/binfmts.h>
#include <linux/blkdev.h>
#include <linux/compat.h>
#include <linux/context_tracking.h>
#include <linux/cpufreq.h>
#include <linux/cpuidle.h>
#include <linux/cpuset.h>
#include <linux/ctype.h>
#include <linux/debugfs.h>
#include <linux/delayacct.h>
#include <linux/energy_model.h>
#include <linux/init_task.h>
#include <linux/kprobes.h>
#include <linux/kthread.h>
#include <linux/membarrier.h>
#include <linux/migrate.h>
#include <linux/mmu_context.h>
#include <linux/nmi.h>
#include <linux/proc_fs.h>
#include <linux/prefetch.h>
#include <linux/profile.h>
#include <linux/psi.h>
#include <linux/rcupdate_wait.h>
#include <linux/security.h>
#include <linux/stackprotector.h>
#include <linux/stop_machine.h>
#include <linux/suspend.h>
#include <linux/swait.h>
#include <linux/syscalls.h>
#include <linux/task_work.h>
#include <linux/tsacct_kern.h>

#include <asm/tlb.h>

#ifdef CONFIG_PARAVIRT
# include <asm/paravirt.h>
#endif

#include "cpupri.h"
#include "cpudeadline.h"

#ifdef CONFIG_SCHED_DEBUG
# define SCHED_WARN_ON(x)	WARN_ONCE(x, #x)
#else
# define SCHED_WARN_ON(x)	({ (void)(x), 0; })
#endif

#include "tune.h"

struct rq;
struct cpuidle_state;

/* task_struct::on_rq states: */
#define TASK_ON_RQ_QUEUED	1
#define TASK_ON_RQ_MIGRATING	2

extern __read_mostly int scheduler_running;

extern unsigned long calc_load_update;
extern atomic_long_t calc_load_tasks;

extern void calc_global_load_tick(struct rq *this_rq);
extern long calc_load_fold_active(struct rq *this_rq, long adjust);

#ifdef CONFIG_SMP
extern void cpu_load_update_active(struct rq *this_rq);
#else
static inline void cpu_load_update_active(struct rq *this_rq) { }
#endif

/*
 * Helpers for converting nanosecond timing to jiffy resolution
 */
#define NS_TO_JIFFIES(TIME)	((unsigned long)(TIME) / (NSEC_PER_SEC / HZ))

/*
 * Increase resolution of nice-level calculations for 64-bit architectures.
 * The extra resolution improves shares distribution and load balancing of
 * low-weight task groups (eg. nice +19 on an autogroup), deeper taskgroup
 * hierarchies, especially on larger systems. This is not a user-visible change
 * and does not change the user-interface for setting shares/weights.
 *
 * We increase resolution only if we have enough bits to allow this increased
 * resolution (i.e. 64-bit). The costs for increasing resolution when 32-bit
 * are pretty high and the returns do not justify the increased costs.
 *
 * Really only required when CONFIG_FAIR_GROUP_SCHED=y is also set, but to
 * increase coverage and consistency always enable it on 64-bit platforms.
 */
#ifdef CONFIG_64BIT
# define NICE_0_LOAD_SHIFT	(SCHED_FIXEDPOINT_SHIFT + SCHED_FIXEDPOINT_SHIFT)
# define scale_load(w)		((w) << SCHED_FIXEDPOINT_SHIFT)
# define scale_load_down(w) \
({ \
	unsigned long __w = (w); \
	if (__w) \
		__w = max(2UL, __w >> SCHED_FIXEDPOINT_SHIFT); \
	__w; \
})
#else
# define NICE_0_LOAD_SHIFT	(SCHED_FIXEDPOINT_SHIFT)
# define scale_load(w)		(w)
# define scale_load_down(w)	(w)
#endif

/*
 * Task weight (visible to users) and its load (invisible to users) have
 * independent resolution, but they should be well calibrated. We use
 * scale_load() and scale_load_down(w) to convert between them. The
 * following must be true:
 *
 *  scale_load(sched_prio_to_weight[USER_PRIO(NICE_TO_PRIO(0))]) == NICE_0_LOAD
 *
 */
#define NICE_0_LOAD		(1L << NICE_0_LOAD_SHIFT)

/*
 * Single value that decides SCHED_DEADLINE internal math precision.
 * 10 -> just above 1us
 * 9  -> just above 0.5us
 */
#define DL_SCALE		10

/*
 * Single value that denotes runtime == period, ie unlimited time.
 */
#define RUNTIME_INF		((u64)~0ULL)

static inline int idle_policy(int policy)
{
	return policy == SCHED_IDLE;
}
static inline int fair_policy(int policy)
{
	return policy == SCHED_NORMAL || policy == SCHED_BATCH;
}

static inline int rt_policy(int policy)
{
	return policy == SCHED_FIFO || policy == SCHED_RR;
}

static inline int dl_policy(int policy)
{
	return policy == SCHED_DEADLINE;
}
static inline bool valid_policy(int policy)
{
	return idle_policy(policy) || fair_policy(policy) ||
		rt_policy(policy) || dl_policy(policy);
}

static inline int task_has_rt_policy(struct task_struct *p)
{
	return rt_policy(p->policy);
}

static inline int task_has_dl_policy(struct task_struct *p)
{
	return dl_policy(p->policy);
}

#define cap_scale(v, s) ((v)*(s) >> SCHED_CAPACITY_SHIFT)

/*
 * !! For sched_setattr_nocheck() (kernel) only !!
 *
 * This is actually gross. :(
 *
 * It is used to make schedutil kworker(s) higher priority than SCHED_DEADLINE
 * tasks, but still be able to sleep. We need this on platforms that cannot
 * atomically change clock frequency. Remove once fast switching will be
 * available on such platforms.
 *
 * SUGOV stands for SchedUtil GOVernor.
 */
#define SCHED_FLAG_SUGOV	0x10000000

#define SCHED_DL_FLAGS (SCHED_FLAG_RECLAIM | SCHED_FLAG_DL_OVERRUN | SCHED_FLAG_SUGOV)

static inline bool dl_entity_is_special(struct sched_dl_entity *dl_se)
{
#ifdef CONFIG_CPU_FREQ_GOV_SCHEDUTIL
	return unlikely(dl_se->flags & SCHED_FLAG_SUGOV);
#else
	return false;
#endif
}

/*
 * Tells if entity @a should preempt entity @b.
 */
static inline bool
dl_entity_preempt(struct sched_dl_entity *a, struct sched_dl_entity *b)
{
	return dl_entity_is_special(a) ||
	       dl_time_before(a->deadline, b->deadline);
}

/*
 * This is the priority-queue data structure of the RT scheduling class:
 */
struct rt_prio_array {
	DECLARE_BITMAP(bitmap, MAX_RT_PRIO+1); /* include 1 bit for delimiter */
	struct list_head queue[MAX_RT_PRIO];
};

struct rt_bandwidth {
	/* nests inside the rq lock: */
	raw_spinlock_t		rt_runtime_lock;
	ktime_t			rt_period;
	u64			rt_runtime;
	struct hrtimer		rt_period_timer;
	unsigned int		rt_period_active;
};

void __dl_clear_params(struct task_struct *p);

struct dl_bandwidth {
	raw_spinlock_t		dl_runtime_lock;
	u64			dl_runtime;
	u64			dl_period;
};

static inline int dl_bandwidth_enabled(void)
{
	return sysctl_sched_rt_runtime >= 0;
}

/*
 * To keep the bandwidth of -deadline tasks under control
 * we need some place where:
 *  - store the maximum -deadline bandwidth of each cpu;
 *  - cache the fraction of bandwidth that is currently allocated in
 *    each root domain;
 *
 * This is all done in the data structure below. It is similar to the
 * one used for RT-throttling (rt_bandwidth), with the main difference
 * that, since here we are only interested in admission control, we
 * do not decrease any runtime while the group "executes", neither we
 * need a timer to replenish it.
 *
 * With respect to SMP, bandwidth is given on a per root domain basis,
 * meaning that:
 *  - bw (< 100%) is the deadline bandwidth of each CPU;
 *  - total_bw is the currently allocated bandwidth in each root domain;
 */
struct dl_bw {
	raw_spinlock_t		lock;
	u64			bw;
	u64			total_bw;
};

static inline void __dl_update(struct dl_bw *dl_b, s64 bw);

static inline
void __dl_sub(struct dl_bw *dl_b, u64 tsk_bw, int cpus)
{
	dl_b->total_bw -= tsk_bw;
	__dl_update(dl_b, (s32)tsk_bw / cpus);
}

static inline
void __dl_add(struct dl_bw *dl_b, u64 tsk_bw, int cpus)
{
	dl_b->total_bw += tsk_bw;
	__dl_update(dl_b, -((s32)tsk_bw / cpus));
}

static inline
bool __dl_overflow(struct dl_bw *dl_b, int cpus, u64 old_bw, u64 new_bw)
{
	return dl_b->bw != -1 &&
	       dl_b->bw * cpus < dl_b->total_bw - old_bw + new_bw;
}

extern void dl_change_utilization(struct task_struct *p, u64 new_bw);
extern void init_dl_bw(struct dl_bw *dl_b);
extern int  sched_dl_global_validate(void);
extern void sched_dl_do_global(void);
extern int  sched_dl_overflow(struct task_struct *p, int policy, const struct sched_attr *attr);
extern void __setparam_dl(struct task_struct *p, const struct sched_attr *attr);
extern void __getparam_dl(struct task_struct *p, struct sched_attr *attr);
extern bool __checkparam_dl(const struct sched_attr *attr);
extern bool dl_param_changed(struct task_struct *p, const struct sched_attr *attr);
extern int  dl_task_can_attach(struct task_struct *p, const struct cpumask *cs_cpus_allowed);
extern int  dl_cpuset_cpumask_can_shrink(const struct cpumask *cur, const struct cpumask *trial);
extern bool dl_cpu_busy(unsigned int cpu);

#ifdef CONFIG_CGROUP_SCHED

#include <linux/cgroup.h>
#include <linux/psi.h>

struct cfs_rq;
struct rt_rq;

extern struct list_head task_groups;

struct cfs_bandwidth {
#ifdef CONFIG_CFS_BANDWIDTH
	raw_spinlock_t		lock;
	ktime_t			period;
	u64			quota;
	u64			runtime;
	s64			hierarchical_quota;

	short			idle;
	short			period_active;
	struct hrtimer		period_timer;
	struct hrtimer		slack_timer;
	struct list_head	throttled_cfs_rq;

	/* Statistics: */
	int			nr_periods;
	int			nr_throttled;
	u64			throttled_time;

	bool                    distribute_running;
#endif
};

/* Task group related information */
struct task_group {
	struct cgroup_subsys_state css;

#ifdef CONFIG_FAIR_GROUP_SCHED
	/* schedulable entities of this group on each CPU */
	struct sched_entity	**se;
	/* runqueue "owned" by this group on each CPU */
	struct cfs_rq		**cfs_rq;
	unsigned long		shares;

#ifdef	CONFIG_SMP
	/*
	 * load_avg can be heavily contended at clock tick time, so put
	 * it in its own cacheline separated from the fields above which
	 * will also be accessed at each tick.
	 */
	atomic_long_t		load_avg ____cacheline_aligned;
#endif
#endif

#ifdef CONFIG_RT_GROUP_SCHED
	struct sched_rt_entity	**rt_se;
	struct rt_rq		**rt_rq;

	struct rt_bandwidth	rt_bandwidth;
#endif

	struct rcu_head		rcu;
	struct list_head	list;

	struct task_group	*parent;
	struct list_head	siblings;
	struct list_head	children;

#ifdef CONFIG_SCHED_AUTOGROUP
	struct autogroup	*autogroup;
#endif

	struct cfs_bandwidth	cfs_bandwidth;

#ifdef CONFIG_UCLAMP_TASK_GROUP
	/* The two decimal precision [%] value requested from user-space */
	unsigned int		uclamp_pct[UCLAMP_CNT];
	/* Clamp values requested for a task group */
	struct uclamp_se	uclamp_req[UCLAMP_CNT];
	/* Effective clamp values used for a task group */
	struct uclamp_se	uclamp[UCLAMP_CNT];
	/* Latency-sensitive flag used for a task group */
	unsigned int		latency_sensitive;
#endif

};

#ifdef CONFIG_FAIR_GROUP_SCHED
#define ROOT_TASK_GROUP_LOAD	NICE_0_LOAD

/*
 * A weight of 0 or 1 can cause arithmetics problems.
 * A weight of a cfs_rq is the sum of weights of which entities
 * are queued on this cfs_rq, so a weight of a entity should not be
 * too large, so as the shares value of a task group.
 * (The default weight is 1024 - so there's no practical
 *  limitation from this.)
 */
#define MIN_SHARES		(1UL <<  1)
#define MAX_SHARES		(1UL << 18)
#endif

typedef int (*tg_visitor)(struct task_group *, void *);

extern int walk_tg_tree_from(struct task_group *from,
			     tg_visitor down, tg_visitor up, void *data);

/*
 * Iterate the full tree, calling @down when first entering a node and @up when
 * leaving it for the final time.
 *
 * Caller must hold rcu_lock or sufficient equivalent.
 */
static inline int walk_tg_tree(tg_visitor down, tg_visitor up, void *data)
{
	return walk_tg_tree_from(&root_task_group, down, up, data);
}

extern int tg_nop(struct task_group *tg, void *data);

extern void free_fair_sched_group(struct task_group *tg);
extern int alloc_fair_sched_group(struct task_group *tg, struct task_group *parent);
extern void online_fair_sched_group(struct task_group *tg);
extern void unregister_fair_sched_group(struct task_group *tg);
extern void init_tg_cfs_entry(struct task_group *tg, struct cfs_rq *cfs_rq,
			struct sched_entity *se, int cpu,
			struct sched_entity *parent);
extern void init_cfs_bandwidth(struct cfs_bandwidth *cfs_b);

extern void __refill_cfs_bandwidth_runtime(struct cfs_bandwidth *cfs_b);
extern void start_cfs_bandwidth(struct cfs_bandwidth *cfs_b);
extern void unthrottle_cfs_rq(struct cfs_rq *cfs_rq);

extern void free_rt_sched_group(struct task_group *tg);
extern int alloc_rt_sched_group(struct task_group *tg, struct task_group *parent);
extern void init_tg_rt_entry(struct task_group *tg, struct rt_rq *rt_rq,
		struct sched_rt_entity *rt_se, int cpu,
		struct sched_rt_entity *parent);
extern int sched_group_set_rt_runtime(struct task_group *tg, long rt_runtime_us);
extern int sched_group_set_rt_period(struct task_group *tg, u64 rt_period_us);
extern long sched_group_rt_runtime(struct task_group *tg);
extern long sched_group_rt_period(struct task_group *tg);
extern int sched_rt_can_attach(struct task_group *tg, struct task_struct *tsk);

extern struct task_group *sched_create_group(struct task_group *parent);
extern void sched_online_group(struct task_group *tg,
			       struct task_group *parent);
extern void sched_destroy_group(struct task_group *tg);
extern void sched_offline_group(struct task_group *tg);

extern void sched_move_task(struct task_struct *tsk);

#ifdef CONFIG_FAIR_GROUP_SCHED
extern int sched_group_set_shares(struct task_group *tg, unsigned long shares);

#ifdef CONFIG_SMP
extern void set_task_rq_fair(struct sched_entity *se,
			     struct cfs_rq *prev, struct cfs_rq *next);
#else /* !CONFIG_SMP */
static inline void set_task_rq_fair(struct sched_entity *se,
			     struct cfs_rq *prev, struct cfs_rq *next) { }
#endif /* CONFIG_SMP */
#endif /* CONFIG_FAIR_GROUP_SCHED */

#else /* CONFIG_CGROUP_SCHED */

struct cfs_bandwidth { };

#endif	/* CONFIG_CGROUP_SCHED */

/* CFS-related fields in a runqueue */
struct cfs_rq {
	struct load_weight	load;
	unsigned long		runnable_weight;
	unsigned int		nr_running;
	unsigned int		h_nr_running;

	u64			exec_clock;
	u64			min_vruntime;
#ifndef CONFIG_64BIT
	u64			min_vruntime_copy;
#endif

	struct rb_root_cached	tasks_timeline;

	/*
	 * 'curr' points to currently running entity on this cfs_rq.
	 * It is set to NULL otherwise (i.e when none are currently running).
	 */
	struct sched_entity	*curr;
	struct sched_entity	*next;
	struct sched_entity	*last;
	struct sched_entity	*skip;

#ifdef	CONFIG_SCHED_DEBUG
	unsigned int		nr_spread_over;
#endif

#ifdef CONFIG_SMP
	/*
	 * CFS load tracking
	 */
	struct sched_avg	avg;
#ifndef CONFIG_64BIT
	u64			load_last_update_time_copy;
#endif
	struct {
		raw_spinlock_t	lock ____cacheline_aligned;
		int		nr;
		unsigned long	load_avg;
		unsigned long	util_avg;
		unsigned long	runnable_sum;
	} removed;

#ifdef CONFIG_FAIR_GROUP_SCHED
	unsigned long		tg_load_avg_contrib;
	long			propagate;
	long			prop_runnable_sum;

	/*
	 *   h_load = weight * f(tg)
	 *
	 * Where f(tg) is the recursive weight fraction assigned to
	 * this group.
	 */
	unsigned long		h_load;
	u64			last_h_load_update;
	struct sched_entity	*h_load_next;
#endif /* CONFIG_FAIR_GROUP_SCHED */
#endif /* CONFIG_SMP */

#ifdef CONFIG_FAIR_GROUP_SCHED
	struct rq		*rq;	/* CPU runqueue to which this cfs_rq is attached */

	/*
	 * leaf cfs_rqs are those that hold tasks (lowest schedulable entity in
	 * a hierarchy). Non-leaf lrqs hold other higher schedulable entities
	 * (like users, containers etc.)
	 *
	 * leaf_cfs_rq_list ties together list of leaf cfs_rq's in a CPU.
	 * This list is used during load balance.
	 */
	int			on_list;
	struct list_head	leaf_cfs_rq_list;
	struct task_group	*tg;	/* group that "owns" this runqueue */

#ifdef CONFIG_CFS_BANDWIDTH
	int			runtime_enabled;
	s64			runtime_remaining;

	u64			throttled_clock;
	u64			throttled_clock_task;
	u64			throttled_clock_task_time;
	int			throttled;
	int			throttle_count;
	struct list_head	throttled_list;
#endif /* CONFIG_CFS_BANDWIDTH */
#endif /* CONFIG_FAIR_GROUP_SCHED */
};

static inline int rt_bandwidth_enabled(void)
{
	return sysctl_sched_rt_runtime >= 0;
}

/* RT IPI pull logic requires IRQ_WORK */
#if defined(CONFIG_IRQ_WORK) && defined(CONFIG_SMP)
# define HAVE_RT_PUSH_IPI
#endif

/* Real-Time classes' related field in a runqueue: */
struct rt_rq {
	struct rt_prio_array	active;
	unsigned int		rt_nr_running;
	unsigned int		rr_nr_running;
#if defined CONFIG_SMP || defined CONFIG_RT_GROUP_SCHED
	struct {
		int		curr; /* highest queued rt task prio */
#ifdef CONFIG_SMP
		int		next; /* next highest */
#endif
	} highest_prio;
#endif
#ifdef CONFIG_SMP
	unsigned long		rt_nr_migratory;
	unsigned long		rt_nr_total;
	int			overloaded;
	struct plist_head	pushable_tasks;

#endif /* CONFIG_SMP */
	int			rt_queued;

	int			rt_throttled;
	u64			rt_time;
	u64			rt_runtime;
	/* Nests inside the rq lock: */
	raw_spinlock_t		rt_runtime_lock;

#ifdef CONFIG_RT_GROUP_SCHED
	unsigned long		rt_nr_boosted;

	struct rq		*rq;
	struct task_group	*tg;
#endif
};

static inline bool rt_rq_is_runnable(struct rt_rq *rt_rq)
{
	return rt_rq->rt_queued && rt_rq->rt_nr_running;
}

/* Deadline class' related fields in a runqueue */
struct dl_rq {
	/* runqueue is an rbtree, ordered by deadline */
	struct rb_root_cached	root;

	unsigned long		dl_nr_running;

#ifdef CONFIG_SMP
	/*
	 * Deadline values of the currently executing and the
	 * earliest ready task on this rq. Caching these facilitates
	 * the decision wether or not a ready but not running task
	 * should migrate somewhere else.
	 */
	struct {
		u64		curr;
		u64		next;
	} earliest_dl;

	unsigned long		dl_nr_migratory;
	int			overloaded;

	/*
	 * Tasks on this rq that can be pushed away. They are kept in
	 * an rb-tree, ordered by tasks' deadlines, with caching
	 * of the leftmost (earliest deadline) element.
	 */
	struct rb_root_cached	pushable_dl_tasks_root;
#else
	struct dl_bw		dl_bw;
#endif
	/*
	 * "Active utilization" for this runqueue: increased when a
	 * task wakes up (becomes TASK_RUNNING) and decreased when a
	 * task blocks
	 */
	u64			running_bw;

	/*
	 * Utilization of the tasks "assigned" to this runqueue (including
	 * the tasks that are in runqueue and the tasks that executed on this
	 * CPU and blocked). Increased when a task moves to this runqueue, and
	 * decreased when the task moves away (migrates, changes scheduling
	 * policy, or terminates).
	 * This is needed to compute the "inactive utilization" for the
	 * runqueue (inactive utilization = this_bw - running_bw).
	 */
	u64			this_bw;
	u64			extra_bw;

	/*
	 * Inverse of the fraction of CPU utilization that can be reclaimed
	 * by the GRUB algorithm.
	 */
	u64			bw_ratio;
};

#ifdef CONFIG_FAIR_GROUP_SCHED
/* An entity is a task if it doesn't "own" a runqueue */
#define entity_is_task(se)	(!se->my_q)
#else
#define entity_is_task(se)	1
#endif

#ifdef CONFIG_SMP
/*
 * XXX we want to get rid of these helpers and use the full load resolution.
 */
static inline long se_weight(struct sched_entity *se)
{
	return scale_load_down(se->load.weight);
}

static inline long se_runnable(struct sched_entity *se)
{
	return scale_load_down(se->runnable_weight);
}

static inline bool sched_asym_prefer(int a, int b)
{
	return arch_asym_cpu_priority(a) > arch_asym_cpu_priority(b);
}

struct perf_domain {
	struct em_perf_domain *em_pd;
	struct perf_domain *next;
	struct rcu_head rcu;
};

struct max_cpu_capacity {
	raw_spinlock_t lock;
	unsigned long val;
	int cpu;
};

/* Scheduling group status flags */
#define SG_OVERLOAD		0x1 /* More than one runnable task on a CPU. */
#define SG_OVERUTILIZED		0x2 /* One or more CPUs are over-utilized. */

/*
 * We add the notion of a root-domain which will be used to define per-domain
 * variables. Each exclusive cpuset essentially defines an island domain by
 * fully partitioning the member CPUs from any other cpuset. Whenever a new
 * exclusive cpuset is created, we also create and attach a new root-domain
 * object.
 *
 */
struct root_domain {
	atomic_t		refcount;
	atomic_t		rto_count;
	struct rcu_head		rcu;
	cpumask_var_t		span;
	cpumask_var_t		online;

	/*
	 * Indicate pullable load on at least one CPU, e.g:
	 * - More than one runnable task
	 * - Running task is misfit
	 */
	int			overload;

	/* Indicate one or more cpus over-utilized (tipping point) */
	int			overutilized;

	/*
	 * The bit corresponding to a CPU gets set here if such CPU has more
	 * than one runnable -deadline task (as it is below for RT tasks).
	 */
	cpumask_var_t		dlo_mask;
	atomic_t		dlo_count;
	struct dl_bw		dl_bw;
	struct cpudl		cpudl;

#ifdef HAVE_RT_PUSH_IPI
	/*
	 * For IPI pull requests, loop across the rto_mask.
	 */
	struct irq_work		rto_push_work;
	raw_spinlock_t		rto_lock;
	/* These are only updated and read within rto_lock */
	int			rto_loop;
	int			rto_cpu;
	/* These atomics are updated outside of a lock */
	atomic_t		rto_loop_next;
	atomic_t		rto_loop_start;
#endif
	/*
	 * The "RT overload" flag: it gets set if a CPU has more than
	 * one runnable RT task.
	 */
	cpumask_var_t		rto_mask;
	struct cpupri		cpupri;

	/* Maximum cpu capacity in the system. */
	struct max_cpu_capacity max_cpu_capacity;

	/*
	 * NULL-terminated list of performance domains intersecting with the
	 * CPUs of the rd. Protected by RCU.
	 */
	struct perf_domain	*pd;

	/* Vendor fields. */
	/* First cpu with maximum and minimum original capacity */
	int max_cap_orig_cpu, min_cap_orig_cpu;
	/* First cpu with mid capacity */
	int mid_cap_orig_cpu;
};

extern struct root_domain def_root_domain;
extern struct mutex sched_domains_mutex;

extern void init_defrootdomain(void);
extern void init_max_cpu_capacity(struct max_cpu_capacity *mcc);
extern int sched_init_domains(const struct cpumask *cpu_map);
extern void rq_attach_root(struct rq *rq, struct root_domain *rd);
extern void sched_get_rd(struct root_domain *rd);
extern void sched_put_rd(struct root_domain *rd);

#ifdef HAVE_RT_PUSH_IPI
extern void rto_push_irq_work_func(struct irq_work *work);
#endif
#endif /* CONFIG_SMP */

#ifdef CONFIG_UCLAMP_TASK
/*
 * struct uclamp_bucket - Utilization clamp bucket
 * @value: utilization clamp value for tasks on this clamp bucket
 * @tasks: number of RUNNABLE tasks on this clamp bucket
 *
 * Keep track of how many tasks are RUNNABLE for a given utilization
 * clamp value.
 */
struct uclamp_bucket {
	unsigned long value : bits_per(SCHED_CAPACITY_SCALE);
	unsigned long tasks : BITS_PER_LONG - bits_per(SCHED_CAPACITY_SCALE);
};

/*
 * struct uclamp_rq - rq's utilization clamp
 * @value: currently active clamp values for a rq
 * @bucket: utilization clamp buckets affecting a rq
 *
 * Keep track of RUNNABLE tasks on a rq to aggregate their clamp values.
 * A clamp value is affecting a rq when there is at least one task RUNNABLE
 * (or actually running) with that value.
 *
 * There are up to UCLAMP_CNT possible different clamp values, currently there
 * are only two: minimum utilization and maximum utilization.
 *
 * All utilization clamping values are MAX aggregated, since:
 * - for util_min: we want to run the CPU at least at the max of the minimum
 *   utilization required by its currently RUNNABLE tasks.
 * - for util_max: we want to allow the CPU to run up to the max of the
 *   maximum utilization allowed by its currently RUNNABLE tasks.
 *
 * Since on each system we expect only a limited number of different
 * utilization clamp values (UCLAMP_BUCKETS), use a simple array to track
 * the metrics required to compute all the per-rq utilization clamp values.
 */
struct uclamp_rq {
	unsigned int value;
	struct uclamp_bucket bucket[UCLAMP_BUCKETS];
};

DECLARE_STATIC_KEY_FALSE(sched_uclamp_used);
#endif /* CONFIG_UCLAMP_TASK */

/*
 * This is the main, per-CPU runqueue data structure.
 *
 * Locking rule: those places that want to lock multiple runqueues
 * (such as the load balancing or the thread migration code), lock
 * acquire operations must be ordered by ascending &runqueue.
 */
struct rq {
	/* runqueue lock: */
	raw_spinlock_t		lock;

	/*
	 * nr_running and cpu_load should be in the same cacheline because
	 * remote CPUs use both these fields when doing load calculation.
	 */
	unsigned int		nr_running;
#ifdef CONFIG_NUMA_BALANCING
	unsigned int		nr_numa_running;
	unsigned int		nr_preferred_running;
	unsigned int		numa_migrate_on;
#endif
	#define CPU_LOAD_IDX_MAX 5
	unsigned long		cpu_load[CPU_LOAD_IDX_MAX];
#ifdef CONFIG_NO_HZ_COMMON
#ifdef CONFIG_SMP
	unsigned long		last_load_update_tick;
	unsigned long		last_blocked_load_update_tick;
	unsigned int		has_blocked_load;
#endif /* CONFIG_SMP */
	unsigned int		nohz_tick_stopped;
	atomic_t nohz_flags;
#endif /* CONFIG_NO_HZ_COMMON */

	/* capture load from *all* tasks on this CPU: */
	struct load_weight	load;
	unsigned long		nr_load_updates;
#ifdef CONFIG_SMP
	unsigned int		ttwu_pending;
#endif
	u64			nr_switches;

#ifdef CONFIG_UCLAMP_TASK
	/* Utilization clamp values based on CPU's RUNNABLE tasks */
	struct uclamp_rq	uclamp[UCLAMP_CNT] ____cacheline_aligned;
	unsigned int		uclamp_flags;
#define UCLAMP_FLAG_IDLE 0x01
#endif

	struct cfs_rq		cfs;
	struct rt_rq		rt;
	struct dl_rq		dl;

#ifdef CONFIG_FAIR_GROUP_SCHED
	/* list of leaf cfs_rq on this CPU: */
	struct list_head	leaf_cfs_rq_list;
	struct list_head	*tmp_alone_branch;
#endif /* CONFIG_FAIR_GROUP_SCHED */

	/*
	 * This is part of a global counter where only the total sum
	 * over all CPUs matters. A task can increase this counter on
	 * one CPU and if it got migrated afterwards it may decrease
	 * it on another CPU. Always updated under the runqueue lock:
	 */
	unsigned long		nr_uninterruptible;

	struct task_struct	*curr;
	struct task_struct	*idle;
	struct task_struct	*stop;
	unsigned long		next_balance;
	struct mm_struct	*prev_mm;

	unsigned int		clock_update_flags;
	u64			clock;
	/* Ensure that all clocks are in the same cache line */
	u64			clock_task ____cacheline_aligned;
	u64			clock_pelt;
	unsigned long		lost_idle_time;

	atomic_t		nr_iowait;

#ifdef CONFIG_SMP
	struct root_domain	*rd;
	struct sched_domain	*sd;

	unsigned long		cpu_capacity;
	unsigned long		cpu_capacity_orig;

	struct callback_head	*balance_callback;

	unsigned char		idle_balance;

	unsigned long		misfit_task_load;

	/* For active balancing */
	int			active_balance;
	int			push_cpu;
	struct cpu_stop_work	active_balance_work;

	/* CPU of this runqueue: */
	int			cpu;
	int			online;

	struct list_head cfs_tasks;

	struct sched_avg	avg_rt;
	struct sched_avg	avg_dl;
#ifdef CONFIG_HAVE_SCHED_AVG_IRQ
	struct sched_avg	avg_irq;
#endif
	u64			idle_stamp;
	u64			avg_idle;

	/* This is used to determine avg_idle's max value */
	u64			max_idle_balance_cost;
#endif

#ifdef CONFIG_IRQ_TIME_ACCOUNTING
	u64			prev_irq_time;
#endif
#ifdef CONFIG_PARAVIRT
	u64			prev_steal_time;
#endif
#ifdef CONFIG_PARAVIRT_TIME_ACCOUNTING
	u64			prev_steal_time_rq;
#endif

	/* calc_load related fields */
	unsigned long		calc_load_update;
	long			calc_load_active;

#ifdef CONFIG_SCHED_HRTICK
#ifdef CONFIG_SMP
	int			hrtick_csd_pending;
	call_single_data_t	hrtick_csd;
#endif
	struct hrtimer		hrtick_timer;
#endif

#ifdef CONFIG_SCHEDSTATS
	/* latency stats */
	struct sched_info	rq_sched_info;
	unsigned long long	rq_cpu_time;
	/* could above be rq->cfs_rq.exec_clock + rq->rt_rq.rt_runtime ? */

	/* sys_sched_yield() stats */
	unsigned int		yld_count;

	/* schedule() stats */
	unsigned int		sched_count;
	unsigned int		sched_goidle;

	/* try_to_wake_up() stats */
	unsigned int		ttwu_count;
	unsigned int		ttwu_local;
#endif

#ifdef CONFIG_SMP
	struct llist_head	wake_list;
#endif

#ifdef CONFIG_CPU_IDLE
	/* Must be inspected within a rcu lock section */
	struct cpuidle_state	*idle_state;
	int			idle_state_idx;
#endif

};

#ifdef CONFIG_FAIR_GROUP_SCHED

/* CPU runqueue to which this cfs_rq is attached */
static inline struct rq *rq_of(struct cfs_rq *cfs_rq)
{
	return cfs_rq->rq;
}

#else

static inline struct rq *rq_of(struct cfs_rq *cfs_rq)
{
	return container_of(cfs_rq, struct rq, cfs);
}
#endif

static inline int cpu_of(struct rq *rq)
{
#ifdef CONFIG_SMP
	return rq->cpu;
#else
	return 0;
#endif
}


#ifdef CONFIG_SCHED_SMT
extern void __update_idle_core(struct rq *rq);

static inline void update_idle_core(struct rq *rq)
{
	if (static_branch_unlikely(&sched_smt_present))
		__update_idle_core(rq);
}

#else
static inline void update_idle_core(struct rq *rq) { }
#endif

DECLARE_PER_CPU_SHARED_ALIGNED(struct rq, runqueues);

#define cpu_rq(cpu)		(&per_cpu(runqueues, (cpu)))
#define this_rq()		this_cpu_ptr(&runqueues)
#define task_rq(p)		cpu_rq(task_cpu(p))
#define cpu_curr(cpu)		(cpu_rq(cpu)->curr)
#define raw_rq()		raw_cpu_ptr(&runqueues)

extern void update_rq_clock(struct rq *rq);

static inline u64 __rq_clock_broken(struct rq *rq)
{
	return READ_ONCE(rq->clock);
}

/*
 * rq::clock_update_flags bits
 *
 * %RQCF_REQ_SKIP - will request skipping of clock update on the next
 *  call to __schedule(). This is an optimisation to avoid
 *  neighbouring rq clock updates.
 *
 * %RQCF_ACT_SKIP - is set from inside of __schedule() when skipping is
 *  in effect and calls to update_rq_clock() are being ignored.
 *
 * %RQCF_UPDATED - is a debug flag that indicates whether a call has been
 *  made to update_rq_clock() since the last time rq::lock was pinned.
 *
 * If inside of __schedule(), clock_update_flags will have been
 * shifted left (a left shift is a cheap operation for the fast path
 * to promote %RQCF_REQ_SKIP to %RQCF_ACT_SKIP), so you must use,
 *
 *	if (rq-clock_update_flags >= RQCF_UPDATED)
 *
 * to check if %RQCF_UPADTED is set. It'll never be shifted more than
 * one position though, because the next rq_unpin_lock() will shift it
 * back.
 */
#define RQCF_REQ_SKIP		0x01
#define RQCF_ACT_SKIP		0x02
#define RQCF_UPDATED		0x04

static inline void assert_clock_updated(struct rq *rq)
{
	/*
	 * The only reason for not seeing a clock update since the
	 * last rq_pin_lock() is if we're currently skipping updates.
	 */
	SCHED_WARN_ON(rq->clock_update_flags < RQCF_ACT_SKIP);
}

static inline u64 rq_clock(struct rq *rq)
{
	lockdep_assert_held(&rq->lock);
	assert_clock_updated(rq);

	return rq->clock;
}

static inline u64 rq_clock_task(struct rq *rq)
{
	lockdep_assert_held(&rq->lock);
	assert_clock_updated(rq);

	return rq->clock_task;
}

static inline void rq_clock_skip_update(struct rq *rq)
{
	lockdep_assert_held(&rq->lock);
	rq->clock_update_flags |= RQCF_REQ_SKIP;
}

/*
 * See rt task throttling, which is the only time a skip
 * request is cancelled.
 */
static inline void rq_clock_cancel_skipupdate(struct rq *rq)
{
	lockdep_assert_held(&rq->lock);
	rq->clock_update_flags &= ~RQCF_REQ_SKIP;
}

struct rq_flags {
	unsigned long flags;
	struct pin_cookie cookie;
#ifdef CONFIG_SCHED_DEBUG
	/*
	 * A copy of (rq::clock_update_flags & RQCF_UPDATED) for the
	 * current pin context is stashed here in case it needs to be
	 * restored in rq_repin_lock().
	 */
	unsigned int clock_update_flags;
#endif
};

static inline void rq_pin_lock(struct rq *rq, struct rq_flags *rf)
{
	rf->cookie = lockdep_pin_lock(&rq->lock);

#ifdef CONFIG_SCHED_DEBUG
	rq->clock_update_flags &= (RQCF_REQ_SKIP|RQCF_ACT_SKIP);
	rf->clock_update_flags = 0;
#endif
}

static inline void rq_unpin_lock(struct rq *rq, struct rq_flags *rf)
{
#ifdef CONFIG_SCHED_DEBUG
	if (rq->clock_update_flags > RQCF_ACT_SKIP)
		rf->clock_update_flags = RQCF_UPDATED;
#endif

	lockdep_unpin_lock(&rq->lock, rf->cookie);
}

static inline void rq_repin_lock(struct rq *rq, struct rq_flags *rf)
{
	lockdep_repin_lock(&rq->lock, rf->cookie);

#ifdef CONFIG_SCHED_DEBUG
	/*
	 * Restore the value we stashed in @rf for this pin context.
	 */
	rq->clock_update_flags |= rf->clock_update_flags;
#endif
}

struct rq *__task_rq_lock(struct task_struct *p, struct rq_flags *rf)
	__acquires(rq->lock);

struct rq *task_rq_lock(struct task_struct *p, struct rq_flags *rf)
	__acquires(p->pi_lock)
	__acquires(rq->lock);

static inline void __task_rq_unlock(struct rq *rq, struct rq_flags *rf)
	__releases(rq->lock)
{
	rq_unpin_lock(rq, rf);
	raw_spin_unlock(&rq->lock);
}

static inline void
task_rq_unlock(struct rq *rq, struct task_struct *p, struct rq_flags *rf)
	__releases(rq->lock)
	__releases(p->pi_lock)
{
	rq_unpin_lock(rq, rf);
	raw_spin_unlock(&rq->lock);
	raw_spin_unlock_irqrestore(&p->pi_lock, rf->flags);
}

static inline void
rq_lock_irqsave(struct rq *rq, struct rq_flags *rf)
	__acquires(rq->lock)
{
	raw_spin_lock_irqsave(&rq->lock, rf->flags);
	rq_pin_lock(rq, rf);
}

static inline void
rq_lock_irq(struct rq *rq, struct rq_flags *rf)
	__acquires(rq->lock)
{
	raw_spin_lock_irq(&rq->lock);
	rq_pin_lock(rq, rf);
}

static inline void
rq_lock(struct rq *rq, struct rq_flags *rf)
	__acquires(rq->lock)
{
	raw_spin_lock(&rq->lock);
	rq_pin_lock(rq, rf);
}

static inline void
rq_relock(struct rq *rq, struct rq_flags *rf)
	__acquires(rq->lock)
{
	raw_spin_lock(&rq->lock);
	rq_repin_lock(rq, rf);
}

static inline void
rq_unlock_irqrestore(struct rq *rq, struct rq_flags *rf)
	__releases(rq->lock)
{
	rq_unpin_lock(rq, rf);
	raw_spin_unlock_irqrestore(&rq->lock, rf->flags);
}

static inline void
rq_unlock_irq(struct rq *rq, struct rq_flags *rf)
	__releases(rq->lock)
{
	rq_unpin_lock(rq, rf);
	raw_spin_unlock_irq(&rq->lock);
}

static inline void
rq_unlock(struct rq *rq, struct rq_flags *rf)
	__releases(rq->lock)
{
	rq_unpin_lock(rq, rf);
	raw_spin_unlock(&rq->lock);
}

static inline struct rq *
this_rq_lock_irq(struct rq_flags *rf)
	__acquires(rq->lock)
{
	struct rq *rq;

	local_irq_disable();
	rq = this_rq();
	rq_lock(rq, rf);
	return rq;
}

#ifdef CONFIG_NUMA
enum numa_topology_type {
	NUMA_DIRECT,
	NUMA_GLUELESS_MESH,
	NUMA_BACKPLANE,
};
extern enum numa_topology_type sched_numa_topology_type;
extern int sched_max_numa_distance;
extern bool find_numa_distance(int distance);
#endif

#ifdef CONFIG_NUMA
extern void sched_init_numa(void);
extern void sched_domains_numa_masks_set(unsigned int cpu);
extern void sched_domains_numa_masks_clear(unsigned int cpu);
#else
static inline void sched_init_numa(void) { }
static inline void sched_domains_numa_masks_set(unsigned int cpu) { }
static inline void sched_domains_numa_masks_clear(unsigned int cpu) { }
#endif

#ifdef CONFIG_NUMA_BALANCING
/* The regions in numa_faults array from task_struct */
enum numa_faults_stats {
	NUMA_MEM = 0,
	NUMA_CPU,
	NUMA_MEMBUF,
	NUMA_CPUBUF
};
extern void sched_setnuma(struct task_struct *p, int node);
extern int migrate_task_to(struct task_struct *p, int cpu);
extern void init_numa_balancing(unsigned long clone_flags, struct task_struct *p);
#else
static inline void
init_numa_balancing(unsigned long clone_flags, struct task_struct *p)
{
}
#endif /* CONFIG_NUMA_BALANCING */

#if defined(CONFIG_NUMA_BALANCING) || defined(CONFIG_MTK_SCHED_BIG_TASK_MIGRATE)
extern int migrate_swap(struct task_struct *p, struct task_struct *t,
			int cpu, int scpu);
#endif

#ifdef CONFIG_SMP

static inline void
queue_balance_callback(struct rq *rq,
		       struct callback_head *head,
		       void (*func)(struct rq *rq))
{
	lockdep_assert_held(&rq->lock);

	if (unlikely(head->next))
		return;

	head->func = (void (*)(struct callback_head *))func;
	head->next = rq->balance_callback;
	rq->balance_callback = head;
}

extern void sched_ttwu_pending(void);

#define rcu_dereference_check_sched_domain(p) \
	rcu_dereference_check((p), \
			      lockdep_is_held(&sched_domains_mutex))

/*
 * The domain tree (rq->sd) is protected by RCU's quiescent state transition.
 * See detach_destroy_domains: synchronize_sched for details.
 *
 * The domain tree of any CPU may only be accessed from within
 * preempt-disabled sections.
 */
#define for_each_domain(cpu, __sd) \
	for (__sd = rcu_dereference_check_sched_domain(cpu_rq(cpu)->sd); \
			__sd; __sd = __sd->parent)

#define for_each_lower_domain(sd) for (; sd; sd = sd->child)

/**
 * highest_flag_domain - Return highest sched_domain containing flag.
 * @cpu:	The CPU whose highest level of sched domain is to
 *		be returned.
 * @flag:	The flag to check for the highest sched_domain
 *		for the given CPU.
 *
 * Returns the highest sched_domain of a CPU which contains the given flag.
 */
static inline struct sched_domain *highest_flag_domain(int cpu, int flag)
{
	struct sched_domain *sd, *hsd = NULL;

	for_each_domain(cpu, sd) {
		if (!(sd->flags & flag))
			break;
		hsd = sd;
	}

	return hsd;
}

static inline struct sched_domain *lowest_flag_domain(int cpu, int flag)
{
	struct sched_domain *sd;

	for_each_domain(cpu, sd) {
		if (sd->flags & flag)
			break;
	}

	return sd;
}

DECLARE_PER_CPU(struct sched_domain *, sd_llc);
DECLARE_PER_CPU(int, sd_llc_size);
DECLARE_PER_CPU(int, sd_llc_id);
DECLARE_PER_CPU(struct sched_domain_shared *, sd_llc_shared);
DECLARE_PER_CPU(struct sched_domain *, sd_numa);
DECLARE_PER_CPU(struct sched_domain *, sd_asym_packing);
DECLARE_PER_CPU(struct sched_domain *, sd_asym_cpucapacity);
extern struct static_key_false sched_asym_cpucapacity;

struct sched_group_capacity {
	atomic_t		ref;
	/*
	 * CPU capacity of this group, SCHED_CAPACITY_SCALE being max capacity
	 * for a single CPU.
	 */
	unsigned long		capacity;
	unsigned long		min_capacity;		/* Min per-CPU capacity in group */
	unsigned long		max_capacity;		/* Max per-CPU capacity in group */
	unsigned long		next_update;
	int			imbalance;		/* XXX unrelated to capacity but shared group state */

#ifdef CONFIG_SCHED_DEBUG
	int			id;
#endif

	unsigned long		cpumask[0];		/* Balance mask */
};

struct sched_group {
	struct sched_group	*next;			/* Must be a circular list */
	atomic_t		ref;

	unsigned int		group_weight;
	struct sched_group_capacity *sgc;
	int			asym_prefer_cpu;	/* CPU of highest priority in group */
	unsigned int        idle_cpus;
	/*
	 * The CPUs this group covers.
	 *
	 * NOTE: this field is variable length. (Allocated dynamically
	 * by attaching extra space to the end of the structure,
	 * depending on how many CPUs the kernel has booted up with)
	 */
	unsigned long		cpumask[0];
};

static inline struct cpumask *sched_group_span(struct sched_group *sg)
{
	return to_cpumask(sg->cpumask);
}

/*
 * See build_balance_mask().
 */
static inline struct cpumask *group_balance_mask(struct sched_group *sg)
{
	return to_cpumask(sg->sgc->cpumask);
}

/**
 * group_first_cpu - Returns the first CPU in the cpumask of a sched_group.
 * @group: The group whose first CPU is to be returned.
 */
static inline unsigned int group_first_cpu(struct sched_group *group)
{
	return cpumask_first(sched_group_span(group));
}

extern int group_balance_cpu(struct sched_group *sg);

#if defined(CONFIG_SCHED_DEBUG) && defined(CONFIG_SYSCTL)
void register_sched_domain_sysctl(void);
void dirty_sched_domain_sysctl(int cpu);
void unregister_sched_domain_sysctl(void);
#else
static inline void register_sched_domain_sysctl(void)
{
}
static inline void dirty_sched_domain_sysctl(int cpu)
{
}
static inline void unregister_sched_domain_sysctl(void)
{
}
#endif

#else

static inline void sched_ttwu_pending(void) { }

#endif /* CONFIG_SMP */

#include "stats.h"
#include "autogroup.h"

#ifdef CONFIG_CGROUP_SCHED

/*
 * Return the group to which this tasks belongs.
 *
 * We cannot use task_css() and friends because the cgroup subsystem
 * changes that value before the cgroup_subsys::attach() method is called,
 * therefore we cannot pin it and might observe the wrong value.
 *
 * The same is true for autogroup's p->signal->autogroup->tg, the autogroup
 * core changes this before calling sched_move_task().
 *
 * Instead we use a 'copy' which is updated from sched_move_task() while
 * holding both task_struct::pi_lock and rq::lock.
 */
static inline struct task_group *task_group(struct task_struct *p)
{
	return p->sched_task_group;
}

/* Change a task's cfs_rq and parent entity if it moves across CPUs/groups */
static inline void set_task_rq(struct task_struct *p, unsigned int cpu)
{
#if defined(CONFIG_FAIR_GROUP_SCHED) || defined(CONFIG_RT_GROUP_SCHED)
	struct task_group *tg = task_group(p);
#endif

#ifdef CONFIG_FAIR_GROUP_SCHED
	set_task_rq_fair(&p->se, p->se.cfs_rq, tg->cfs_rq[cpu]);
	p->se.cfs_rq = tg->cfs_rq[cpu];
	p->se.parent = tg->se[cpu];
#endif

#ifdef CONFIG_RT_GROUP_SCHED
	p->rt.rt_rq  = tg->rt_rq[cpu];
	p->rt.parent = tg->rt_se[cpu];
#endif
}

#else /* CONFIG_CGROUP_SCHED */

static inline void set_task_rq(struct task_struct *p, unsigned int cpu) { }
static inline struct task_group *task_group(struct task_struct *p)
{
	return NULL;
}

#endif /* CONFIG_CGROUP_SCHED */

static inline void __set_task_cpu(struct task_struct *p, unsigned int cpu)
{
	set_task_rq(p, cpu);
#ifdef CONFIG_SMP
	/*
	 * After ->cpu is set up to a new value, task_rq_lock(p, ...) can be
	 * successfuly executed on another CPU. We must ensure that updates of
	 * per-task data have been completed by this moment.
	 */
	smp_wmb();
#ifdef CONFIG_THREAD_INFO_IN_TASK
	WRITE_ONCE(p->cpu, cpu);
#else
	WRITE_ONCE(task_thread_info(p)->cpu, cpu);
#endif
	p->wake_cpu = cpu;
#endif
}

/*
 * Tunables that become constants when CONFIG_SCHED_DEBUG is off:
 */
#ifdef CONFIG_SCHED_DEBUG
# include <linux/static_key.h>
# define const_debug __read_mostly
#else
# define const_debug const
#endif

#define SCHED_FEAT(name, enabled)	\
	__SCHED_FEAT_##name ,

enum {
#include "features.h"
	__SCHED_FEAT_NR,
};

#undef SCHED_FEAT

#ifdef CONFIG_SCHED_DEBUG

/*
 * To support run-time toggling of sched features, all the translation units
 * (but core.c) reference the sysctl_sched_features defined in core.c.
 */
extern const_debug unsigned int sysctl_sched_features;

#ifdef CONFIG_JUMP_LABEL
#define SCHED_FEAT(name, enabled)					\
static __always_inline bool static_branch_##name(struct static_key *key) \
{									\
	return static_key_##enabled(key);				\
}

#include "features.h"
#undef SCHED_FEAT

extern struct static_key sched_feat_keys[__SCHED_FEAT_NR];
#define sched_feat(x) (static_branch_##x(&sched_feat_keys[__SCHED_FEAT_##x]))

#else /* !CONFIG_JUMP_LABEL */

#define sched_feat(x) (sysctl_sched_features & (1UL << __SCHED_FEAT_##x))

#endif /* CONFIG_JUMP_LABEL */

#else /* !SCHED_DEBUG */

/*
 * Each translation unit has its own copy of sysctl_sched_features to allow
 * constants propagation at compile time and compiler optimization based on
 * features default.
 */
#define SCHED_FEAT(name, enabled)	\
	(1UL << __SCHED_FEAT_##name) * enabled |
static const_debug __maybe_unused unsigned int sysctl_sched_features =
#include "features.h"
	0;
#undef SCHED_FEAT

#define sched_feat(x) !!(sysctl_sched_features & (1UL << __SCHED_FEAT_##x))

#endif /* SCHED_DEBUG */

extern struct static_key_false sched_numa_balancing;
extern struct static_key_false sched_schedstats;

static inline u64 global_rt_period(void)
{
	return (u64)sysctl_sched_rt_period * NSEC_PER_USEC;
}

static inline u64 global_rt_runtime(void)
{
	if (sysctl_sched_rt_runtime < 0)
		return RUNTIME_INF;

	return (u64)sysctl_sched_rt_runtime * NSEC_PER_USEC;
}

static inline int task_current(struct rq *rq, struct task_struct *p)
{
	return rq->curr == p;
}

static inline int task_running(struct rq *rq, struct task_struct *p)
{
#ifdef CONFIG_SMP
	return p->on_cpu;
#else
	return task_current(rq, p);
#endif
}

static inline int task_on_rq_queued(struct task_struct *p)
{
	return p->on_rq == TASK_ON_RQ_QUEUED;
}

static inline int task_on_rq_migrating(struct task_struct *p)
{
	return READ_ONCE(p->on_rq) == TASK_ON_RQ_MIGRATING;
}

/*
 * wake flags
 */
#define WF_SYNC			0x01		/* Waker goes to sleep after wakeup */
#define WF_FORK			0x02		/* Child wakeup after fork */
#define WF_MIGRATED		0x4		/* Internal use, task got migrated */

/*
 * To aid in avoiding the subversion of "niceness" due to uneven distribution
 * of tasks with abnormal "nice" values across CPUs the contribution that
 * each task makes to its run queue's load is weighted according to its
 * scheduling class and "nice" value. For SCHED_NORMAL tasks this is just a
 * scaled version of the new time slice allocation that they receive on time
 * slice expiry etc.
 */

#define WEIGHT_IDLEPRIO		3
#define WMULT_IDLEPRIO		1431655765

extern const int		sched_prio_to_weight[40];
extern const u32		sched_prio_to_wmult[40];

/*
 * {de,en}queue flags:
 *
 * DEQUEUE_SLEEP  - task is no longer runnable
 * ENQUEUE_WAKEUP - task just became runnable
 *
 * SAVE/RESTORE - an otherwise spurious dequeue/enqueue, done to ensure tasks
 *                are in a known state which allows modification. Such pairs
 *                should preserve as much state as possible.
 *
 * MOVE - paired with SAVE/RESTORE, explicitly does not preserve the location
 *        in the runqueue.
 *
 * ENQUEUE_HEAD      - place at front of runqueue (tail if not specified)
 * ENQUEUE_REPLENISH - CBS (replenish runtime and postpone deadline)
 * ENQUEUE_MIGRATED  - the task was migrated during wakeup
 *
 */

#define DEQUEUE_SLEEP		0x01
#define DEQUEUE_SAVE		0x02 /* Matches ENQUEUE_RESTORE */
#define DEQUEUE_MOVE		0x04 /* Matches ENQUEUE_MOVE */
#define DEQUEUE_NOCLOCK		0x08 /* Matches ENQUEUE_NOCLOCK */

#define ENQUEUE_WAKEUP		0x01
#define ENQUEUE_RESTORE		0x02
#define ENQUEUE_MOVE		0x04
#define ENQUEUE_NOCLOCK		0x08

#define ENQUEUE_HEAD		0x10
#define ENQUEUE_REPLENISH	0x20
#ifdef CONFIG_SMP
#define ENQUEUE_MIGRATED	0x40
#else
#define ENQUEUE_MIGRATED	0x00
#endif

#define RETRY_TASK		((void *)-1UL)

struct sched_class {
	const struct sched_class *next;

#ifdef CONFIG_UCLAMP_TASK
	int uclamp_enabled;
#endif

	void (*enqueue_task) (struct rq *rq, struct task_struct *p, int flags);
	void (*dequeue_task) (struct rq *rq, struct task_struct *p, int flags);

	void (*check_preempt_curr)(struct rq *rq, struct task_struct *p, int flags);

	/*
	 * It is the responsibility of the pick_next_task() method that will
	 * return the next task to call put_prev_task() on the @prev task or
	 * something equivalent.
	 *
	 * May return RETRY_TASK when it finds a higher prio class has runnable
	 * tasks.
	 */
	struct task_struct * (*pick_next_task)(struct rq *rq,
					       struct task_struct *prev,
					       struct rq_flags *rf);
	void (*put_prev_task)(struct rq *rq, struct task_struct *p);

#ifdef CONFIG_SMP
	int  (*select_task_rq)(struct task_struct *p, int task_cpu, int sd_flag, int flags,
			       int subling_count_hint);
	void (*migrate_task_rq)(struct task_struct *p, int new_cpu);

	void (*task_woken)(struct rq *this_rq, struct task_struct *task);

	void (*set_cpus_allowed)(struct task_struct *p,
				 const struct cpumask *newmask);

	void (*rq_online)(struct rq *rq);
	void (*rq_offline)(struct rq *rq);
#endif

	void (*set_curr_task)(struct rq *rq);
	void (*task_tick)(struct rq *rq, struct task_struct *p, int queued);
	void (*task_fork)(struct task_struct *p);

	/*
	 * The switched_from() call is allowed to drop rq->lock, therefore we
	 * cannot assume the switched_from/switched_to pair is serliazed by
	 * rq->lock. They are however serialized by p->pi_lock.
	 */
	void (*switched_from)(struct rq *this_rq, struct task_struct *task);
	void (*switched_to)  (struct rq *this_rq, struct task_struct *task);
	void (*prio_changed) (struct rq *this_rq, struct task_struct *task,
			      int oldprio);

	unsigned int (*get_rr_interval)(struct rq *rq,
					struct task_struct *task);

	void (*update_curr)(struct rq *rq);

	void (*yield_task)(struct rq *rq);
	bool (*yield_to_task)(struct rq *rq, struct task_struct *p,
				bool preempt);

#define TASK_SET_GROUP		0
#define TASK_MOVE_GROUP		1

#ifdef CONFIG_FAIR_GROUP_SCHED
	void (*task_change_group)(struct task_struct *p, int type);
#endif

	void (*task_dead)(struct task_struct *p);
};

static inline void put_prev_task(struct rq *rq, struct task_struct *prev)
{
	prev->sched_class->put_prev_task(rq, prev);
}

static inline void set_curr_task(struct rq *rq, struct task_struct *curr)
{
	curr->sched_class->set_curr_task(rq);
}

#ifdef CONFIG_SMP
#define sched_class_highest (&stop_sched_class)
#else
#define sched_class_highest (&dl_sched_class)
#endif
#define for_each_class(class) \
   for (class = sched_class_highest; class; class = class->next)

extern const struct sched_class stop_sched_class;
extern const struct sched_class dl_sched_class;
extern const struct sched_class rt_sched_class;
extern const struct sched_class fair_sched_class;
extern const struct sched_class idle_sched_class;


#ifdef CONFIG_SMP

extern void update_group_capacity(struct sched_domain *sd, int cpu);

extern void trigger_load_balance(struct rq *rq);

extern void set_cpus_allowed_common(struct task_struct *p, const struct cpumask *new_mask);

#endif

#ifdef CONFIG_CPU_IDLE
static inline void idle_set_state(struct rq *rq,
				  struct cpuidle_state *idle_state)
{
	rq->idle_state = idle_state;
}

static inline struct cpuidle_state *idle_get_state(struct rq *rq)
{
	SCHED_WARN_ON(!rcu_read_lock_held());

	return rq->idle_state;
}

static inline void idle_set_state_idx(struct rq *rq, int idle_state_idx)
{
	rq->idle_state_idx = idle_state_idx;
}

static inline int idle_get_state_idx(struct rq *rq)
{
	WARN_ON(!rcu_read_lock_held());
	return rq->idle_state_idx;
}
#else
static inline void idle_set_state(struct rq *rq,
				  struct cpuidle_state *idle_state)
{
}

static inline struct cpuidle_state *idle_get_state(struct rq *rq)
{
	return NULL;
}

static inline void idle_set_state_idx(struct rq *rq, int idle_state_idx)
{
}

static inline int idle_get_state_idx(struct rq *rq)
{
	return -1;
}
#endif

extern void schedule_idle(void);

extern void sysrq_sched_debug_show(void);
extern void sched_init_granularity(void);
extern void update_max_interval(void);

extern void init_sched_dl_class(void);
extern void init_sched_rt_class(void);
extern void init_sched_fair_class(void);

extern void reweight_task(struct task_struct *p, int prio);

extern void resched_curr(struct rq *rq);
extern void resched_cpu(int cpu);

extern struct rt_bandwidth def_rt_bandwidth;
extern void init_rt_bandwidth(struct rt_bandwidth *rt_b, u64 period, u64 runtime);

extern struct dl_bandwidth def_dl_bandwidth;
extern void init_dl_bandwidth(struct dl_bandwidth *dl_b, u64 period, u64 runtime);
extern void init_dl_task_timer(struct sched_dl_entity *dl_se);
extern void init_dl_inactive_task_timer(struct sched_dl_entity *dl_se);
extern void init_dl_rq_bw_ratio(struct dl_rq *dl_rq);

#define BW_SHIFT		20
#define BW_UNIT			(1 << BW_SHIFT)
#define RATIO_SHIFT		8
unsigned long to_ratio(u64 period, u64 runtime);

extern void init_entity_runnable_average(struct sched_entity *se);
extern void post_init_entity_util_avg(struct sched_entity *se);

#ifdef CONFIG_NO_HZ_FULL
extern bool sched_can_stop_tick(struct rq *rq);
extern int __init sched_tick_offload_init(void);

/*
 * Tick may be needed by tasks in the runqueue depending on their policy and
 * requirements. If tick is needed, lets send the target an IPI to kick it out of
 * nohz mode if necessary.
 */
static inline void sched_update_tick_dependency(struct rq *rq)
{
	int cpu;

	if (!tick_nohz_full_enabled())
		return;

	cpu = cpu_of(rq);

	if (!tick_nohz_full_cpu(cpu))
		return;

	if (sched_can_stop_tick(rq))
		tick_nohz_dep_clear_cpu(cpu, TICK_DEP_BIT_SCHED);
	else
		tick_nohz_dep_set_cpu(cpu, TICK_DEP_BIT_SCHED);
}
#else
static inline int sched_tick_offload_init(void) { return 0; }
static inline void sched_update_tick_dependency(struct rq *rq) { }
#endif

#ifdef CONFIG_MTK_CORE_CTL
extern void sched_update_nr_prod(int cpu, unsigned long nr_running, int inc);
extern void sched_max_util_task(int *cpu, int *pid, int *util, int *boost);
extern void sched_max_util_task_tracking(void);
#endif

#ifdef CONFIG_MTK_CORE_CTL
extern int
inc_nr_heavy_running(int invoker, struct task_struct *p, int inc, bool ack_cap);
#endif

static inline void add_nr_running(struct rq *rq, unsigned count)
{
	unsigned prev_nr = rq->nr_running;


#ifdef CONFIG_MTK_CORE_CTL
	sched_update_nr_prod(cpu_of(rq), rq->nr_running, count);
#endif
	rq->nr_running = prev_nr + count;

	if (prev_nr < 2 && rq->nr_running >= 2) {
#ifdef CONFIG_SMP
		if (!READ_ONCE(rq->rd->overload))
			WRITE_ONCE(rq->rd->overload, 1);
#endif
	}

	sched_update_tick_dependency(rq);
}

static inline void sub_nr_running(struct rq *rq, unsigned count)
{
#ifdef CONFIG_MTK_CORE_CTL
	sched_update_nr_prod(cpu_of(rq), rq->nr_running, -count);
#endif
	rq->nr_running -= count;
	/* Check if we still need preemption */
	sched_update_tick_dependency(rq);
}

extern void activate_task(struct rq *rq, struct task_struct *p, int flags);
extern void deactivate_task(struct rq *rq, struct task_struct *p, int flags);

extern void check_preempt_curr(struct rq *rq, struct task_struct *p, int flags);

extern const_debug unsigned int sysctl_sched_nr_migrate;
extern const_debug unsigned int sysctl_sched_migration_cost;

#ifdef CONFIG_SCHED_HRTICK

/*
 * Use hrtick when:
 *  - enabled by features
 *  - hrtimer is actually high res
 */
static inline int hrtick_enabled(struct rq *rq)
{
	if (!sched_feat(HRTICK))
		return 0;
	if (!cpu_active(cpu_of(rq)))
		return 0;
	return hrtimer_is_hres_active(&rq->hrtick_timer);
}

void hrtick_start(struct rq *rq, u64 delay);

#else

static inline int hrtick_enabled(struct rq *rq)
{
	return 0;
}

#endif /* CONFIG_SCHED_HRTICK */

#ifndef arch_scale_freq_capacity
static __always_inline
unsigned long arch_scale_freq_capacity(int cpu)
{
	return SCHED_CAPACITY_SCALE;
}
#endif

#ifndef arch_scale_max_freq_capacity
struct sched_domain;
static __always_inline
unsigned long arch_scale_max_freq_capacity(struct sched_domain *sd, int cpu)
{
	return SCHED_CAPACITY_SCALE;
}
#endif

#ifdef CONFIG_SMP
#ifdef CONFIG_PREEMPT

static inline void double_rq_lock(struct rq *rq1, struct rq *rq2);

/*
 * fair double_lock_balance: Safely acquires both rq->locks in a fair
 * way at the expense of forcing extra atomic operations in all
 * invocations.  This assures that the double_lock is acquired using the
 * same underlying policy as the spinlock_t on this architecture, which
 * reduces latency compared to the unfair variant below.  However, it
 * also adds more overhead and therefore may reduce throughput.
 */
static inline int _double_lock_balance(struct rq *this_rq, struct rq *busiest)
	__releases(this_rq->lock)
	__acquires(busiest->lock)
	__acquires(this_rq->lock)
{
	raw_spin_unlock(&this_rq->lock);
	double_rq_lock(this_rq, busiest);

	return 1;
}

#else
/*
 * Unfair double_lock_balance: Optimizes throughput at the expense of
 * latency by eliminating extra atomic operations when the locks are
 * already in proper order on entry.  This favors lower CPU-ids and will
 * grant the double lock to lower CPUs over higher ids under contention,
 * regardless of entry order into the function.
 */
static inline int _double_lock_balance(struct rq *this_rq, struct rq *busiest)
	__releases(this_rq->lock)
	__acquires(busiest->lock)
	__acquires(this_rq->lock)
{
	int ret = 0;

	if (unlikely(!raw_spin_trylock(&busiest->lock))) {
		if (busiest < this_rq) {
			raw_spin_unlock(&this_rq->lock);
			raw_spin_lock(&busiest->lock);
			raw_spin_lock_nested(&this_rq->lock,
					      SINGLE_DEPTH_NESTING);
			ret = 1;
		} else
			raw_spin_lock_nested(&busiest->lock,
					      SINGLE_DEPTH_NESTING);
	}
	return ret;
}

#endif /* CONFIG_PREEMPT */

/*
 * double_lock_balance - lock the busiest runqueue, this_rq is locked already.
 */
static inline int double_lock_balance(struct rq *this_rq, struct rq *busiest)
{
	if (unlikely(!irqs_disabled())) {
		/* printk() doesn't work well under rq->lock */
		raw_spin_unlock(&this_rq->lock);
		BUG_ON(1);
	}

	return _double_lock_balance(this_rq, busiest);
}

static inline void double_unlock_balance(struct rq *this_rq, struct rq *busiest)
	__releases(busiest->lock)
{
	raw_spin_unlock(&busiest->lock);
	lock_set_subclass(&this_rq->lock.dep_map, 0, _RET_IP_);
}

static inline void double_lock(spinlock_t *l1, spinlock_t *l2)
{
	if (l1 > l2)
		swap(l1, l2);

	spin_lock(l1);
	spin_lock_nested(l2, SINGLE_DEPTH_NESTING);
}

static inline void double_lock_irq(spinlock_t *l1, spinlock_t *l2)
{
	if (l1 > l2)
		swap(l1, l2);

	spin_lock_irq(l1);
	spin_lock_nested(l2, SINGLE_DEPTH_NESTING);
}

static inline void double_raw_lock(raw_spinlock_t *l1, raw_spinlock_t *l2)
{
	if (l1 > l2)
		swap(l1, l2);

	raw_spin_lock(l1);
	raw_spin_lock_nested(l2, SINGLE_DEPTH_NESTING);
}

/*
 * double_rq_lock - safely lock two runqueues
 *
 * Note this does not disable interrupts like task_rq_lock,
 * you need to do so manually before calling.
 */
static inline void double_rq_lock(struct rq *rq1, struct rq *rq2)
	__acquires(rq1->lock)
	__acquires(rq2->lock)
{
	BUG_ON(!irqs_disabled());
	if (rq1 == rq2) {
		raw_spin_lock(&rq1->lock);
		__acquire(rq2->lock);	/* Fake it out ;) */
	} else {
		if (rq1 < rq2) {
			raw_spin_lock(&rq1->lock);
			raw_spin_lock_nested(&rq2->lock, SINGLE_DEPTH_NESTING);
		} else {
			raw_spin_lock(&rq2->lock);
			raw_spin_lock_nested(&rq1->lock, SINGLE_DEPTH_NESTING);
		}
	}
}

/*
 * double_rq_unlock - safely unlock two runqueues
 *
 * Note this does not restore interrupts like task_rq_unlock,
 * you need to do so manually after calling.
 */
static inline void double_rq_unlock(struct rq *rq1, struct rq *rq2)
	__releases(rq1->lock)
	__releases(rq2->lock)
{
	raw_spin_unlock(&rq1->lock);
	if (rq1 != rq2)
		raw_spin_unlock(&rq2->lock);
	else
		__release(rq2->lock);
}

extern void set_rq_online (struct rq *rq);
extern void set_rq_offline(struct rq *rq);
extern bool sched_smp_initialized;

#else /* CONFIG_SMP */

/*
 * double_rq_lock - safely lock two runqueues
 *
 * Note this does not disable interrupts like task_rq_lock,
 * you need to do so manually before calling.
 */
static inline void double_rq_lock(struct rq *rq1, struct rq *rq2)
	__acquires(rq1->lock)
	__acquires(rq2->lock)
{
	BUG_ON(!irqs_disabled());
	BUG_ON(rq1 != rq2);
	raw_spin_lock(&rq1->lock);
	__acquire(rq2->lock);	/* Fake it out ;) */
}

/*
 * double_rq_unlock - safely unlock two runqueues
 *
 * Note this does not restore interrupts like task_rq_unlock,
 * you need to do so manually after calling.
 */
static inline void double_rq_unlock(struct rq *rq1, struct rq *rq2)
	__releases(rq1->lock)
	__releases(rq2->lock)
{
	BUG_ON(rq1 != rq2);
	raw_spin_unlock(&rq1->lock);
	__release(rq2->lock);
}

#endif

extern struct sched_entity *__pick_first_entity(struct cfs_rq *cfs_rq);
extern struct sched_entity *__pick_last_entity(struct cfs_rq *cfs_rq);

#ifdef	CONFIG_SCHED_DEBUG
extern bool sched_debug_enabled;

extern void print_cfs_stats(struct seq_file *m, int cpu);
extern void print_rt_stats(struct seq_file *m, int cpu);
extern void print_dl_stats(struct seq_file *m, int cpu);
extern void print_cfs_rq(struct seq_file *m, int cpu, struct cfs_rq *cfs_rq);
extern void print_rt_rq(struct seq_file *m, int cpu, struct rt_rq *rt_rq);
extern void print_dl_rq(struct seq_file *m, int cpu, struct dl_rq *dl_rq);
#ifdef CONFIG_NUMA_BALANCING
extern void
show_numa_stats(struct task_struct *p, struct seq_file *m);
extern void
print_numa_stats(struct seq_file *m, int node, unsigned long tsf,
	unsigned long tpf, unsigned long gsf, unsigned long gpf);
#endif /* CONFIG_NUMA_BALANCING */
#endif /* CONFIG_SCHED_DEBUG */

extern void init_cfs_rq(struct cfs_rq *cfs_rq);
extern void init_rt_rq(struct rt_rq *rt_rq);
extern void init_dl_rq(struct dl_rq *dl_rq);

extern void cfs_bandwidth_usage_inc(void);
extern void cfs_bandwidth_usage_dec(void);

#ifdef CONFIG_NO_HZ_COMMON
#define NOHZ_BALANCE_KICK_BIT	0
#define NOHZ_STATS_KICK_BIT	1

#define NOHZ_BALANCE_KICK	BIT(NOHZ_BALANCE_KICK_BIT)
#define NOHZ_STATS_KICK		BIT(NOHZ_STATS_KICK_BIT)

#define NOHZ_KICK_MASK	(NOHZ_BALANCE_KICK | NOHZ_STATS_KICK)

#define nohz_flags(cpu)	(&cpu_rq(cpu)->nohz_flags)

extern void nohz_balance_exit_idle(struct rq *rq);
#else
static inline void nohz_balance_exit_idle(struct rq *rq) { }
#endif


#ifdef CONFIG_SMP
static inline
void __dl_update(struct dl_bw *dl_b, s64 bw)
{
	struct root_domain *rd = container_of(dl_b, struct root_domain, dl_bw);
	int i;

	RCU_LOCKDEP_WARN(!rcu_read_lock_sched_held(),
			 "sched RCU must be held");
	for_each_cpu_and(i, rd->span, cpu_active_mask) {
		struct rq *rq = cpu_rq(i);

		rq->dl.extra_bw += bw;
	}
}
#else
static inline
void __dl_update(struct dl_bw *dl_b, s64 bw)
{
	struct dl_rq *dl = container_of(dl_b, struct dl_rq, dl_bw);

	dl->extra_bw += bw;
}
#endif


#ifdef CONFIG_IRQ_TIME_ACCOUNTING
struct irqtime {
	u64			total;
	u64			tick_delta;
	u64			irq_start_time;
	struct u64_stats_sync	sync;
};

DECLARE_PER_CPU(struct irqtime, cpu_irqtime);

/*
 * Returns the irqtime minus the softirq time computed by ksoftirqd.
 * Otherwise ksoftirqd's sum_exec_runtime is substracted its own runtime
 * and never move forward.
 */
static inline u64 irq_time_read(int cpu)
{
	struct irqtime *irqtime = &per_cpu(cpu_irqtime, cpu);
	unsigned int seq;
	u64 total;

	do {
		seq = __u64_stats_fetch_begin(&irqtime->sync);
		total = irqtime->total;
	} while (__u64_stats_fetch_retry(&irqtime->sync, seq));

	return total;
}
#endif /* CONFIG_IRQ_TIME_ACCOUNTING */

#ifdef CONFIG_CPU_FREQ
DECLARE_PER_CPU(struct update_util_data *, cpufreq_update_util_data);

/**
 * cpufreq_update_util - Take a note about CPU utilization changes.
 * @rq: Runqueue to carry out the update for.
 * @flags: Update reason flags.
 *
 * This function is called by the scheduler on the CPU whose utilization is
 * being updated.
 *
 * It can only be called from RCU-sched read-side critical sections.
 *
 * The way cpufreq is currently arranged requires it to evaluate the CPU
 * performance state (frequency/voltage) on a regular basis to prevent it from
 * being stuck in a completely inadequate performance level for too long.
 * That is not guaranteed to happen if the updates are only triggered from CFS
 * and DL, though, because they may not be coming in if only RT tasks are
 * active all the time (or there are RT tasks only).
 *
 * As a workaround for that issue, this function is called periodically by the
 * RT sched class to trigger extra cpufreq updates to prevent it from stalling,
 * but that really is a band-aid.  Going forward it should be replaced with
 * solutions targeted more specifically at RT tasks.
 */
static inline void cpufreq_update_util(struct rq *rq, unsigned int flags)
{
	struct update_util_data *data;

	data = rcu_dereference_sched(*per_cpu_ptr(&cpufreq_update_util_data,
						  cpu_of(rq)));
	if (data)
		data->func(data, rq_clock(rq), flags);
}
#else
static inline void cpufreq_update_util(struct rq *rq, unsigned int flags) {}
#endif /* CONFIG_CPU_FREQ */

#ifdef CONFIG_UCLAMP_TASK
extern struct mutex uclamp_mutex;

unsigned long uclamp_eff_value(struct task_struct *p, enum uclamp_id clamp_id);
inline void uclamp_se_set(struct uclamp_se *uc_se,
				 unsigned int value, bool user_defined);
void
uclamp_update_active_tasks(struct cgroup_subsys_state *css,
			   unsigned int clamps);

/**
 * uclamp_rq_util_with - clamp @util with @rq and @p effective uclamp values.
 * @rq:		The rq to clamp against. Must not be NULL.
 * @util:	The util value to clamp.
 * @p:		The task to clamp against. Can be NULL if you want to clamp
 *		against @rq only.
 *
 * Clamps the passed @util to the max(@rq, @p) effective uclamp values.
 *
 * If sched_uclamp_used static key is disabled, then just return the util
 * without any clamping since uclamp aggregation at the rq level in the fast
 * path is disabled, rendering this operation a NOP.
 *
 * Use uclamp_eff_value() if you don't care about uclamp values at rq level. It
 * will return the correct effective uclamp value of the task even if the
 * static key is disabled.
 */
static __always_inline
unsigned long uclamp_rq_util_with(struct rq *rq, unsigned long util,
				  struct task_struct *p)
{
	unsigned long min_util;
	unsigned long max_util;

	if (!static_branch_likely(&sched_uclamp_used))
		return util;

	min_util = READ_ONCE(rq->uclamp[UCLAMP_MIN].value);
	max_util = READ_ONCE(rq->uclamp[UCLAMP_MAX].value);

	if (p) {
		min_util = max(min_util, uclamp_eff_value(p, UCLAMP_MIN));
		max_util = max(max_util, uclamp_eff_value(p, UCLAMP_MAX));
	}

	/*
	 * Since CPU's {min,max}_util clamps are MAX aggregated considering
	 * RUNNABLE tasks with _different_ clamps, we can end up with an
	 * inversion. Fix it now when the clamps are applied.
	 */
	if (unlikely(min_util >= max_util))
		return min_util;

	return clamp(util, min_util, max_util);
}

<<<<<<< HEAD
/* Integer rounded range for each bucket */
#define UCLAMP_BUCKET_DELTA \
	DIV_ROUND_CLOSEST(SCHED_CAPACITY_SCALE, UCLAMP_BUCKETS)

#define for_each_clamp_id(clamp_id) \
	for ((clamp_id) = 0; (clamp_id) < UCLAMP_CNT; (clamp_id)++)

static inline unsigned int uclamp_bucket_id(unsigned int clamp_value)
{
	return min_t(unsigned int, clamp_value / UCLAMP_BUCKET_DELTA, UCLAMP_BUCKETS - 1);
}

static inline unsigned int uclamp_bucket_base_value(unsigned int clamp_value)
{
	return UCLAMP_BUCKET_DELTA * uclamp_bucket_id(clamp_value);
}
static inline unsigned int uclamp_none(enum uclamp_id clamp_id)
{
	if (clamp_id == UCLAMP_MIN)
		return 0;
	return SCHED_CAPACITY_SCALE;
}
static inline unsigned int uclamp_value(unsigned int cpu, int clamp_id)
{
	return cpu_rq(cpu)->uclamp[clamp_id].value;
=======
/*
 * When uclamp is compiled in, the aggregation at rq level is 'turned off'
 * by default in the fast path and only gets turned on once userspace performs
 * an operation that requires it.
 *
 * Returns true if userspace opted-in to use uclamp and aggregation at rq level
 * hence is active.
 */
static inline bool uclamp_is_used(void)
{
	return static_branch_likely(&sched_uclamp_used);
>>>>>>> c97f22d9
}
#else /* CONFIG_UCLAMP_TASK */
static inline
unsigned long uclamp_rq_util_with(struct rq *rq, unsigned long util,
				  struct task_struct *p)
{
	return util;
}

static inline bool uclamp_is_used(void)
{
	return false;
}
#endif /* CONFIG_UCLAMP_TASK */

unsigned long task_util_est(struct task_struct *p);
unsigned int uclamp_task(struct task_struct *p);
bool uclamp_latency_sensitive(struct task_struct *p);
bool uclamp_boosted(struct task_struct *p);

#ifdef arch_scale_freq_capacity
# ifndef arch_scale_freq_invariant
#  define arch_scale_freq_invariant()	true
# endif
#else
# define arch_scale_freq_invariant()	false
#endif

#ifdef CONFIG_SMP
static inline unsigned long capacity_orig_of(int cpu)
{
	return cpu_rq(cpu)->cpu_capacity_orig;
}
#endif

/**
 * enum schedutil_type - CPU utilization type
 * @FREQUENCY_UTIL:	Utilization used to select frequency
 * @ENERGY_UTIL:	Utilization used during energy calculation
 *
 * The utilization signals of all scheduling classes (CFS/RT/DL) and IRQ time
 * need to be aggregated differently depending on the usage made of them. This
 * enum is used within schedutil_freq_util() to differentiate the types of
 * utilization expected by the callers, and adjust the aggregation accordingly.
 */
enum schedutil_type {
	FREQUENCY_UTIL,
	ENERGY_UTIL,
};

#ifdef CONFIG_SMP
static inline unsigned long cpu_util_cfs(struct rq *rq)
{
	unsigned long util = READ_ONCE(rq->cfs.avg.util_avg);

	if (sched_feat(UTIL_EST)) {
		util = max_t(unsigned long, util,
			     READ_ONCE(rq->cfs.avg.util_est.enqueued));
	}

	return util;
}
#endif

#ifdef CONFIG_CPU_FREQ_GOV_SCHEDUTIL

unsigned long schedutil_cpu_util(int cpu, unsigned long util_cfs,
				 unsigned long max, enum schedutil_type type,
				 struct task_struct *p);

static inline unsigned long cpu_bw_dl(struct rq *rq)
{
	return (rq->dl.running_bw * SCHED_CAPACITY_SCALE) >> BW_SHIFT;
}

static inline unsigned long cpu_util_dl(struct rq *rq)
{
	return READ_ONCE(rq->avg_dl.util_avg);
}

static inline unsigned long cpu_util_rt(struct rq *rq)
{
	return READ_ONCE(rq->avg_rt.util_avg);
}

#else /* CONFIG_CPU_FREQ_GOV_SCHEDUTIL */
static inline unsigned long schedutil_cpu_util(int cpu, unsigned long util_cfs,
				 unsigned long max, enum schedutil_type type,
				 struct task_struct *p)
{
	return 0;
}
#endif /* CONFIG_CPU_FREQ_GOV_SCHEDUTIL */

#ifdef CONFIG_HAVE_SCHED_AVG_IRQ
static inline unsigned long cpu_util_irq(struct rq *rq)
{
	return rq->avg_irq.util_avg;
}

static inline
unsigned long scale_irq_capacity(unsigned long util, unsigned long irq, unsigned long max)
{
	util *= (max - irq);
	util /= max;

	return util;

}
#else
static inline unsigned long cpu_util_irq(struct rq *rq)
{
	return 0;
}

static inline
unsigned long scale_irq_capacity(unsigned long util, unsigned long irq, unsigned long max)
{
	return util;
}
#endif

#if defined(CONFIG_ENERGY_MODEL) && defined(CONFIG_CPU_FREQ_GOV_SCHEDUTIL)
#define perf_domain_span(pd) (to_cpumask(((pd)->em_pd->cpus)))
#else
#define perf_domain_span(pd) NULL
#endif

#ifdef CONFIG_SMP
extern struct static_key_false sched_energy_present;
#endif

DECLARE_PER_CPU(int, cpufreq_idle_cpu);
DECLARE_PER_CPU(spinlock_t, cpufreq_idle_cpu_lock);

#include "extension/eas_plus.h"<|MERGE_RESOLUTION|>--- conflicted
+++ resolved
@@ -2421,7 +2421,6 @@
 	return clamp(util, min_util, max_util);
 }
 
-<<<<<<< HEAD
 /* Integer rounded range for each bucket */
 #define UCLAMP_BUCKET_DELTA \
 	DIV_ROUND_CLOSEST(SCHED_CAPACITY_SCALE, UCLAMP_BUCKETS)
@@ -2447,7 +2446,7 @@
 static inline unsigned int uclamp_value(unsigned int cpu, int clamp_id)
 {
 	return cpu_rq(cpu)->uclamp[clamp_id].value;
-=======
+}
 /*
  * When uclamp is compiled in, the aggregation at rq level is 'turned off'
  * by default in the fast path and only gets turned on once userspace performs
@@ -2459,7 +2458,6 @@
 static inline bool uclamp_is_used(void)
 {
 	return static_branch_likely(&sched_uclamp_used);
->>>>>>> c97f22d9
 }
 #else /* CONFIG_UCLAMP_TASK */
 static inline
