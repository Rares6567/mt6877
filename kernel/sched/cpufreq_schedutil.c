--- conflicted
+++ resolved
@@ -190,15 +190,9 @@
 	}
 }
 #endif
-<<<<<<< HEAD
 
 #ifdef CONFIG_NONLINEAR_FREQ_CTL
 
-=======
-
-#ifdef CONFIG_NONLINEAR_FREQ_CTL
-
->>>>>>> d9b9c1a4
 #include "cpufreq_schedutil_plus.c"
 #else
 /**
