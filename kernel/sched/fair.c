--- conflicted
+++ resolved
@@ -7685,11 +7685,7 @@
 	/* If there is only one sensible candidate, select it now. */
 	cpu = cpumask_first(candidates);
 	if (!cpu_isolated(cpu))
-<<<<<<< HEAD
 		if (weight == 1 && ((mtk_prefer_idle(p)
-=======
-		if (weight == 1 && ((schedtune_prefer_idle(p)
->>>>>>> d9b9c1a4
 				&& idle_cpu(cpu)) ||
 				(cpu == prev_cpu))) {
 			best_energy_cpu = cpu;
@@ -7870,11 +7866,7 @@
 #ifdef CONFIG_MTK_SCHED_EXTENSION
 	trace_sched_select_task_rq(p, result, prev_cpu, cpu,
 		task_util_est(p), uclamp_task_util(p),
-<<<<<<< HEAD
 		mtk_prefer_idle(p), wake_flags);
-=======
-		(schedtune_prefer_idle(p) > 0), wake_flags);
->>>>>>> d9b9c1a4
 #endif
 	return cpu;
 }
@@ -10006,25 +9998,12 @@
 
 		if (sds.busiest) {
 			int local_cpu, busiest_cpu;
-<<<<<<< HEAD
 
 			local_cpu = env->dst_cpu;
 			busiest_cpu = group_first_cpu(sds.busiest);
 			intra = is_intra_domain(local_cpu, busiest_cpu);
 		}
-=======
->>>>>>> d9b9c1a4
-
-			local_cpu = env->dst_cpu;
-			busiest_cpu = group_first_cpu(sds.busiest);
-			intra = is_intra_domain(local_cpu, busiest_cpu);
-		}
-
-		if (rcu_dereference(rd->pd) && !READ_ONCE(rd->overutilized))
-			if (!sched_feat(SCHED_MTK_EAS) ||
-				(sched_feat(SCHED_MTK_EAS) && !intra))
-				goto out_balanced;
-#else
+
 		if (rcu_dereference(rd->pd) && !READ_ONCE(rd->overutilized))
 			if (!sched_feat(SCHED_MTK_EAS) ||
 				(sched_feat(SCHED_MTK_EAS) && !intra))
