--- conflicted
+++ resolved
@@ -758,9 +758,6 @@
 /* All clamps are required to be less or equal than these values */
 static struct uclamp_se uclamp_default[UCLAMP_CNT];
 
-<<<<<<< HEAD
-inline void uclamp_se_set(struct uclamp_se *uc_se,
-=======
 /*
  * This static key is used to reduce the uclamp overhead in the fast path. It
  * primarily disables the call to uclamp_rq_{inc, dec}() in
@@ -781,31 +778,7 @@
  */
 DEFINE_STATIC_KEY_FALSE(sched_uclamp_used);
 
-/* Integer rounded range for each bucket */
-#define UCLAMP_BUCKET_DELTA DIV_ROUND_CLOSEST(SCHED_CAPACITY_SCALE, UCLAMP_BUCKETS)
-
-#define for_each_clamp_id(clamp_id) \
-	for ((clamp_id) = 0; (clamp_id) < UCLAMP_CNT; (clamp_id)++)
-
-static inline unsigned int uclamp_bucket_id(unsigned int clamp_value)
-{
-	return min_t(unsigned int, clamp_value / UCLAMP_BUCKET_DELTA, UCLAMP_BUCKETS - 1);
-}
-
-static inline unsigned int uclamp_bucket_base_value(unsigned int clamp_value)
-{
-	return UCLAMP_BUCKET_DELTA * uclamp_bucket_id(clamp_value);
-}
-
-static inline unsigned int uclamp_none(enum uclamp_id clamp_id)
-{
-	if (clamp_id == UCLAMP_MIN)
-		return 0;
-	return SCHED_CAPACITY_SCALE;
-}
-
-static inline void uclamp_se_set(struct uclamp_se *uc_se,
->>>>>>> c97f22d9
+inline void uclamp_se_set(struct uclamp_se *uc_se,
 				 unsigned int value, bool user_defined)
 {
 	uc_se->value = value;
@@ -1194,19 +1167,14 @@
 		update_root_tg = true;
 	}
 
-<<<<<<< HEAD
-	if (update_root_tg)
+	if (update_root_tg) {
+		static_branch_enable(&sched_uclamp_used);
 #if defined(CONFIG_UCLAMP_TASK_GROUP) && defined(CONFIG_SCHED_TUNE)
 		uclamp_update_root_st();
 #else
 		uclamp_update_root_tg();
 #endif
-=======
-	if (update_root_tg) {
-		static_branch_enable(&sched_uclamp_used);
-		uclamp_update_root_tg();
-	}
->>>>>>> c97f22d9
+	}
 
 	/*
 	 * We update all RUNNABLE tasks only when task groups are in use.
