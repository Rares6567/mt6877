/*
 *  kernel/cpuset.c
 *
 *  Processor and Memory placement constraints for sets of tasks.
 *
 *  Copyright (C) 2003 BULL SA.
 *  Copyright (C) 2004-2007 Silicon Graphics, Inc.
 *  Copyright (C) 2006 Google, Inc
 *
 *  Portions derived from Patrick Mochel's sysfs code.
 *  sysfs is Copyright (c) 2001-3 Patrick Mochel
 *
 *  2003-10-10 Written by Simon Derr.
 *  2003-10-22 Updates by Stephen Hemminger.
 *  2004 May-July Rework by Paul Jackson.
 *  2006 Rework by Paul Menage to use generic cgroups
 *  2008 Rework of the scheduler domains and CPU hotplug handling
 *       by Max Krasnyansky
 *
 *  This file is subject to the terms and conditions of the GNU General Public
 *  License.  See the file COPYING in the main directory of the Linux
 *  distribution for more details.
 */

#include <linux/cpu.h>
#include <linux/cpumask.h>
#include <linux/cpuset.h>
#include <linux/err.h>
#include <linux/errno.h>
#include <linux/file.h>
#include <linux/fs.h>
#include <linux/init.h>
#include <linux/interrupt.h>
#include <linux/kernel.h>
#include <linux/kmod.h>
#include <linux/list.h>
#include <linux/mempolicy.h>
#include <linux/mm.h>
#include <linux/memory.h>
#include <linux/export.h>
#include <linux/mount.h>
#include <linux/namei.h>
#include <linux/pagemap.h>
#include <linux/proc_fs.h>
#include <linux/rcupdate.h>
#include <linux/sched.h>
#include <linux/sched/mm.h>
#include <linux/sched/task.h>
#include <linux/seq_file.h>
#include <linux/security.h>
#include <linux/slab.h>
#include <linux/spinlock.h>
#include <linux/stat.h>
#include <linux/string.h>
#include <linux/time.h>
#include <linux/time64.h>
#include <linux/backing-dev.h>
#include <linux/sort.h>
#include <linux/oom.h>
#include <linux/sched/isolation.h>
#include <linux/uaccess.h>
#include <linux/atomic.h>
#include <linux/mutex.h>
#include <linux/cgroup.h>
#include <linux/wait.h>

DEFINE_STATIC_KEY_FALSE(cpusets_pre_enable_key);
DEFINE_STATIC_KEY_FALSE(cpusets_enabled_key);

/* See "Frequency meter" comments, below. */

struct fmeter {
	int cnt;		/* unprocessed events count */
	int val;		/* most recent output value */
	time64_t time;		/* clock (secs) when val computed */
	spinlock_t lock;	/* guards read or write of above */
};

struct cpuset {
	struct cgroup_subsys_state css;

	unsigned long flags;		/* "unsigned long" so bitops work */

	/*
	 * On default hierarchy:
	 *
	 * The user-configured masks can only be changed by writing to
	 * cpuset.cpus and cpuset.mems, and won't be limited by the
	 * parent masks.
	 *
	 * The effective masks is the real masks that apply to the tasks
	 * in the cpuset. They may be changed if the configured masks are
	 * changed or hotplug happens.
	 *
	 * effective_mask == configured_mask & parent's effective_mask,
	 * and if it ends up empty, it will inherit the parent's mask.
	 *
	 *
	 * On legacy hierachy:
	 *
	 * The user-configured masks are always the same with effective masks.
	 */

	/* user-configured CPUs and Memory Nodes allow to tasks */
	cpumask_var_t cpus_allowed;
	cpumask_var_t cpus_requested;
	nodemask_t mems_allowed;

	/* effective CPUs and Memory Nodes allow to tasks */
	cpumask_var_t effective_cpus;
	nodemask_t effective_mems;

	/*
	 * This is old Memory Nodes tasks took on.
	 *
	 * - top_cpuset.old_mems_allowed is initialized to mems_allowed.
	 * - A new cpuset's old_mems_allowed is initialized when some
	 *   task is moved into it.
	 * - old_mems_allowed is used in cpuset_migrate_mm() when we change
	 *   cpuset.mems_allowed and have tasks' nodemask updated, and
	 *   then old_mems_allowed is updated to mems_allowed.
	 */
	nodemask_t old_mems_allowed;

	struct fmeter fmeter;		/* memory_pressure filter */

	/*
	 * Tasks are being attached to this cpuset.  Used to prevent
	 * zeroing cpus/mems_allowed between ->can_attach() and ->attach().
	 */
	int attach_in_progress;

	/* partition number for rebuild_sched_domains() */
	int pn;

	/* for custom sched domain */
	int relax_domain_level;
};

static inline struct cpuset *css_cs(struct cgroup_subsys_state *css)
{
	return css ? container_of(css, struct cpuset, css) : NULL;
}

/* Retrieve the cpuset for a task */
static inline struct cpuset *task_cs(struct task_struct *task)
{
	return css_cs(task_css(task, cpuset_cgrp_id));
}

static inline struct cpuset *parent_cs(struct cpuset *cs)
{
	return css_cs(cs->css.parent);
}

#ifdef CONFIG_NUMA
static inline bool task_has_mempolicy(struct task_struct *task)
{
	return task->mempolicy;
}
#else
static inline bool task_has_mempolicy(struct task_struct *task)
{
	return false;
}
#endif


/* bits in struct cpuset flags field */
typedef enum {
	CS_ONLINE,
	CS_CPU_EXCLUSIVE,
	CS_MEM_EXCLUSIVE,
	CS_MEM_HARDWALL,
	CS_MEMORY_MIGRATE,
	CS_SCHED_LOAD_BALANCE,
	CS_SPREAD_PAGE,
	CS_SPREAD_SLAB,
} cpuset_flagbits_t;

/* convenient tests for these bits */
static inline bool is_cpuset_online(struct cpuset *cs)
{
	return test_bit(CS_ONLINE, &cs->flags) && !css_is_dying(&cs->css);
}

static inline int is_cpu_exclusive(const struct cpuset *cs)
{
	return test_bit(CS_CPU_EXCLUSIVE, &cs->flags);
}

static inline int is_mem_exclusive(const struct cpuset *cs)
{
	return test_bit(CS_MEM_EXCLUSIVE, &cs->flags);
}

static inline int is_mem_hardwall(const struct cpuset *cs)
{
	return test_bit(CS_MEM_HARDWALL, &cs->flags);
}

static inline int is_sched_load_balance(const struct cpuset *cs)
{
	return test_bit(CS_SCHED_LOAD_BALANCE, &cs->flags);
}

static inline int is_memory_migrate(const struct cpuset *cs)
{
	return test_bit(CS_MEMORY_MIGRATE, &cs->flags);
}

static inline int is_spread_page(const struct cpuset *cs)
{
	return test_bit(CS_SPREAD_PAGE, &cs->flags);
}

static inline int is_spread_slab(const struct cpuset *cs)
{
	return test_bit(CS_SPREAD_SLAB, &cs->flags);
}

static struct cpuset top_cpuset = {
	.flags = ((1 << CS_ONLINE) | (1 << CS_CPU_EXCLUSIVE) |
		  (1 << CS_MEM_EXCLUSIVE)),
};

/**
 * cpuset_for_each_child - traverse online children of a cpuset
 * @child_cs: loop cursor pointing to the current child
 * @pos_css: used for iteration
 * @parent_cs: target cpuset to walk children of
 *
 * Walk @child_cs through the online children of @parent_cs.  Must be used
 * with RCU read locked.
 */
#define cpuset_for_each_child(child_cs, pos_css, parent_cs)		\
	css_for_each_child((pos_css), &(parent_cs)->css)		\
		if (is_cpuset_online(((child_cs) = css_cs((pos_css)))))

/**
 * cpuset_for_each_descendant_pre - pre-order walk of a cpuset's descendants
 * @des_cs: loop cursor pointing to the current descendant
 * @pos_css: used for iteration
 * @root_cs: target cpuset to walk ancestor of
 *
 * Walk @des_cs through the online descendants of @root_cs.  Must be used
 * with RCU read locked.  The caller may modify @pos_css by calling
 * css_rightmost_descendant() to skip subtree.  @root_cs is included in the
 * iteration and the first node to be visited.
 */
#define cpuset_for_each_descendant_pre(des_cs, pos_css, root_cs)	\
	css_for_each_descendant_pre((pos_css), &(root_cs)->css)		\
		if (is_cpuset_online(((des_cs) = css_cs((pos_css)))))

/*
 * There are two global locks guarding cpuset structures - cpuset_mutex and
 * callback_lock. We also require taking task_lock() when dereferencing a
 * task's cpuset pointer. See "The task_lock() exception", at the end of this
 * comment.
 *
 * A task must hold both locks to modify cpusets.  If a task holds
 * cpuset_mutex, then it blocks others wanting that mutex, ensuring that it
 * is the only task able to also acquire callback_lock and be able to
 * modify cpusets.  It can perform various checks on the cpuset structure
 * first, knowing nothing will change.  It can also allocate memory while
 * just holding cpuset_mutex.  While it is performing these checks, various
 * callback routines can briefly acquire callback_lock to query cpusets.
 * Once it is ready to make the changes, it takes callback_lock, blocking
 * everyone else.
 *
 * Calls to the kernel memory allocator can not be made while holding
 * callback_lock, as that would risk double tripping on callback_lock
 * from one of the callbacks into the cpuset code from within
 * __alloc_pages().
 *
 * If a task is only holding callback_lock, then it has read-only
 * access to cpusets.
 *
 * Now, the task_struct fields mems_allowed and mempolicy may be changed
 * by other task, we use alloc_lock in the task_struct fields to protect
 * them.
 *
 * The cpuset_common_file_read() handlers only hold callback_lock across
 * small pieces of code, such as when reading out possibly multi-word
 * cpumasks and nodemasks.
 *
 * Accessing a task's cpuset should be done in accordance with the
 * guidelines for accessing subsystem state in kernel/cgroup.c
 */

static DEFINE_MUTEX(cpuset_mutex);
static DEFINE_SPINLOCK(callback_lock);

static struct workqueue_struct *cpuset_migrate_mm_wq;

/*
 * CPU / memory hotplug is handled asynchronously.
 */
static void cpuset_hotplug_workfn(struct work_struct *work);
static DECLARE_WORK(cpuset_hotplug_work, cpuset_hotplug_workfn);

static DECLARE_WAIT_QUEUE_HEAD(cpuset_attach_wq);

/*
 * Cgroup v2 behavior is used when on default hierarchy or the
 * cgroup_v2_mode flag is set.
 */
static inline bool is_in_v2_mode(void)
{
	return cgroup_subsys_on_dfl(cpuset_cgrp_subsys) ||
	      (cpuset_cgrp_subsys.root->flags & CGRP_ROOT_CPUSET_V2_MODE) ||
		true;
}

/*
 * This is ugly, but preserves the userspace API for existing cpuset
 * users. If someone tries to mount the "cpuset" filesystem, we
 * silently switch it to mount "cgroup" instead
 */
static struct dentry *cpuset_mount(struct file_system_type *fs_type,
			 int flags, const char *unused_dev_name, void *data)
{
	struct file_system_type *cgroup_fs = get_fs_type("cgroup");
	struct dentry *ret = ERR_PTR(-ENODEV);
	if (cgroup_fs) {
		char mountopts[] =
			"cpuset,noprefix,"
			"release_agent=/sbin/cpuset_release_agent";
		ret = cgroup_fs->mount(cgroup_fs, flags,
					   unused_dev_name, mountopts);
		put_filesystem(cgroup_fs);
	}
	return ret;
}

static struct file_system_type cpuset_fs_type = {
	.name = "cpuset",
	.mount = cpuset_mount,
};

/*
 * Return in pmask the portion of a cpusets's cpus_allowed that
 * are online.  If none are online, walk up the cpuset hierarchy
 * until we find one that does have some online cpus.
 *
 * One way or another, we guarantee to return some non-empty subset
 * of cpu_online_mask.
 *
 * Call with callback_lock or cpuset_mutex held.
 */
static void guarantee_online_cpus(struct cpuset *cs, struct cpumask *pmask)
{
	while (!cpumask_intersects(cs->effective_cpus, cpu_online_mask)) {
		cs = parent_cs(cs);
		if (unlikely(!cs)) {
			/*
			 * The top cpuset doesn't have any online cpu as a
			 * consequence of a race between cpuset_hotplug_work
			 * and cpu hotplug notifier.  But we know the top
			 * cpuset's effective_cpus is on its way to to be
			 * identical to cpu_online_mask.
			 */
			cpumask_copy(pmask, cpu_online_mask);
			return;
		}
	}
	cpumask_and(pmask, cs->effective_cpus, cpu_online_mask);
}

/*
 * Return in *pmask the portion of a cpusets's mems_allowed that
 * are online, with memory.  If none are online with memory, walk
 * up the cpuset hierarchy until we find one that does have some
 * online mems.  The top cpuset always has some mems online.
 *
 * One way or another, we guarantee to return some non-empty subset
 * of node_states[N_MEMORY].
 *
 * Call with callback_lock or cpuset_mutex held.
 */
static void guarantee_online_mems(struct cpuset *cs, nodemask_t *pmask)
{
	while (!nodes_intersects(cs->effective_mems, node_states[N_MEMORY]))
		cs = parent_cs(cs);
	nodes_and(*pmask, cs->effective_mems, node_states[N_MEMORY]);
}

/*
 * update task's spread flag if cpuset's page/slab spread flag is set
 *
 * Call with callback_lock or cpuset_mutex held.
 */
static void cpuset_update_task_spread_flag(struct cpuset *cs,
					struct task_struct *tsk)
{
	if (is_spread_page(cs))
		task_set_spread_page(tsk);
	else
		task_clear_spread_page(tsk);

	if (is_spread_slab(cs))
		task_set_spread_slab(tsk);
	else
		task_clear_spread_slab(tsk);
}

/*
 * is_cpuset_subset(p, q) - Is cpuset p a subset of cpuset q?
 *
 * One cpuset is a subset of another if all its allowed CPUs and
 * Memory Nodes are a subset of the other, and its exclusive flags
 * are only set if the other's are set.  Call holding cpuset_mutex.
 */

static int is_cpuset_subset(const struct cpuset *p, const struct cpuset *q)
{
	return	cpumask_subset(p->cpus_requested, q->cpus_requested) &&
		nodes_subset(p->mems_allowed, q->mems_allowed) &&
		is_cpu_exclusive(p) <= is_cpu_exclusive(q) &&
		is_mem_exclusive(p) <= is_mem_exclusive(q);
}

/**
 * alloc_trial_cpuset - allocate a trial cpuset
 * @cs: the cpuset that the trial cpuset duplicates
 */
static struct cpuset *alloc_trial_cpuset(struct cpuset *cs)
{
	struct cpuset *trial;

	trial = kmemdup(cs, sizeof(*cs), GFP_KERNEL);
	if (!trial)
		return NULL;

	if (!alloc_cpumask_var(&trial->cpus_allowed, GFP_KERNEL))
		goto free_cs;
	if (!alloc_cpumask_var(&trial->cpus_requested, GFP_KERNEL))
		goto free_allowed;
	if (!alloc_cpumask_var(&trial->effective_cpus, GFP_KERNEL))
		goto free_cpus;

	cpumask_copy(trial->cpus_allowed, cs->cpus_allowed);
	cpumask_copy(trial->cpus_requested, cs->cpus_requested);
	cpumask_copy(trial->effective_cpus, cs->effective_cpus);
	return trial;

free_cpus:
	free_cpumask_var(trial->cpus_requested);
free_allowed:
	free_cpumask_var(trial->cpus_allowed);
free_cs:
	kfree(trial);
	return NULL;
}

/**
 * free_trial_cpuset - free the trial cpuset
 * @trial: the trial cpuset to be freed
 */
static void free_trial_cpuset(struct cpuset *trial)
{
	free_cpumask_var(trial->effective_cpus);
	free_cpumask_var(trial->cpus_requested);
	free_cpumask_var(trial->cpus_allowed);
	kfree(trial);
}

/*
 * validate_change() - Used to validate that any proposed cpuset change
 *		       follows the structural rules for cpusets.
 *
 * If we replaced the flag and mask values of the current cpuset
 * (cur) with those values in the trial cpuset (trial), would
 * our various subset and exclusive rules still be valid?  Presumes
 * cpuset_mutex held.
 *
 * 'cur' is the address of an actual, in-use cpuset.  Operations
 * such as list traversal that depend on the actual address of the
 * cpuset in the list must use cur below, not trial.
 *
 * 'trial' is the address of bulk structure copy of cur, with
 * perhaps one or more of the fields cpus_allowed, mems_allowed,
 * or flags changed to new, trial values.
 *
 * Return 0 if valid, -errno if not.
 */

static int validate_change(struct cpuset *cur, struct cpuset *trial)
{
	struct cgroup_subsys_state *css;
	struct cpuset *c, *par;
	int ret;

	rcu_read_lock();

	/* Each of our child cpusets must be a subset of us */
	ret = -EBUSY;
	cpuset_for_each_child(c, css, cur)
		if (!is_cpuset_subset(c, trial))
			goto out;

	/* Remaining checks don't apply to root cpuset */
	ret = 0;
	if (cur == &top_cpuset)
		goto out;

	par = parent_cs(cur);

	/* On legacy hiearchy, we must be a subset of our parent cpuset. */
	ret = -EACCES;
	if (!is_in_v2_mode() && !is_cpuset_subset(trial, par))
		goto out;

	/*
	 * If either I or some sibling (!= me) is exclusive, we can't
	 * overlap
	 */
	ret = -EINVAL;
	cpuset_for_each_child(c, css, par) {
		if ((is_cpu_exclusive(trial) || is_cpu_exclusive(c)) &&
		    c != cur &&
		    cpumask_intersects(trial->cpus_requested, c->cpus_requested))
			goto out;
		if ((is_mem_exclusive(trial) || is_mem_exclusive(c)) &&
		    c != cur &&
		    nodes_intersects(trial->mems_allowed, c->mems_allowed))
			goto out;
	}

	/*
	 * Cpusets with tasks - existing or newly being attached - can't
	 * be changed to have empty cpus_allowed or mems_allowed.
	 */
	ret = -ENOSPC;
	if ((cgroup_is_populated(cur->css.cgroup) || cur->attach_in_progress)) {
		if (!cpumask_empty(cur->cpus_allowed) &&
		    cpumask_empty(trial->cpus_allowed))
			goto out;
		if (!nodes_empty(cur->mems_allowed) &&
		    nodes_empty(trial->mems_allowed))
			goto out;
	}

	/*
	 * We can't shrink if we won't have enough room for SCHED_DEADLINE
	 * tasks.
	 */
	ret = -EBUSY;
	if (is_cpu_exclusive(cur) &&
	    !cpuset_cpumask_can_shrink(cur->cpus_allowed,
				       trial->cpus_allowed))
		goto out;

	ret = 0;
out:
	rcu_read_unlock();
	return ret;
}

#ifdef CONFIG_SMP
/*
 * Helper routine for generate_sched_domains().
 * Do cpusets a, b have overlapping effective cpus_allowed masks?
 */
static int cpusets_overlap(struct cpuset *a, struct cpuset *b)
{
	return cpumask_intersects(a->effective_cpus, b->effective_cpus);
}

static void
update_domain_attr(struct sched_domain_attr *dattr, struct cpuset *c)
{
	if (dattr->relax_domain_level < c->relax_domain_level)
		dattr->relax_domain_level = c->relax_domain_level;
	return;
}

static void update_domain_attr_tree(struct sched_domain_attr *dattr,
				    struct cpuset *root_cs)
{
	struct cpuset *cp;
	struct cgroup_subsys_state *pos_css;

	rcu_read_lock();
	cpuset_for_each_descendant_pre(cp, pos_css, root_cs) {
		/* skip the whole subtree if @cp doesn't have any CPU */
		if (cpumask_empty(cp->cpus_allowed)) {
			pos_css = css_rightmost_descendant(pos_css);
			continue;
		}

		if (is_sched_load_balance(cp))
			update_domain_attr(dattr, cp);
	}
	rcu_read_unlock();
}

/* Must be called with cpuset_mutex held.  */
static inline int nr_cpusets(void)
{
	/* jump label reference count + the top-level cpuset */
	return static_key_count(&cpusets_enabled_key.key) + 1;
}

/*
 * generate_sched_domains()
 *
 * This function builds a partial partition of the systems CPUs
 * A 'partial partition' is a set of non-overlapping subsets whose
 * union is a subset of that set.
 * The output of this function needs to be passed to kernel/sched/core.c
 * partition_sched_domains() routine, which will rebuild the scheduler's
 * load balancing domains (sched domains) as specified by that partial
 * partition.
 *
 * See "What is sched_load_balance" in Documentation/cgroup-v1/cpusets.txt
 * for a background explanation of this.
 *
 * Does not return errors, on the theory that the callers of this
 * routine would rather not worry about failures to rebuild sched
 * domains when operating in the severe memory shortage situations
 * that could cause allocation failures below.
 *
 * Must be called with cpuset_mutex held.
 *
 * The three key local variables below are:
 *    q  - a linked-list queue of cpuset pointers, used to implement a
 *	   top-down scan of all cpusets.  This scan loads a pointer
 *	   to each cpuset marked is_sched_load_balance into the
 *	   array 'csa'.  For our purposes, rebuilding the schedulers
 *	   sched domains, we can ignore !is_sched_load_balance cpusets.
 *  csa  - (for CpuSet Array) Array of pointers to all the cpusets
 *	   that need to be load balanced, for convenient iterative
 *	   access by the subsequent code that finds the best partition,
 *	   i.e the set of domains (subsets) of CPUs such that the
 *	   cpus_allowed of every cpuset marked is_sched_load_balance
 *	   is a subset of one of these domains, while there are as
 *	   many such domains as possible, each as small as possible.
 * doms  - Conversion of 'csa' to an array of cpumasks, for passing to
 *	   the kernel/sched/core.c routine partition_sched_domains() in a
 *	   convenient format, that can be easily compared to the prior
 *	   value to determine what partition elements (sched domains)
 *	   were changed (added or removed.)
 *
 * Finding the best partition (set of domains):
 *	The triple nested loops below over i, j, k scan over the
 *	load balanced cpusets (using the array of cpuset pointers in
 *	csa[]) looking for pairs of cpusets that have overlapping
 *	cpus_allowed, but which don't have the same 'pn' partition
 *	number and gives them in the same partition number.  It keeps
 *	looping on the 'restart' label until it can no longer find
 *	any such pairs.
 *
 *	The union of the cpus_allowed masks from the set of
 *	all cpusets having the same 'pn' value then form the one
 *	element of the partition (one sched domain) to be passed to
 *	partition_sched_domains().
 */
static int generate_sched_domains(cpumask_var_t **domains,
			struct sched_domain_attr **attributes)
{
	struct cpuset *cp;	/* scans q */
	struct cpuset **csa;	/* array of all cpuset ptrs */
	int csn;		/* how many cpuset ptrs in csa so far */
	int i, j, k;		/* indices for partition finding loops */
	cpumask_var_t *doms;	/* resulting partition; i.e. sched domains */
	struct sched_domain_attr *dattr;  /* attributes for custom domains */
	int ndoms = 0;		/* number of sched domains in result */
	int nslot;		/* next empty doms[] struct cpumask slot */
	struct cgroup_subsys_state *pos_css;

	doms = NULL;
	dattr = NULL;
	csa = NULL;

	/* Special case for the 99% of systems with one, full, sched domain */
	if (is_sched_load_balance(&top_cpuset)) {
		ndoms = 1;
		doms = alloc_sched_domains(ndoms);
		if (!doms)
			goto done;

		dattr = kmalloc(sizeof(struct sched_domain_attr), GFP_KERNEL);
		if (dattr) {
			*dattr = SD_ATTR_INIT;
			update_domain_attr_tree(dattr, &top_cpuset);
		}
		cpumask_and(doms[0], top_cpuset.effective_cpus,
			    housekeeping_cpumask(HK_FLAG_DOMAIN));

		goto done;
	}

	csa = kmalloc_array(nr_cpusets(), sizeof(cp), GFP_KERNEL);
	if (!csa)
		goto done;
	csn = 0;

	rcu_read_lock();
	cpuset_for_each_descendant_pre(cp, pos_css, &top_cpuset) {
		if (cp == &top_cpuset)
			continue;
		/*
		 * Continue traversing beyond @cp iff @cp has some CPUs and
		 * isn't load balancing.  The former is obvious.  The
		 * latter: All child cpusets contain a subset of the
		 * parent's cpus, so just skip them, and then we call
		 * update_domain_attr_tree() to calc relax_domain_level of
		 * the corresponding sched domain.
		 */
		if (!cpumask_empty(cp->cpus_allowed) &&
		    !(is_sched_load_balance(cp) &&
		      cpumask_intersects(cp->cpus_allowed,
					 housekeeping_cpumask(HK_FLAG_DOMAIN))))
			continue;

		if (is_sched_load_balance(cp))
			csa[csn++] = cp;

		/* skip @cp's subtree */
		pos_css = css_rightmost_descendant(pos_css);
	}
	rcu_read_unlock();

	for (i = 0; i < csn; i++)
		csa[i]->pn = i;
	ndoms = csn;

restart:
	/* Find the best partition (set of sched domains) */
	for (i = 0; i < csn; i++) {
		struct cpuset *a = csa[i];
		int apn = a->pn;

		for (j = 0; j < csn; j++) {
			struct cpuset *b = csa[j];
			int bpn = b->pn;

			if (apn != bpn && cpusets_overlap(a, b)) {
				for (k = 0; k < csn; k++) {
					struct cpuset *c = csa[k];

					if (c->pn == bpn)
						c->pn = apn;
				}
				ndoms--;	/* one less element */
				goto restart;
			}
		}
	}

	/*
	 * Now we know how many domains to create.
	 * Convert <csn, csa> to <ndoms, doms> and populate cpu masks.
	 */
	doms = alloc_sched_domains(ndoms);
	if (!doms)
		goto done;

	/*
	 * The rest of the code, including the scheduler, can deal with
	 * dattr==NULL case. No need to abort if alloc fails.
	 */
	dattr = kmalloc_array(ndoms, sizeof(struct sched_domain_attr),
			      GFP_KERNEL);

	for (nslot = 0, i = 0; i < csn; i++) {
		struct cpuset *a = csa[i];
		struct cpumask *dp;
		int apn = a->pn;

		if (apn < 0) {
			/* Skip completed partitions */
			continue;
		}

		dp = doms[nslot];

		if (nslot == ndoms) {
			static int warnings = 10;
			if (warnings) {
				pr_warn("rebuild_sched_domains confused: nslot %d, ndoms %d, csn %d, i %d, apn %d\n",
					nslot, ndoms, csn, i, apn);
				warnings--;
			}
			continue;
		}

		cpumask_clear(dp);
		if (dattr)
			*(dattr + nslot) = SD_ATTR_INIT;
		for (j = i; j < csn; j++) {
			struct cpuset *b = csa[j];

			if (apn == b->pn) {
				cpumask_or(dp, dp, b->effective_cpus);
				cpumask_and(dp, dp, housekeeping_cpumask(HK_FLAG_DOMAIN));
				if (dattr)
					update_domain_attr_tree(dattr + nslot, b);

				/* Done with this partition */
				b->pn = -1;
			}
		}
		nslot++;
	}
	BUG_ON(nslot != ndoms);

done:
	kfree(csa);

	/*
	 * Fallback to the default domain if kmalloc() failed.
	 * See comments in partition_sched_domains().
	 */
	if (doms == NULL)
		ndoms = 1;

	*domains    = doms;
	*attributes = dattr;
	return ndoms;
}

static void cpuset_sched_change_begin(void)
{
	cpus_read_lock();
	mutex_lock(&cpuset_mutex);
}

static void cpuset_sched_change_end(void)
{
	mutex_unlock(&cpuset_mutex);
	cpus_read_unlock();
}


/*
 * Rebuild scheduler domains.
 *
 * If the flag 'sched_load_balance' of any cpuset with non-empty
 * 'cpus' changes, or if the 'cpus' allowed changes in any cpuset
 * which has that flag enabled, or if any cpuset with a non-empty
 * 'cpus' is removed, then call this routine to rebuild the
 * scheduler's dynamic sched domains.
 *
 */
static void rebuild_sched_domains_cpuslocked(void)
{
	struct sched_domain_attr *attr;
	cpumask_var_t *doms;
	int ndoms;

	lockdep_assert_held(&cpuset_mutex);

	/*
	 * We have raced with CPU hotplug. Don't do anything to avoid
	 * passing doms with offlined cpu to partition_sched_domains().
	 * Anyways, hotplug work item will rebuild sched domains.
	 */
	if (!cpumask_equal(top_cpuset.effective_cpus, cpu_active_mask))
		return;

	/* Generate domain masks and attrs */
	ndoms = generate_sched_domains(&doms, &attr);

	/* Have scheduler rebuild the domains */
	partition_sched_domains(ndoms, doms, attr);
}
#else /* !CONFIG_SMP */
static void rebuild_sched_domains_cpuslocked(void)
{
}
#endif /* CONFIG_SMP */

void rebuild_sched_domains(void)
{
	cpuset_sched_change_begin();
	rebuild_sched_domains_cpuslocked();
	cpuset_sched_change_end();
}

/**
 * update_tasks_cpumask - Update the cpumasks of tasks in the cpuset.
 * @cs: the cpuset in which each task's cpus_allowed mask needs to be changed
 *
 * Iterate through each task of @cs updating its cpus_allowed to the
 * effective cpuset's.  As this function is called with cpuset_mutex held,
 * cpuset membership stays stable.
 */
static void update_tasks_cpumask(struct cpuset *cs)
{
	struct css_task_iter it;
	struct task_struct *task;

	css_task_iter_start(&cs->css, 0, &it);
	while ((task = css_task_iter_next(&it)))
		set_cpus_allowed_ptr(task, cs->effective_cpus);
	css_task_iter_end(&it);
}

/*
 * update_cpumasks_hier - Update effective cpumasks and tasks in the subtree
 * @cs: the cpuset to consider
 * @new_cpus: temp variable for calculating new effective_cpus
 *
 * When congifured cpumask is changed, the effective cpumasks of this cpuset
 * and all its descendants need to be updated.
 *
 * On legacy hierachy, effective_cpus will be the same with cpu_allowed.
 *
 * Called with cpuset_mutex held
 */
static void update_cpumasks_hier(struct cpuset *cs, struct cpumask *new_cpus)
{
	struct cpuset *cp;
	struct cgroup_subsys_state *pos_css;
	bool need_rebuild_sched_domains = false;

	rcu_read_lock();
	cpuset_for_each_descendant_pre(cp, pos_css, cs) {
		struct cpuset *parent = parent_cs(cp);

		cpumask_and(new_cpus, cp->cpus_allowed, parent->effective_cpus);

		/*
		 * If it becomes empty, inherit the effective mask of the
		 * parent, which is guaranteed to have some CPUs.
		 */
		if (is_in_v2_mode() && cpumask_empty(new_cpus))
			cpumask_copy(new_cpus, parent->effective_cpus);

		/* Skip the whole subtree if the cpumask remains the same. */
		if (cpumask_equal(new_cpus, cp->effective_cpus)) {
			pos_css = css_rightmost_descendant(pos_css);
			continue;
		}

		if (!css_tryget_online(&cp->css))
			continue;
		rcu_read_unlock();

		spin_lock_irq(&callback_lock);
		cpumask_copy(cp->effective_cpus, new_cpus);
		spin_unlock_irq(&callback_lock);

		WARN_ON(!is_in_v2_mode() &&
			!cpumask_equal(cp->cpus_allowed, cp->effective_cpus));

		update_tasks_cpumask(cp);

		/*
		 * If the effective cpumask of any non-empty cpuset is changed,
		 * we need to rebuild sched domains.
		 */
		if (!cpumask_empty(cp->cpus_allowed) &&
		    is_sched_load_balance(cp))
			need_rebuild_sched_domains = true;

		rcu_read_lock();
		css_put(&cp->css);
	}
	rcu_read_unlock();

	if (need_rebuild_sched_domains)
		rebuild_sched_domains_cpuslocked();
}

/**
 * update_cpumask - update the cpus_allowed mask of a cpuset and all tasks in it
 * @cs: the cpuset to consider
 * @trialcs: trial cpuset
 * @buf: buffer of cpu numbers written to this cpuset
 */
static int update_cpumask(struct cpuset *cs, struct cpuset *trialcs,
			  const char *buf)
{
	int retval;

	/* top_cpuset.cpus_allowed tracks cpu_online_mask; it's read-only */
	if (cs == &top_cpuset)
		return -EACCES;

	/*
	 * An empty cpus_requested is ok only if the cpuset has no tasks.
	 * Since cpulist_parse() fails on an empty mask, we special case
	 * that parsing.  The validate_change() call ensures that cpusets
	 * with tasks have cpus.
	 */
	if (!*buf) {
		cpumask_clear(trialcs->cpus_requested);
	} else {
		retval = cpulist_parse(buf, trialcs->cpus_requested);
		if (retval < 0)
			return retval;
	}

	if (!cpumask_subset(trialcs->cpus_requested, cpu_present_mask))
		return -EINVAL;

	cpumask_and(trialcs->cpus_allowed, trialcs->cpus_requested, cpu_active_mask);

	/* Nothing to do if the cpus didn't change */
	if (cpumask_equal(cs->cpus_requested, trialcs->cpus_requested))
		return 0;

	retval = validate_change(cs, trialcs);
	if (retval < 0)
		return retval;

	spin_lock_irq(&callback_lock);
	cpumask_copy(cs->cpus_allowed, trialcs->cpus_allowed);
	cpumask_copy(cs->cpus_requested, trialcs->cpus_requested);
	spin_unlock_irq(&callback_lock);

	/* use trialcs->cpus_allowed as a temp variable */
	update_cpumasks_hier(cs, trialcs->cpus_allowed);
	return 0;
}

/*
 * Migrate memory region from one set of nodes to another.  This is
 * performed asynchronously as it can be called from process migration path
 * holding locks involved in process management.  All mm migrations are
 * performed in the queued order and can be waited for by flushing
 * cpuset_migrate_mm_wq.
 */

struct cpuset_migrate_mm_work {
	struct work_struct	work;
	struct mm_struct	*mm;
	nodemask_t		from;
	nodemask_t		to;
};

static void cpuset_migrate_mm_workfn(struct work_struct *work)
{
	struct cpuset_migrate_mm_work *mwork =
		container_of(work, struct cpuset_migrate_mm_work, work);

	/* on a wq worker, no need to worry about %current's mems_allowed */
	do_migrate_pages(mwork->mm, &mwork->from, &mwork->to, MPOL_MF_MOVE_ALL);
	mmput(mwork->mm);
	kfree(mwork);
}

static void cpuset_migrate_mm(struct mm_struct *mm, const nodemask_t *from,
							const nodemask_t *to)
{
	struct cpuset_migrate_mm_work *mwork;

	mwork = kzalloc(sizeof(*mwork), GFP_KERNEL);
	if (mwork) {
		mwork->mm = mm;
		mwork->from = *from;
		mwork->to = *to;
		INIT_WORK(&mwork->work, cpuset_migrate_mm_workfn);
		queue_work(cpuset_migrate_mm_wq, &mwork->work);
	} else {
		mmput(mm);
	}
}

static void cpuset_post_attach(void)
{
	flush_workqueue(cpuset_migrate_mm_wq);
}

/*
 * cpuset_change_task_nodemask - change task's mems_allowed and mempolicy
 * @tsk: the task to change
 * @newmems: new nodes that the task will be set
 *
 * We use the mems_allowed_seq seqlock to safely update both tsk->mems_allowed
 * and rebind an eventual tasks' mempolicy. If the task is allocating in
 * parallel, it might temporarily see an empty intersection, which results in
 * a seqlock check and retry before OOM or allocation failure.
 */
static void cpuset_change_task_nodemask(struct task_struct *tsk,
					nodemask_t *newmems)
{
	task_lock(tsk);

	local_irq_disable();
	write_seqcount_begin(&tsk->mems_allowed_seq);

	nodes_or(tsk->mems_allowed, tsk->mems_allowed, *newmems);
	mpol_rebind_task(tsk, newmems);
	tsk->mems_allowed = *newmems;

	write_seqcount_end(&tsk->mems_allowed_seq);
	local_irq_enable();

	task_unlock(tsk);
}

static void *cpuset_being_rebound;

/**
 * update_tasks_nodemask - Update the nodemasks of tasks in the cpuset.
 * @cs: the cpuset in which each task's mems_allowed mask needs to be changed
 *
 * Iterate through each task of @cs updating its mems_allowed to the
 * effective cpuset's.  As this function is called with cpuset_mutex held,
 * cpuset membership stays stable.
 */
static void update_tasks_nodemask(struct cpuset *cs)
{
	static nodemask_t newmems;	/* protected by cpuset_mutex */
	struct css_task_iter it;
	struct task_struct *task;

	cpuset_being_rebound = cs;		/* causes mpol_dup() rebind */

	guarantee_online_mems(cs, &newmems);

	/*
	 * The mpol_rebind_mm() call takes mmap_sem, which we couldn't
	 * take while holding tasklist_lock.  Forks can happen - the
	 * mpol_dup() cpuset_being_rebound check will catch such forks,
	 * and rebind their vma mempolicies too.  Because we still hold
	 * the global cpuset_mutex, we know that no other rebind effort
	 * will be contending for the global variable cpuset_being_rebound.
	 * It's ok if we rebind the same mm twice; mpol_rebind_mm()
	 * is idempotent.  Also migrate pages in each mm to new nodes.
	 */
	css_task_iter_start(&cs->css, 0, &it);
	while ((task = css_task_iter_next(&it))) {
		struct mm_struct *mm;
		bool migrate;

		cpuset_change_task_nodemask(task, &newmems);

		mm = get_task_mm(task);
		if (!mm)
			continue;

		migrate = is_memory_migrate(cs);

		mpol_rebind_mm(mm, &cs->mems_allowed);
		if (migrate)
			cpuset_migrate_mm(mm, &cs->old_mems_allowed, &newmems);
		else
			mmput(mm);
	}
	css_task_iter_end(&it);

	/*
	 * All the tasks' nodemasks have been updated, update
	 * cs->old_mems_allowed.
	 */
	cs->old_mems_allowed = newmems;

	/* We're done rebinding vmas to this cpuset's new mems_allowed. */
	cpuset_being_rebound = NULL;
}

/*
 * update_nodemasks_hier - Update effective nodemasks and tasks in the subtree
 * @cs: the cpuset to consider
 * @new_mems: a temp variable for calculating new effective_mems
 *
 * When configured nodemask is changed, the effective nodemasks of this cpuset
 * and all its descendants need to be updated.
 *
 * On legacy hiearchy, effective_mems will be the same with mems_allowed.
 *
 * Called with cpuset_mutex held
 */
static void update_nodemasks_hier(struct cpuset *cs, nodemask_t *new_mems)
{
	struct cpuset *cp;
	struct cgroup_subsys_state *pos_css;

	rcu_read_lock();
	cpuset_for_each_descendant_pre(cp, pos_css, cs) {
		struct cpuset *parent = parent_cs(cp);

		nodes_and(*new_mems, cp->mems_allowed, parent->effective_mems);

		/*
		 * If it becomes empty, inherit the effective mask of the
		 * parent, which is guaranteed to have some MEMs.
		 */
		if (is_in_v2_mode() && nodes_empty(*new_mems))
			*new_mems = parent->effective_mems;

		/* Skip the whole subtree if the nodemask remains the same. */
		if (nodes_equal(*new_mems, cp->effective_mems)) {
			pos_css = css_rightmost_descendant(pos_css);
			continue;
		}

		if (!css_tryget_online(&cp->css))
			continue;
		rcu_read_unlock();

		spin_lock_irq(&callback_lock);
		cp->effective_mems = *new_mems;
		spin_unlock_irq(&callback_lock);

		WARN_ON(!is_in_v2_mode() &&
			!nodes_equal(cp->mems_allowed, cp->effective_mems));

		update_tasks_nodemask(cp);

		rcu_read_lock();
		css_put(&cp->css);
	}
	rcu_read_unlock();
}

/*
 * Handle user request to change the 'mems' memory placement
 * of a cpuset.  Needs to validate the request, update the
 * cpusets mems_allowed, and for each task in the cpuset,
 * update mems_allowed and rebind task's mempolicy and any vma
 * mempolicies and if the cpuset is marked 'memory_migrate',
 * migrate the tasks pages to the new memory.
 *
 * Call with cpuset_mutex held. May take callback_lock during call.
 * Will take tasklist_lock, scan tasklist for tasks in cpuset cs,
 * lock each such tasks mm->mmap_sem, scan its vma's and rebind
 * their mempolicies to the cpusets new mems_allowed.
 */
static int update_nodemask(struct cpuset *cs, struct cpuset *trialcs,
			   const char *buf)
{
	int retval;

	/*
	 * top_cpuset.mems_allowed tracks node_stats[N_MEMORY];
	 * it's read-only
	 */
	if (cs == &top_cpuset) {
		retval = -EACCES;
		goto done;
	}

	/*
	 * An empty mems_allowed is ok iff there are no tasks in the cpuset.
	 * Since nodelist_parse() fails on an empty mask, we special case
	 * that parsing.  The validate_change() call ensures that cpusets
	 * with tasks have memory.
	 */
	if (!*buf) {
		nodes_clear(trialcs->mems_allowed);
	} else {
		retval = nodelist_parse(buf, trialcs->mems_allowed);
		if (retval < 0)
			goto done;

		if (!nodes_subset(trialcs->mems_allowed,
				  top_cpuset.mems_allowed)) {
			retval = -EINVAL;
			goto done;
		}
	}

	if (nodes_equal(cs->mems_allowed, trialcs->mems_allowed)) {
		retval = 0;		/* Too easy - nothing to do */
		goto done;
	}
	retval = validate_change(cs, trialcs);
	if (retval < 0)
		goto done;

	spin_lock_irq(&callback_lock);
	cs->mems_allowed = trialcs->mems_allowed;
	spin_unlock_irq(&callback_lock);

	/* use trialcs->mems_allowed as a temp variable */
	update_nodemasks_hier(cs, &trialcs->mems_allowed);
done:
	return retval;
}

bool current_cpuset_is_being_rebound(void)
{
	bool ret;

	rcu_read_lock();
	ret = task_cs(current) == cpuset_being_rebound;
	rcu_read_unlock();

	return ret;
}

static int update_relax_domain_level(struct cpuset *cs, s64 val)
{
#ifdef CONFIG_SMP
	if (val < -1 || val >= sched_domain_level_max)
		return -EINVAL;
#endif

	if (val != cs->relax_domain_level) {
		cs->relax_domain_level = val;
		if (!cpumask_empty(cs->cpus_allowed) &&
		    is_sched_load_balance(cs))
			rebuild_sched_domains_cpuslocked();
	}

	return 0;
}

/**
 * update_tasks_flags - update the spread flags of tasks in the cpuset.
 * @cs: the cpuset in which each task's spread flags needs to be changed
 *
 * Iterate through each task of @cs updating its spread flags.  As this
 * function is called with cpuset_mutex held, cpuset membership stays
 * stable.
 */
static void update_tasks_flags(struct cpuset *cs)
{
	struct css_task_iter it;
	struct task_struct *task;

	css_task_iter_start(&cs->css, 0, &it);
	while ((task = css_task_iter_next(&it)))
		cpuset_update_task_spread_flag(cs, task);
	css_task_iter_end(&it);
}

/*
 * update_flag - read a 0 or a 1 in a file and update associated flag
 * bit:		the bit to update (see cpuset_flagbits_t)
 * cs:		the cpuset to update
 * turning_on: 	whether the flag is being set or cleared
 *
 * Call with cpuset_mutex held.
 */
static int update_flag(cpuset_flagbits_t bit, struct cpuset *cs,
		       int turning_on)
{
	struct cpuset *trialcs;
	int balance_flag_changed;
	int spread_flag_changed;
	int err;

	trialcs = alloc_trial_cpuset(cs);
	if (!trialcs)
		return -ENOMEM;

	if (turning_on)
		set_bit(bit, &trialcs->flags);
	else
		clear_bit(bit, &trialcs->flags);

	err = validate_change(cs, trialcs);
	if (err < 0)
		goto out;

	balance_flag_changed = (is_sched_load_balance(cs) !=
				is_sched_load_balance(trialcs));

	spread_flag_changed = ((is_spread_slab(cs) != is_spread_slab(trialcs))
			|| (is_spread_page(cs) != is_spread_page(trialcs)));

	spin_lock_irq(&callback_lock);
	cs->flags = trialcs->flags;
	spin_unlock_irq(&callback_lock);

	if (!cpumask_empty(trialcs->cpus_allowed) && balance_flag_changed)
		rebuild_sched_domains_cpuslocked();

	if (spread_flag_changed)
		update_tasks_flags(cs);
out:
	free_trial_cpuset(trialcs);
	return err;
}

/*
 * Frequency meter - How fast is some event occurring?
 *
 * These routines manage a digitally filtered, constant time based,
 * event frequency meter.  There are four routines:
 *   fmeter_init() - initialize a frequency meter.
 *   fmeter_markevent() - called each time the event happens.
 *   fmeter_getrate() - returns the recent rate of such events.
 *   fmeter_update() - internal routine used to update fmeter.
 *
 * A common data structure is passed to each of these routines,
 * which is used to keep track of the state required to manage the
 * frequency meter and its digital filter.
 *
 * The filter works on the number of events marked per unit time.
 * The filter is single-pole low-pass recursive (IIR).  The time unit
 * is 1 second.  Arithmetic is done using 32-bit integers scaled to
 * simulate 3 decimal digits of precision (multiplied by 1000).
 *
 * With an FM_COEF of 933, and a time base of 1 second, the filter
 * has a half-life of 10 seconds, meaning that if the events quit
 * happening, then the rate returned from the fmeter_getrate()
 * will be cut in half each 10 seconds, until it converges to zero.
 *
 * It is not worth doing a real infinitely recursive filter.  If more
 * than FM_MAXTICKS ticks have elapsed since the last filter event,
 * just compute FM_MAXTICKS ticks worth, by which point the level
 * will be stable.
 *
 * Limit the count of unprocessed events to FM_MAXCNT, so as to avoid
 * arithmetic overflow in the fmeter_update() routine.
 *
 * Given the simple 32 bit integer arithmetic used, this meter works
 * best for reporting rates between one per millisecond (msec) and
 * one per 32 (approx) seconds.  At constant rates faster than one
 * per msec it maxes out at values just under 1,000,000.  At constant
 * rates between one per msec, and one per second it will stabilize
 * to a value N*1000, where N is the rate of events per second.
 * At constant rates between one per second and one per 32 seconds,
 * it will be choppy, moving up on the seconds that have an event,
 * and then decaying until the next event.  At rates slower than
 * about one in 32 seconds, it decays all the way back to zero between
 * each event.
 */

#define FM_COEF 933		/* coefficient for half-life of 10 secs */
#define FM_MAXTICKS ((u32)99)   /* useless computing more ticks than this */
#define FM_MAXCNT 1000000	/* limit cnt to avoid overflow */
#define FM_SCALE 1000		/* faux fixed point scale */

/* Initialize a frequency meter */
static void fmeter_init(struct fmeter *fmp)
{
	fmp->cnt = 0;
	fmp->val = 0;
	fmp->time = 0;
	spin_lock_init(&fmp->lock);
}

/* Internal meter update - process cnt events and update value */
static void fmeter_update(struct fmeter *fmp)
{
	time64_t now;
	u32 ticks;

	now = ktime_get_seconds();
	ticks = now - fmp->time;

	if (ticks == 0)
		return;

	ticks = min(FM_MAXTICKS, ticks);
	while (ticks-- > 0)
		fmp->val = (FM_COEF * fmp->val) / FM_SCALE;
	fmp->time = now;

	fmp->val += ((FM_SCALE - FM_COEF) * fmp->cnt) / FM_SCALE;
	fmp->cnt = 0;
}

/* Process any previous ticks, then bump cnt by one (times scale). */
static void fmeter_markevent(struct fmeter *fmp)
{
	spin_lock(&fmp->lock);
	fmeter_update(fmp);
	fmp->cnt = min(FM_MAXCNT, fmp->cnt + FM_SCALE);
	spin_unlock(&fmp->lock);
}

/* Process any previous ticks, then return current value. */
static int fmeter_getrate(struct fmeter *fmp)
{
	int val;

	spin_lock(&fmp->lock);
	fmeter_update(fmp);
	val = fmp->val;
	spin_unlock(&fmp->lock);
	return val;
}

static struct cpuset *cpuset_attach_old_cs;

/* Called by cgroups to determine if a cpuset is usable; cpuset_mutex held */
static int cpuset_can_attach(struct cgroup_taskset *tset)
{
	struct cgroup_subsys_state *css;
	struct cpuset *cs;
	struct task_struct *task;
	int ret;

	/* used later by cpuset_attach() */
	cpuset_attach_old_cs = task_cs(cgroup_taskset_first(tset, &css));
	cs = css_cs(css);

	mutex_lock(&cpuset_mutex);

	/* allow moving tasks into an empty cpuset if on default hierarchy */
	ret = -ENOSPC;
	if (!is_in_v2_mode() &&
	    (cpumask_empty(cs->cpus_allowed) || nodes_empty(cs->mems_allowed)))
		goto out_unlock;

	cgroup_taskset_for_each(task, css, tset) {
		ret = task_can_attach(task, cs->cpus_allowed);
		if (ret)
			goto out_unlock;
		ret = security_task_setscheduler(task);
		if (ret)
			goto out_unlock;
	}

	/*
	 * Mark attach is in progress.  This makes validate_change() fail
	 * changes which zero cpus/mems_allowed.
	 */
	cs->attach_in_progress++;
	ret = 0;
out_unlock:
	mutex_unlock(&cpuset_mutex);
	return ret;
}

static void cpuset_cancel_attach(struct cgroup_taskset *tset)
{
	struct cgroup_subsys_state *css;
	struct cpuset *cs;

	cgroup_taskset_first(tset, &css);
	cs = css_cs(css);

	mutex_lock(&cpuset_mutex);
	css_cs(css)->attach_in_progress--;
	mutex_unlock(&cpuset_mutex);
}

/*
 * Protected by cpuset_mutex.  cpus_attach is used only by cpuset_attach()
 * but we can't allocate it dynamically there.  Define it global and
 * allocate from cpuset_init().
 */
static cpumask_var_t cpus_attach;

static void cpuset_attach(struct cgroup_taskset *tset)
{
	/* static buf protected by cpuset_mutex */
	static nodemask_t cpuset_attach_nodemask_to;
	struct task_struct *task;
	struct task_struct *leader;
	struct cgroup_subsys_state *css;
	struct cpuset *cs;
	struct cpuset *oldcs = cpuset_attach_old_cs;

	cgroup_taskset_first(tset, &css);
	cs = css_cs(css);

	mutex_lock(&cpuset_mutex);

	/* prepare for attach */
	if (cs == &top_cpuset)
		cpumask_copy(cpus_attach, cpu_possible_mask);
	else
		guarantee_online_cpus(cs, cpus_attach);

	guarantee_online_mems(cs, &cpuset_attach_nodemask_to);

	cgroup_taskset_for_each(task, css, tset) {
		/*
		 * can_attach beforehand should guarantee that this doesn't
		 * fail.  TODO: have a better way to handle failure here
		 */
		WARN_ON_ONCE(set_cpus_allowed_ptr(task, cpus_attach));

		cpuset_change_task_nodemask(task, &cpuset_attach_nodemask_to);
		cpuset_update_task_spread_flag(cs, task);
	}

	/*
	 * Change mm for all threadgroup leaders. This is expensive and may
	 * sleep and should be moved outside migration path proper.
	 */
	cpuset_attach_nodemask_to = cs->effective_mems;
	cgroup_taskset_for_each_leader(leader, css, tset) {
		struct mm_struct *mm = get_task_mm(leader);

		if (mm) {
			mpol_rebind_mm(mm, &cpuset_attach_nodemask_to);

			/*
			 * old_mems_allowed is the same with mems_allowed
			 * here, except if this task is being moved
			 * automatically due to hotplug.  In that case
			 * @mems_allowed has been updated and is empty, so
			 * @old_mems_allowed is the right nodesets that we
			 * migrate mm from.
			 */
			if (is_memory_migrate(cs))
				cpuset_migrate_mm(mm, &oldcs->old_mems_allowed,
						  &cpuset_attach_nodemask_to);
			else
				mmput(mm);
		}
	}

	cs->old_mems_allowed = cpuset_attach_nodemask_to;

	cs->attach_in_progress--;
	if (!cs->attach_in_progress)
		wake_up(&cpuset_attach_wq);

	mutex_unlock(&cpuset_mutex);
}

/* The various types of files and directories in a cpuset file system */

typedef enum {
	FILE_MEMORY_MIGRATE,
	FILE_CPULIST,
	FILE_MEMLIST,
	FILE_EFFECTIVE_CPULIST,
	FILE_EFFECTIVE_MEMLIST,
	FILE_CPU_EXCLUSIVE,
	FILE_MEM_EXCLUSIVE,
	FILE_MEM_HARDWALL,
	FILE_SCHED_LOAD_BALANCE,
	FILE_SCHED_RELAX_DOMAIN_LEVEL,
	FILE_MEMORY_PRESSURE_ENABLED,
	FILE_MEMORY_PRESSURE,
	FILE_SPREAD_PAGE,
	FILE_SPREAD_SLAB,
} cpuset_filetype_t;

static int cpuset_write_u64(struct cgroup_subsys_state *css, struct cftype *cft,
			    u64 val)
{
	struct cpuset *cs = css_cs(css);
	cpuset_filetype_t type = cft->private;
	int retval = 0;

	cpuset_sched_change_begin();
	if (!is_cpuset_online(cs)) {
		retval = -ENODEV;
		goto out_unlock;
	}

	switch (type) {
	case FILE_CPU_EXCLUSIVE:
		retval = update_flag(CS_CPU_EXCLUSIVE, cs, val);
		break;
	case FILE_MEM_EXCLUSIVE:
		retval = update_flag(CS_MEM_EXCLUSIVE, cs, val);
		break;
	case FILE_MEM_HARDWALL:
		retval = update_flag(CS_MEM_HARDWALL, cs, val);
		break;
	case FILE_SCHED_LOAD_BALANCE:
		retval = update_flag(CS_SCHED_LOAD_BALANCE, cs, val);
		break;
	case FILE_MEMORY_MIGRATE:
		retval = update_flag(CS_MEMORY_MIGRATE, cs, val);
		break;
	case FILE_MEMORY_PRESSURE_ENABLED:
		cpuset_memory_pressure_enabled = !!val;
		break;
	case FILE_SPREAD_PAGE:
		retval = update_flag(CS_SPREAD_PAGE, cs, val);
		break;
	case FILE_SPREAD_SLAB:
		retval = update_flag(CS_SPREAD_SLAB, cs, val);
		break;
	default:
		retval = -EINVAL;
		break;
	}
out_unlock:
	cpuset_sched_change_end();
	return retval;
}

static int cpuset_write_s64(struct cgroup_subsys_state *css, struct cftype *cft,
			    s64 val)
{
	struct cpuset *cs = css_cs(css);
	cpuset_filetype_t type = cft->private;
	int retval = -ENODEV;

	cpuset_sched_change_begin();
	if (!is_cpuset_online(cs))
		goto out_unlock;

	switch (type) {
	case FILE_SCHED_RELAX_DOMAIN_LEVEL:
		retval = update_relax_domain_level(cs, val);
		break;
	default:
		retval = -EINVAL;
		break;
	}
out_unlock:
	cpuset_sched_change_end();
	return retval;
}

/*
 * Common handling for a write to a "cpus" or "mems" file.
 */
static ssize_t cpuset_write_resmask(struct kernfs_open_file *of,
				    char *buf, size_t nbytes, loff_t off)
{
	struct cpuset *cs = css_cs(of_css(of));
	struct cpuset *trialcs;
	int retval = -ENODEV;

	buf = strstrip(buf);

	/*
	 * CPU or memory hotunplug may leave @cs w/o any execution
	 * resources, in which case the hotplug code asynchronously updates
	 * configuration and transfers all tasks to the nearest ancestor
	 * which can execute.
	 *
	 * As writes to "cpus" or "mems" may restore @cs's execution
	 * resources, wait for the previously scheduled operations before
	 * proceeding, so that we don't end up keep removing tasks added
	 * after execution capability is restored.
	 *
	 * cpuset_hotplug_work calls back into cgroup core via
	 * cgroup_transfer_tasks() and waiting for it from a cgroupfs
	 * operation like this one can lead to a deadlock through kernfs
	 * active_ref protection.  Let's break the protection.  Losing the
	 * protection is okay as we check whether @cs is online after
	 * grabbing cpuset_mutex anyway.  This only happens on the legacy
	 * hierarchies.
	 */
	css_get(&cs->css);
	kernfs_break_active_protection(of->kn);
	flush_work(&cpuset_hotplug_work);

	cpuset_sched_change_begin();
	if (!is_cpuset_online(cs))
		goto out_unlock;

	trialcs = alloc_trial_cpuset(cs);
	if (!trialcs) {
		retval = -ENOMEM;
		goto out_unlock;
	}

	switch (of_cft(of)->private) {
	case FILE_CPULIST:
		retval = update_cpumask(cs, trialcs, buf);
		break;
	case FILE_MEMLIST:
		retval = update_nodemask(cs, trialcs, buf);
		break;
	default:
		retval = -EINVAL;
		break;
	}

	free_trial_cpuset(trialcs);
out_unlock:
	cpuset_sched_change_end();
	kernfs_unbreak_active_protection(of->kn);
	css_put(&cs->css);
	flush_workqueue(cpuset_migrate_mm_wq);
	return retval ?: nbytes;
}

/*
 * These ascii lists should be read in a single call, by using a user
 * buffer large enough to hold the entire map.  If read in smaller
 * chunks, there is no guarantee of atomicity.  Since the display format
 * used, list of ranges of sequential numbers, is variable length,
 * and since these maps can change value dynamically, one could read
 * gibberish by doing partial reads while a list was changing.
 */
static int cpuset_common_seq_show(struct seq_file *sf, void *v)
{
	struct cpuset *cs = css_cs(seq_css(sf));
	cpuset_filetype_t type = seq_cft(sf)->private;
	int ret = 0;

	spin_lock_irq(&callback_lock);

	switch (type) {
	case FILE_CPULIST:
		seq_printf(sf, "%*pbl\n", cpumask_pr_args(cs->cpus_requested));
		break;
	case FILE_MEMLIST:
		seq_printf(sf, "%*pbl\n", nodemask_pr_args(&cs->mems_allowed));
		break;
	case FILE_EFFECTIVE_CPULIST:
		seq_printf(sf, "%*pbl\n", cpumask_pr_args(cs->effective_cpus));
		break;
	case FILE_EFFECTIVE_MEMLIST:
		seq_printf(sf, "%*pbl\n", nodemask_pr_args(&cs->effective_mems));
		break;
	default:
		ret = -EINVAL;
	}

	spin_unlock_irq(&callback_lock);
	return ret;
}

static u64 cpuset_read_u64(struct cgroup_subsys_state *css, struct cftype *cft)
{
	struct cpuset *cs = css_cs(css);
	cpuset_filetype_t type = cft->private;
	switch (type) {
	case FILE_CPU_EXCLUSIVE:
		return is_cpu_exclusive(cs);
	case FILE_MEM_EXCLUSIVE:
		return is_mem_exclusive(cs);
	case FILE_MEM_HARDWALL:
		return is_mem_hardwall(cs);
	case FILE_SCHED_LOAD_BALANCE:
		return is_sched_load_balance(cs);
	case FILE_MEMORY_MIGRATE:
		return is_memory_migrate(cs);
	case FILE_MEMORY_PRESSURE_ENABLED:
		return cpuset_memory_pressure_enabled;
	case FILE_MEMORY_PRESSURE:
		return fmeter_getrate(&cs->fmeter);
	case FILE_SPREAD_PAGE:
		return is_spread_page(cs);
	case FILE_SPREAD_SLAB:
		return is_spread_slab(cs);
	default:
		BUG();
	}

	/* Unreachable but makes gcc happy */
	return 0;
}

static s64 cpuset_read_s64(struct cgroup_subsys_state *css, struct cftype *cft)
{
	struct cpuset *cs = css_cs(css);
	cpuset_filetype_t type = cft->private;
	switch (type) {
	case FILE_SCHED_RELAX_DOMAIN_LEVEL:
		return cs->relax_domain_level;
	default:
		BUG();
	}

	/* Unrechable but makes gcc happy */
	return 0;
}


/*
 * for the common functions, 'private' gives the type of file
 */

static struct cftype files[] = {
	{
		.name = "cpus",
		.seq_show = cpuset_common_seq_show,
		.write = cpuset_write_resmask,
		.max_write_len = (100U + 6 * NR_CPUS),
		.private = FILE_CPULIST,
	},

	{
		.name = "mems",
		.seq_show = cpuset_common_seq_show,
		.write = cpuset_write_resmask,
		.max_write_len = (100U + 6 * MAX_NUMNODES),
		.private = FILE_MEMLIST,
	},

	{
		.name = "effective_cpus",
		.seq_show = cpuset_common_seq_show,
		.private = FILE_EFFECTIVE_CPULIST,
	},

	{
		.name = "effective_mems",
		.seq_show = cpuset_common_seq_show,
		.private = FILE_EFFECTIVE_MEMLIST,
	},

	{
		.name = "cpu_exclusive",
		.read_u64 = cpuset_read_u64,
		.write_u64 = cpuset_write_u64,
		.private = FILE_CPU_EXCLUSIVE,
	},

	{
		.name = "mem_exclusive",
		.read_u64 = cpuset_read_u64,
		.write_u64 = cpuset_write_u64,
		.private = FILE_MEM_EXCLUSIVE,
	},

	{
		.name = "mem_hardwall",
		.read_u64 = cpuset_read_u64,
		.write_u64 = cpuset_write_u64,
		.private = FILE_MEM_HARDWALL,
	},

	{
		.name = "sched_load_balance",
		.read_u64 = cpuset_read_u64,
		.write_u64 = cpuset_write_u64,
		.private = FILE_SCHED_LOAD_BALANCE,
	},

	{
		.name = "sched_relax_domain_level",
		.read_s64 = cpuset_read_s64,
		.write_s64 = cpuset_write_s64,
		.private = FILE_SCHED_RELAX_DOMAIN_LEVEL,
	},

	{
		.name = "memory_migrate",
		.read_u64 = cpuset_read_u64,
		.write_u64 = cpuset_write_u64,
		.private = FILE_MEMORY_MIGRATE,
	},

	{
		.name = "memory_pressure",
		.read_u64 = cpuset_read_u64,
		.private = FILE_MEMORY_PRESSURE,
	},

	{
		.name = "memory_spread_page",
		.read_u64 = cpuset_read_u64,
		.write_u64 = cpuset_write_u64,
		.private = FILE_SPREAD_PAGE,
	},

	{
		.name = "memory_spread_slab",
		.read_u64 = cpuset_read_u64,
		.write_u64 = cpuset_write_u64,
		.private = FILE_SPREAD_SLAB,
	},

	{
		.name = "memory_pressure_enabled",
		.flags = CFTYPE_ONLY_ON_ROOT,
		.read_u64 = cpuset_read_u64,
		.write_u64 = cpuset_write_u64,
		.private = FILE_MEMORY_PRESSURE_ENABLED,
	},

	{ }	/* terminate */
};

/*
 *	cpuset_css_alloc - allocate a cpuset css
 *	cgrp:	control group that the new cpuset will be part of
 */

static struct cgroup_subsys_state *
cpuset_css_alloc(struct cgroup_subsys_state *parent_css)
{
	struct cpuset *cs;

	if (!parent_css)
		return &top_cpuset.css;

	cs = kzalloc(sizeof(*cs), GFP_KERNEL);
	if (!cs)
		return ERR_PTR(-ENOMEM);
	if (!alloc_cpumask_var(&cs->cpus_allowed, GFP_KERNEL))
		goto free_cs;
	if (!alloc_cpumask_var(&cs->cpus_requested, GFP_KERNEL))
		goto free_allowed;
	if (!alloc_cpumask_var(&cs->effective_cpus, GFP_KERNEL))
		goto free_requested;

	set_bit(CS_SCHED_LOAD_BALANCE, &cs->flags);
	cpumask_clear(cs->cpus_allowed);
	cpumask_clear(cs->cpus_requested);
	nodes_clear(cs->mems_allowed);
	cpumask_clear(cs->effective_cpus);
	nodes_clear(cs->effective_mems);
	fmeter_init(&cs->fmeter);
	cs->relax_domain_level = -1;

	return &cs->css;

free_requested:
	free_cpumask_var(cs->cpus_requested);
free_allowed:
	free_cpumask_var(cs->cpus_allowed);
free_cs:
	kfree(cs);
	return ERR_PTR(-ENOMEM);
}

static int cpuset_css_online(struct cgroup_subsys_state *css)
{
	struct cpuset *cs = css_cs(css);
	struct cpuset *parent = parent_cs(cs);
	struct cpuset *tmp_cs;
	struct cgroup_subsys_state *pos_css;

	if (!parent)
		return 0;

	mutex_lock(&cpuset_mutex);

	set_bit(CS_ONLINE, &cs->flags);
	if (is_spread_page(parent))
		set_bit(CS_SPREAD_PAGE, &cs->flags);
	if (is_spread_slab(parent))
		set_bit(CS_SPREAD_SLAB, &cs->flags);

	cpuset_inc();

	spin_lock_irq(&callback_lock);
	if (is_in_v2_mode()) {
		cpumask_copy(cs->effective_cpus, parent->effective_cpus);
		cs->effective_mems = parent->effective_mems;
	}
	spin_unlock_irq(&callback_lock);

	if (!test_bit(CGRP_CPUSET_CLONE_CHILDREN, &css->cgroup->flags))
		goto out_unlock;

	/*
	 * Clone @parent's configuration if CGRP_CPUSET_CLONE_CHILDREN is
	 * set.  This flag handling is implemented in cgroup core for
	 * histrical reasons - the flag may be specified during mount.
	 *
	 * Currently, if any sibling cpusets have exclusive cpus or mem, we
	 * refuse to clone the configuration - thereby refusing the task to
	 * be entered, and as a result refusing the sys_unshare() or
	 * clone() which initiated it.  If this becomes a problem for some
	 * users who wish to allow that scenario, then this could be
	 * changed to grant parent->cpus_allowed-sibling_cpus_exclusive
	 * (and likewise for mems) to the new cgroup.
	 */
	rcu_read_lock();
	cpuset_for_each_child(tmp_cs, pos_css, parent) {
		if (is_mem_exclusive(tmp_cs) || is_cpu_exclusive(tmp_cs)) {
			rcu_read_unlock();
			goto out_unlock;
		}
	}
	rcu_read_unlock();

	spin_lock_irq(&callback_lock);
	cs->mems_allowed = parent->mems_allowed;
	cs->effective_mems = parent->mems_allowed;
	cpumask_copy(cs->cpus_allowed, parent->cpus_allowed);
	cpumask_copy(cs->cpus_requested, parent->cpus_requested);
	cpumask_copy(cs->effective_cpus, parent->cpus_allowed);
	spin_unlock_irq(&callback_lock);
out_unlock:
	mutex_unlock(&cpuset_mutex);
	return 0;
}

/*
 * If the cpuset being removed has its flag 'sched_load_balance'
 * enabled, then simulate turning sched_load_balance off, which
 * will call rebuild_sched_domains_cpuslocked().
 */

static void cpuset_css_offline(struct cgroup_subsys_state *css)
{
	struct cpuset *cs = css_cs(css);

	cpuset_sched_change_begin();

	if (is_sched_load_balance(cs))
		update_flag(CS_SCHED_LOAD_BALANCE, cs, 0);

	cpuset_dec();
	clear_bit(CS_ONLINE, &cs->flags);

	cpuset_sched_change_end();
}

static void cpuset_css_free(struct cgroup_subsys_state *css)
{
	struct cpuset *cs = css_cs(css);

	free_cpumask_var(cs->effective_cpus);
	free_cpumask_var(cs->cpus_allowed);
	free_cpumask_var(cs->cpus_requested);
	kfree(cs);
}

static void cpuset_bind(struct cgroup_subsys_state *root_css)
{
	mutex_lock(&cpuset_mutex);
	spin_lock_irq(&callback_lock);

	if (is_in_v2_mode()) {
		cpumask_copy(top_cpuset.cpus_allowed, cpu_possible_mask);
		top_cpuset.mems_allowed = node_possible_map;
	} else {
		cpumask_copy(top_cpuset.cpus_allowed,
			     top_cpuset.effective_cpus);
		top_cpuset.mems_allowed = top_cpuset.effective_mems;
	}

	spin_unlock_irq(&callback_lock);
	mutex_unlock(&cpuset_mutex);
}

/*
 * Make sure the new task conform to the current state of its parent,
 * which could have been changed by cpuset just after it inherits the
 * state from the parent and before it sits on the cgroup's task list.
 */
static void cpuset_fork(struct task_struct *task)
{
	if (task_css_is_root(task, cpuset_cgrp_id))
		return;

	set_cpus_allowed_ptr(task, &current->cpus_allowed);
	task->mems_allowed = current->mems_allowed;
}

struct cgroup_subsys cpuset_cgrp_subsys = {
	.css_alloc	= cpuset_css_alloc,
	.css_online	= cpuset_css_online,
	.css_offline	= cpuset_css_offline,
	.css_free	= cpuset_css_free,
	.can_attach	= cpuset_can_attach,
	.cancel_attach	= cpuset_cancel_attach,
	.attach		= cpuset_attach,
	.post_attach	= cpuset_post_attach,
	.bind		= cpuset_bind,
	.fork		= cpuset_fork,
	.legacy_cftypes	= files,
	.early_init	= true,
};

/**
 * cpuset_init - initialize cpusets at system boot
 *
 * Description: Initialize top_cpuset and the cpuset internal file system,
 **/

int __init cpuset_init(void)
{
	int err = 0;

	BUG_ON(!alloc_cpumask_var(&top_cpuset.cpus_allowed, GFP_KERNEL));
	BUG_ON(!alloc_cpumask_var(&top_cpuset.effective_cpus, GFP_KERNEL));
	BUG_ON(!alloc_cpumask_var(&top_cpuset.cpus_requested, GFP_KERNEL));

	cpumask_setall(top_cpuset.cpus_allowed);
	cpumask_setall(top_cpuset.cpus_requested);
	nodes_setall(top_cpuset.mems_allowed);
	cpumask_setall(top_cpuset.effective_cpus);
	nodes_setall(top_cpuset.effective_mems);

	fmeter_init(&top_cpuset.fmeter);
	set_bit(CS_SCHED_LOAD_BALANCE, &top_cpuset.flags);
	top_cpuset.relax_domain_level = -1;

	err = register_filesystem(&cpuset_fs_type);
	if (err < 0)
		return err;

	BUG_ON(!alloc_cpumask_var(&cpus_attach, GFP_KERNEL));

	return 0;
}

/*
 * If CPU and/or memory hotplug handlers, below, unplug any CPUs
 * or memory nodes, we need to walk over the cpuset hierarchy,
 * removing that CPU or node from all cpusets.  If this removes the
 * last CPU or node from a cpuset, then move the tasks in the empty
 * cpuset to its next-highest non-empty parent.
 */
static void remove_tasks_in_empty_cpuset(struct cpuset *cs)
{
	struct cpuset *parent;

	/*
	 * Find its next-highest non-empty parent, (top cpuset
	 * has online cpus, so can't be empty).
	 */
	parent = parent_cs(cs);
	while (cpumask_empty(parent->cpus_allowed) ||
			nodes_empty(parent->mems_allowed))
		parent = parent_cs(parent);

	if (cgroup_transfer_tasks(parent->css.cgroup, cs->css.cgroup)) {
		pr_err("cpuset: failed to transfer tasks out of empty cpuset ");
		pr_cont_cgroup_name(cs->css.cgroup);
		pr_cont("\n");
	}
}

static void
hotplug_update_tasks_legacy(struct cpuset *cs,
			    struct cpumask *new_cpus, nodemask_t *new_mems,
			    bool cpus_updated, bool mems_updated)
{
	bool is_empty;

	spin_lock_irq(&callback_lock);
	cpumask_copy(cs->cpus_allowed, new_cpus);
	cpumask_copy(cs->effective_cpus, new_cpus);
	cs->mems_allowed = *new_mems;
	cs->effective_mems = *new_mems;
	spin_unlock_irq(&callback_lock);

	/*
	 * Don't call update_tasks_cpumask() if the cpuset becomes empty,
	 * as the tasks will be migratecd to an ancestor.
	 */
	if (cpus_updated && !cpumask_empty(cs->cpus_allowed))
		update_tasks_cpumask(cs);
	if (mems_updated && !nodes_empty(cs->mems_allowed))
		update_tasks_nodemask(cs);

	is_empty = cpumask_empty(cs->cpus_allowed) ||
		   nodes_empty(cs->mems_allowed);

	mutex_unlock(&cpuset_mutex);

	/*
	 * Move tasks to the nearest ancestor with execution resources,
	 * This is full cgroup operation which will also call back into
	 * cpuset. Should be done outside any lock.
	 */
	if (is_empty)
		remove_tasks_in_empty_cpuset(cs);

	mutex_lock(&cpuset_mutex);
}

static void
hotplug_update_tasks(struct cpuset *cs,
		     struct cpumask *new_cpus, nodemask_t *new_mems,
		     bool cpus_updated, bool mems_updated)
{
	if (cpumask_empty(new_cpus))
		cpumask_copy(new_cpus, parent_cs(cs)->effective_cpus);
	if (nodes_empty(*new_mems))
		*new_mems = parent_cs(cs)->effective_mems;

	spin_lock_irq(&callback_lock);
	cpumask_copy(cs->effective_cpus, new_cpus);
	cs->effective_mems = *new_mems;
	spin_unlock_irq(&callback_lock);

	if (cpus_updated)
		update_tasks_cpumask(cs);
	if (mems_updated)
		update_tasks_nodemask(cs);
}

/**
 * cpuset_hotplug_update_tasks - update tasks in a cpuset for hotunplug
 * @cs: cpuset in interest
 *
 * Compare @cs's cpu and mem masks against top_cpuset and if some have gone
 * offline, update @cs accordingly.  If @cs ends up with no CPU or memory,
 * all its tasks are moved to the nearest ancestor with both resources.
 */
static void cpuset_hotplug_update_tasks(struct cpuset *cs)
{
	static cpumask_t new_cpus;
	static nodemask_t new_mems;
	bool cpus_updated;
	bool mems_updated;
retry:
	wait_event(cpuset_attach_wq, cs->attach_in_progress == 0);

	mutex_lock(&cpuset_mutex);

	/*
	 * We have raced with task attaching. We wait until attaching
	 * is finished, so we won't attach a task to an empty cpuset.
	 */
	if (cs->attach_in_progress) {
		mutex_unlock(&cpuset_mutex);
		goto retry;
	}

	cpumask_and(&new_cpus, cs->cpus_requested, parent_cs(cs)->effective_cpus);
	nodes_and(new_mems, cs->mems_allowed, parent_cs(cs)->effective_mems);

	cpus_updated = !cpumask_equal(&new_cpus, cs->effective_cpus);
	mems_updated = !nodes_equal(new_mems, cs->effective_mems);

	if (is_in_v2_mode())
		hotplug_update_tasks(cs, &new_cpus, &new_mems,
				     cpus_updated, mems_updated);
	else
		hotplug_update_tasks_legacy(cs, &new_cpus, &new_mems,
					    cpus_updated, mems_updated);

	mutex_unlock(&cpuset_mutex);
}

static bool force_rebuild;

void cpuset_force_rebuild(void)
{
	force_rebuild = true;
}

/**
 * cpuset_hotplug_workfn - handle CPU/memory hotunplug for a cpuset
 *
 * This function is called after either CPU or memory configuration has
 * changed and updates cpuset accordingly.  The top_cpuset is always
 * synchronized to cpu_active_mask and N_MEMORY, which is necessary in
 * order to make cpusets transparent (of no affect) on systems that are
 * actively using CPU hotplug but making no active use of cpusets.
 *
 * Non-root cpusets are only affected by offlining.  If any CPUs or memory
 * nodes have been taken down, cpuset_hotplug_update_tasks() is invoked on
 * all descendants.
 *
 * Note that CPU offlining during suspend is ignored.  We don't modify
 * cpusets across suspend/resume cycles at all.
 */
static void cpuset_hotplug_workfn(struct work_struct *work)
{
	static cpumask_t new_cpus;
	static nodemask_t new_mems;
	bool cpus_updated, mems_updated;
	bool on_dfl = is_in_v2_mode();

	mutex_lock(&cpuset_mutex);

	/* fetch the available cpus/mems and find out which changed how */
	cpumask_copy(&new_cpus, cpu_active_mask);
	new_mems = node_states[N_MEMORY];

	cpus_updated = !cpumask_equal(top_cpuset.effective_cpus, &new_cpus);
	mems_updated = !nodes_equal(top_cpuset.effective_mems, new_mems);

	/* synchronize cpus_allowed to cpu_active_mask */
	if (cpus_updated) {
		spin_lock_irq(&callback_lock);
		if (!on_dfl)
			cpumask_copy(top_cpuset.cpus_allowed, &new_cpus);
		cpumask_copy(top_cpuset.effective_cpus, &new_cpus);
		spin_unlock_irq(&callback_lock);
		/* we don't mess with cpumasks of tasks in top_cpuset */
	}

	/* synchronize mems_allowed to N_MEMORY */
	if (mems_updated) {
		spin_lock_irq(&callback_lock);
		if (!on_dfl)
			top_cpuset.mems_allowed = new_mems;
		top_cpuset.effective_mems = new_mems;
		spin_unlock_irq(&callback_lock);
		update_tasks_nodemask(&top_cpuset);
	}

	mutex_unlock(&cpuset_mutex);

	/* if cpus or mems changed, we need to propagate to descendants */
	if (cpus_updated || mems_updated) {
		struct cpuset *cs;
		struct cgroup_subsys_state *pos_css;

		rcu_read_lock();
		cpuset_for_each_descendant_pre(cs, pos_css, &top_cpuset) {
			if (cs == &top_cpuset || !css_tryget_online(&cs->css))
				continue;
			rcu_read_unlock();

			cpuset_hotplug_update_tasks(cs);

			rcu_read_lock();
			css_put(&cs->css);
		}
		rcu_read_unlock();
	}

	/* rebuild sched domains if cpus_allowed has changed */
	if (cpus_updated || force_rebuild) {
		force_rebuild = false;
		rebuild_sched_domains();
	}
}

void cpuset_update_active_cpus(void)
{
	/*
	 * We're inside cpu hotplug critical region which usually nests
	 * inside cgroup synchronization.  Bounce actual hotplug processing
	 * to a work item to avoid reverse locking order.
	 */
	schedule_work(&cpuset_hotplug_work);
}

void cpuset_wait_for_hotplug(void)
{
	flush_work(&cpuset_hotplug_work);
}

/*
 * Keep top_cpuset.mems_allowed tracking node_states[N_MEMORY].
 * Call this routine anytime after node_states[N_MEMORY] changes.
 * See cpuset_update_active_cpus() for CPU hotplug handling.
 */
static int cpuset_track_online_nodes(struct notifier_block *self,
				unsigned long action, void *arg)
{
	schedule_work(&cpuset_hotplug_work);
	return NOTIFY_OK;
}

static struct notifier_block cpuset_track_online_nodes_nb = {
	.notifier_call = cpuset_track_online_nodes,
	.priority = 10,		/* ??! */
};

/**
 * cpuset_init_smp - initialize cpus_allowed
 *
 * Description: Finish top cpuset after cpu, node maps are initialized
 */
void __init cpuset_init_smp(void)
{
	cpumask_copy(top_cpuset.cpus_allowed, cpu_active_mask);
	top_cpuset.mems_allowed = node_states[N_MEMORY];
	top_cpuset.old_mems_allowed = top_cpuset.mems_allowed;

	cpumask_copy(top_cpuset.effective_cpus, cpu_active_mask);
	top_cpuset.effective_mems = node_states[N_MEMORY];

	register_hotmemory_notifier(&cpuset_track_online_nodes_nb);

	cpuset_migrate_mm_wq = alloc_ordered_workqueue("cpuset_migrate_mm", 0);
	BUG_ON(!cpuset_migrate_mm_wq);
}

/**
 * cpuset_cpus_allowed - return cpus_allowed mask from a tasks cpuset.
 * @tsk: pointer to task_struct from which to obtain cpuset->cpus_allowed.
 * @pmask: pointer to struct cpumask variable to receive cpus_allowed set.
 *
 * Description: Returns the cpumask_var_t cpus_allowed of the cpuset
 * attached to the specified @tsk.  Guaranteed to return some non-empty
 * subset of cpu_online_mask, even if this means going outside the
 * tasks cpuset.
 **/

void cpuset_cpus_allowed(struct task_struct *tsk, struct cpumask *pmask)
{
	unsigned long flags;

	spin_lock_irqsave(&callback_lock, flags);
	rcu_read_lock();
	guarantee_online_cpus(task_cs(tsk), pmask);
	rcu_read_unlock();
	spin_unlock_irqrestore(&callback_lock, flags);
}

/**
 * cpuset_cpus_allowed_fallback - final fallback before complete catastrophe.
 * @tsk: pointer to task_struct with which the scheduler is struggling
 *
 * Description: In the case that the scheduler cannot find an allowed cpu in
 * tsk->cpus_allowed, we fall back to task_cs(tsk)->cpus_allowed. In legacy
 * mode however, this value is the same as task_cs(tsk)->effective_cpus,
 * which will not contain a sane cpumask during cases such as cpu hotplugging.
 * This is the absolute last resort for the scheduler and it is only used if
 * _every_ other avenue has been traveled.
 **/

void cpuset_cpus_allowed_fallback(struct task_struct *tsk)
{
	rcu_read_lock();
<<<<<<< HEAD
	/*
	 * mtk: if task affinity of root group not intersects with online cpu,
	 * set task affinity of root group to all cores.
	 */
	if (task_cs(tsk) == &top_cpuset)
		do_set_cpus_allowed(tsk, task_cs(tsk)->cpus_requested);
	else
		do_set_cpus_allowed(tsk, task_cs(tsk)->effective_cpus);

=======
	do_set_cpus_allowed(tsk, is_in_v2_mode() ?
		task_cs(tsk)->cpus_allowed : cpu_possible_mask);
>>>>>>> f232ce65
	rcu_read_unlock();

	/*
	 * We own tsk->cpus_allowed, nobody can change it under us.
	 *
	 * But we used cs && cs->cpus_allowed lockless and thus can
	 * race with cgroup_attach_task() or update_cpumask() and get
	 * the wrong tsk->cpus_allowed. However, both cases imply the
	 * subsequent cpuset_change_cpumask()->set_cpus_allowed_ptr()
	 * which takes task_rq_lock().
	 *
	 * If we are called after it dropped the lock we must see all
	 * changes in tsk_cs()->cpus_allowed. Otherwise we can temporary
	 * set any mask even if it is not right from task_cs() pov,
	 * the pending set_cpus_allowed_ptr() will fix things.
	 *
	 * select_fallback_rq() will fix things ups and set cpu_possible_mask
	 * if required.
	 */
}

void __init cpuset_init_current_mems_allowed(void)
{
	nodes_setall(current->mems_allowed);
}

/**
 * cpuset_mems_allowed - return mems_allowed mask from a tasks cpuset.
 * @tsk: pointer to task_struct from which to obtain cpuset->mems_allowed.
 *
 * Description: Returns the nodemask_t mems_allowed of the cpuset
 * attached to the specified @tsk.  Guaranteed to return some non-empty
 * subset of node_states[N_MEMORY], even if this means going outside the
 * tasks cpuset.
 **/

nodemask_t cpuset_mems_allowed(struct task_struct *tsk)
{
	nodemask_t mask;
	unsigned long flags;

	spin_lock_irqsave(&callback_lock, flags);
	rcu_read_lock();
	guarantee_online_mems(task_cs(tsk), &mask);
	rcu_read_unlock();
	spin_unlock_irqrestore(&callback_lock, flags);

	return mask;
}

/**
 * cpuset_nodemask_valid_mems_allowed - check nodemask vs. curremt mems_allowed
 * @nodemask: the nodemask to be checked
 *
 * Are any of the nodes in the nodemask allowed in current->mems_allowed?
 */
int cpuset_nodemask_valid_mems_allowed(nodemask_t *nodemask)
{
	return nodes_intersects(*nodemask, current->mems_allowed);
}

/*
 * nearest_hardwall_ancestor() - Returns the nearest mem_exclusive or
 * mem_hardwall ancestor to the specified cpuset.  Call holding
 * callback_lock.  If no ancestor is mem_exclusive or mem_hardwall
 * (an unusual configuration), then returns the root cpuset.
 */
static struct cpuset *nearest_hardwall_ancestor(struct cpuset *cs)
{
	while (!(is_mem_exclusive(cs) || is_mem_hardwall(cs)) && parent_cs(cs))
		cs = parent_cs(cs);
	return cs;
}

/**
 * cpuset_node_allowed - Can we allocate on a memory node?
 * @node: is this an allowed node?
 * @gfp_mask: memory allocation flags
 *
 * If we're in interrupt, yes, we can always allocate.  If @node is set in
 * current's mems_allowed, yes.  If it's not a __GFP_HARDWALL request and this
 * node is set in the nearest hardwalled cpuset ancestor to current's cpuset,
 * yes.  If current has access to memory reserves as an oom victim, yes.
 * Otherwise, no.
 *
 * GFP_USER allocations are marked with the __GFP_HARDWALL bit,
 * and do not allow allocations outside the current tasks cpuset
 * unless the task has been OOM killed.
 * GFP_KERNEL allocations are not so marked, so can escape to the
 * nearest enclosing hardwalled ancestor cpuset.
 *
 * Scanning up parent cpusets requires callback_lock.  The
 * __alloc_pages() routine only calls here with __GFP_HARDWALL bit
 * _not_ set if it's a GFP_KERNEL allocation, and all nodes in the
 * current tasks mems_allowed came up empty on the first pass over
 * the zonelist.  So only GFP_KERNEL allocations, if all nodes in the
 * cpuset are short of memory, might require taking the callback_lock.
 *
 * The first call here from mm/page_alloc:get_page_from_freelist()
 * has __GFP_HARDWALL set in gfp_mask, enforcing hardwall cpusets,
 * so no allocation on a node outside the cpuset is allowed (unless
 * in interrupt, of course).
 *
 * The second pass through get_page_from_freelist() doesn't even call
 * here for GFP_ATOMIC calls.  For those calls, the __alloc_pages()
 * variable 'wait' is not set, and the bit ALLOC_CPUSET is not set
 * in alloc_flags.  That logic and the checks below have the combined
 * affect that:
 *	in_interrupt - any node ok (current task context irrelevant)
 *	GFP_ATOMIC   - any node ok
 *	tsk_is_oom_victim   - any node ok
 *	GFP_KERNEL   - any node in enclosing hardwalled cpuset ok
 *	GFP_USER     - only nodes in current tasks mems allowed ok.
 */
bool __cpuset_node_allowed(int node, gfp_t gfp_mask)
{
	struct cpuset *cs;		/* current cpuset ancestors */
	int allowed;			/* is allocation in zone z allowed? */
	unsigned long flags;

	if (in_interrupt())
		return true;
	if (node_isset(node, current->mems_allowed))
		return true;
	/*
	 * Allow tasks that have access to memory reserves because they have
	 * been OOM killed to get memory anywhere.
	 */
	if (unlikely(tsk_is_oom_victim(current)))
		return true;
	if (gfp_mask & __GFP_HARDWALL)	/* If hardwall request, stop here */
		return false;

	if (current->flags & PF_EXITING) /* Let dying task have memory */
		return true;

	/* Not hardwall and node outside mems_allowed: scan up cpusets */
	spin_lock_irqsave(&callback_lock, flags);

	rcu_read_lock();
	cs = nearest_hardwall_ancestor(task_cs(current));
	allowed = node_isset(node, cs->mems_allowed);
	rcu_read_unlock();

	spin_unlock_irqrestore(&callback_lock, flags);
	return allowed;
}

/**
 * cpuset_mem_spread_node() - On which node to begin search for a file page
 * cpuset_slab_spread_node() - On which node to begin search for a slab page
 *
 * If a task is marked PF_SPREAD_PAGE or PF_SPREAD_SLAB (as for
 * tasks in a cpuset with is_spread_page or is_spread_slab set),
 * and if the memory allocation used cpuset_mem_spread_node()
 * to determine on which node to start looking, as it will for
 * certain page cache or slab cache pages such as used for file
 * system buffers and inode caches, then instead of starting on the
 * local node to look for a free page, rather spread the starting
 * node around the tasks mems_allowed nodes.
 *
 * We don't have to worry about the returned node being offline
 * because "it can't happen", and even if it did, it would be ok.
 *
 * The routines calling guarantee_online_mems() are careful to
 * only set nodes in task->mems_allowed that are online.  So it
 * should not be possible for the following code to return an
 * offline node.  But if it did, that would be ok, as this routine
 * is not returning the node where the allocation must be, only
 * the node where the search should start.  The zonelist passed to
 * __alloc_pages() will include all nodes.  If the slab allocator
 * is passed an offline node, it will fall back to the local node.
 * See kmem_cache_alloc_node().
 */

static int cpuset_spread_node(int *rotor)
{
	return *rotor = next_node_in(*rotor, current->mems_allowed);
}

int cpuset_mem_spread_node(void)
{
	if (current->cpuset_mem_spread_rotor == NUMA_NO_NODE)
		current->cpuset_mem_spread_rotor =
			node_random(&current->mems_allowed);

	return cpuset_spread_node(&current->cpuset_mem_spread_rotor);
}

int cpuset_slab_spread_node(void)
{
	if (current->cpuset_slab_spread_rotor == NUMA_NO_NODE)
		current->cpuset_slab_spread_rotor =
			node_random(&current->mems_allowed);

	return cpuset_spread_node(&current->cpuset_slab_spread_rotor);
}

EXPORT_SYMBOL_GPL(cpuset_mem_spread_node);

/**
 * cpuset_mems_allowed_intersects - Does @tsk1's mems_allowed intersect @tsk2's?
 * @tsk1: pointer to task_struct of some task.
 * @tsk2: pointer to task_struct of some other task.
 *
 * Description: Return true if @tsk1's mems_allowed intersects the
 * mems_allowed of @tsk2.  Used by the OOM killer to determine if
 * one of the task's memory usage might impact the memory available
 * to the other.
 **/

int cpuset_mems_allowed_intersects(const struct task_struct *tsk1,
				   const struct task_struct *tsk2)
{
	return nodes_intersects(tsk1->mems_allowed, tsk2->mems_allowed);
}

/**
 * cpuset_print_current_mems_allowed - prints current's cpuset and mems_allowed
 *
 * Description: Prints current's name, cpuset name, and cached copy of its
 * mems_allowed to the kernel log.
 */
void cpuset_print_current_mems_allowed(void)
{
	struct cgroup *cgrp;

	rcu_read_lock();

	cgrp = task_cs(current)->css.cgroup;
	pr_info("%s cpuset=", current->comm);
	pr_cont_cgroup_name(cgrp);
	pr_cont(" mems_allowed=%*pbl\n",
		nodemask_pr_args(&current->mems_allowed));

	rcu_read_unlock();
}

/*
 * Collection of memory_pressure is suppressed unless
 * this flag is enabled by writing "1" to the special
 * cpuset file 'memory_pressure_enabled' in the root cpuset.
 */

int cpuset_memory_pressure_enabled __read_mostly;

/**
 * cpuset_memory_pressure_bump - keep stats of per-cpuset reclaims.
 *
 * Keep a running average of the rate of synchronous (direct)
 * page reclaim efforts initiated by tasks in each cpuset.
 *
 * This represents the rate at which some task in the cpuset
 * ran low on memory on all nodes it was allowed to use, and
 * had to enter the kernels page reclaim code in an effort to
 * create more free memory by tossing clean pages or swapping
 * or writing dirty pages.
 *
 * Display to user space in the per-cpuset read-only file
 * "memory_pressure".  Value displayed is an integer
 * representing the recent rate of entry into the synchronous
 * (direct) page reclaim by any task attached to the cpuset.
 **/

void __cpuset_memory_pressure_bump(void)
{
	rcu_read_lock();
	fmeter_markevent(&task_cs(current)->fmeter);
	rcu_read_unlock();
}

#ifdef CONFIG_PROC_PID_CPUSET
/*
 * proc_cpuset_show()
 *  - Print tasks cpuset path into seq_file.
 *  - Used for /proc/<pid>/cpuset.
 *  - No need to task_lock(tsk) on this tsk->cpuset reference, as it
 *    doesn't really matter if tsk->cpuset changes after we read it,
 *    and we take cpuset_mutex, keeping cpuset_attach() from changing it
 *    anyway.
 */
int proc_cpuset_show(struct seq_file *m, struct pid_namespace *ns,
		     struct pid *pid, struct task_struct *tsk)
{
	char *buf;
	struct cgroup_subsys_state *css;
	int retval;

	retval = -ENOMEM;
	buf = kmalloc(PATH_MAX, GFP_KERNEL);
	if (!buf)
		goto out;

	css = task_get_css(tsk, cpuset_cgrp_id);
	retval = cgroup_path_ns(css->cgroup, buf, PATH_MAX,
				current->nsproxy->cgroup_ns);
	css_put(css);
	if (retval >= PATH_MAX)
		retval = -ENAMETOOLONG;
	if (retval < 0)
		goto out_free;
	seq_puts(m, buf);
	seq_putc(m, '\n');
	retval = 0;
out_free:
	kfree(buf);
out:
	return retval;
}
#endif /* CONFIG_PROC_PID_CPUSET */

/* Display task mems_allowed in /proc/<pid>/status file. */
void cpuset_task_status_allowed(struct seq_file *m, struct task_struct *task)
{
	seq_printf(m, "Mems_allowed:\t%*pb\n",
		   nodemask_pr_args(&task->mems_allowed));
	seq_printf(m, "Mems_allowed_list:\t%*pbl\n",
		   nodemask_pr_args(&task->mems_allowed));
}<|MERGE_RESOLUTION|>--- conflicted
+++ resolved
@@ -2474,20 +2474,8 @@
 void cpuset_cpus_allowed_fallback(struct task_struct *tsk)
 {
 	rcu_read_lock();
-<<<<<<< HEAD
-	/*
-	 * mtk: if task affinity of root group not intersects with online cpu,
-	 * set task affinity of root group to all cores.
-	 */
-	if (task_cs(tsk) == &top_cpuset)
-		do_set_cpus_allowed(tsk, task_cs(tsk)->cpus_requested);
-	else
-		do_set_cpus_allowed(tsk, task_cs(tsk)->effective_cpus);
-
-=======
 	do_set_cpus_allowed(tsk, is_in_v2_mode() ?
 		task_cs(tsk)->cpus_allowed : cpu_possible_mask);
->>>>>>> f232ce65
 	rcu_read_unlock();
 
 	/*
