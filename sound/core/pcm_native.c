/*
 *  Digital Audio (PCM) abstract layer
 *  Copyright (c) by Jaroslav Kysela <perex@perex.cz>
 *
 *
 *   This program is free software; you can redistribute it and/or modify
 *   it under the terms of the GNU General Public License as published by
 *   the Free Software Foundation; either version 2 of the License, or
 *   (at your option) any later version.
 *
 *   This program is distributed in the hope that it will be useful,
 *   but WITHOUT ANY WARRANTY; without even the implied warranty of
 *   MERCHANTABILITY or FITNESS FOR A PARTICULAR PURPOSE.  See the
 *   GNU General Public License for more details.
 *
 *   You should have received a copy of the GNU General Public License
 *   along with this program; if not, write to the Free Software
 *   Foundation, Inc., 59 Temple Place, Suite 330, Boston, MA  02111-1307 USA
 *
 */

#include <linux/mm.h>
#include <linux/module.h>
#include <linux/file.h>
#include <linux/slab.h>
#include <linux/sched/signal.h>
#include <linux/time.h>
#include <linux/pm_qos.h>
#include <linux/io.h>
#include <linux/dma-mapping.h>
#include <sound/core.h>
#include <sound/control.h>
#include <sound/info.h>
#include <sound/pcm.h>
#include <sound/pcm_params.h>
#include <sound/timer.h>
#include <sound/minors.h>
#include <linux/uio.h>
#include <linux/delay.h>

#include "pcm_local.h"

#ifdef CONFIG_SND_DEBUG
#define CREATE_TRACE_POINTS
#include "pcm_param_trace.h"
#else
#define trace_hw_mask_param_enabled()		0
#define trace_hw_interval_param_enabled()	0
#define trace_hw_mask_param(substream, type, index, prev, curr)
#define trace_hw_interval_param(substream, type, index, prev, curr)
#endif

/*
 *  Compatibility
 */

struct snd_pcm_hw_params_old {
	unsigned int flags;
	unsigned int masks[SNDRV_PCM_HW_PARAM_SUBFORMAT -
			   SNDRV_PCM_HW_PARAM_ACCESS + 1];
	struct snd_interval intervals[SNDRV_PCM_HW_PARAM_TICK_TIME -
					SNDRV_PCM_HW_PARAM_SAMPLE_BITS + 1];
	unsigned int rmask;
	unsigned int cmask;
	unsigned int info;
	unsigned int msbits;
	unsigned int rate_num;
	unsigned int rate_den;
	snd_pcm_uframes_t fifo_size;
	unsigned char reserved[64];
};

#ifdef CONFIG_SND_SUPPORT_OLD_API
#define SNDRV_PCM_IOCTL_HW_REFINE_OLD _IOWR('A', 0x10, struct snd_pcm_hw_params_old)
#define SNDRV_PCM_IOCTL_HW_PARAMS_OLD _IOWR('A', 0x11, struct snd_pcm_hw_params_old)

static int snd_pcm_hw_refine_old_user(struct snd_pcm_substream *substream,
				      struct snd_pcm_hw_params_old __user * _oparams);
static int snd_pcm_hw_params_old_user(struct snd_pcm_substream *substream,
				      struct snd_pcm_hw_params_old __user * _oparams);
#endif
static int snd_pcm_open(struct file *file, struct snd_pcm *pcm, int stream);

/*
 *
 */

static DEFINE_RWLOCK(snd_pcm_link_rwlock);
static DECLARE_RWSEM(snd_pcm_link_rwsem);

/* Writer in rwsem may block readers even during its waiting in queue,
 * and this may lead to a deadlock when the code path takes read sem
 * twice (e.g. one in snd_pcm_action_nonatomic() and another in
 * snd_pcm_stream_lock()).  As a (suboptimal) workaround, let writer to
 * sleep until all the readers are completed without blocking by writer.
 */
static inline void down_write_nonfifo(struct rw_semaphore *lock)
{
	while (!down_write_trylock(lock))
		msleep(1);
}

#define PCM_LOCK_DEFAULT	0
#define PCM_LOCK_IRQ	1
#define PCM_LOCK_IRQSAVE	2

static unsigned long __snd_pcm_stream_lock_mode(struct snd_pcm_substream *substream,
						unsigned int mode)
{
	unsigned long flags = 0;
	if (substream->pcm->nonatomic) {
		down_read_nested(&snd_pcm_link_rwsem, SINGLE_DEPTH_NESTING);
		mutex_lock(&substream->self_group.mutex);
	} else {
		switch (mode) {
		case PCM_LOCK_DEFAULT:
			read_lock(&snd_pcm_link_rwlock);
			break;
		case PCM_LOCK_IRQ:
			read_lock_irq(&snd_pcm_link_rwlock);
			break;
		case PCM_LOCK_IRQSAVE:
			read_lock_irqsave(&snd_pcm_link_rwlock, flags);
			break;
		}
		spin_lock(&substream->self_group.lock);
	}
	return flags;
}

static void __snd_pcm_stream_unlock_mode(struct snd_pcm_substream *substream,
					 unsigned int mode, unsigned long flags)
{
	if (substream->pcm->nonatomic) {
		mutex_unlock(&substream->self_group.mutex);
		up_read(&snd_pcm_link_rwsem);
	} else {
		spin_unlock(&substream->self_group.lock);

		switch (mode) {
		case PCM_LOCK_DEFAULT:
			read_unlock(&snd_pcm_link_rwlock);
			break;
		case PCM_LOCK_IRQ:
			read_unlock_irq(&snd_pcm_link_rwlock);
			break;
		case PCM_LOCK_IRQSAVE:
			read_unlock_irqrestore(&snd_pcm_link_rwlock, flags);
			break;
		}
	}
}

/**
 * snd_pcm_stream_lock - Lock the PCM stream
 * @substream: PCM substream
 *
 * This locks the PCM stream's spinlock or mutex depending on the nonatomic
 * flag of the given substream.  This also takes the global link rw lock
 * (or rw sem), too, for avoiding the race with linked streams.
 */
void snd_pcm_stream_lock(struct snd_pcm_substream *substream)
{
	__snd_pcm_stream_lock_mode(substream, PCM_LOCK_DEFAULT);
}
EXPORT_SYMBOL_GPL(snd_pcm_stream_lock);

/**
 * snd_pcm_stream_lock - Unlock the PCM stream
 * @substream: PCM substream
 *
 * This unlocks the PCM stream that has been locked via snd_pcm_stream_lock().
 */
void snd_pcm_stream_unlock(struct snd_pcm_substream *substream)
{
	__snd_pcm_stream_unlock_mode(substream, PCM_LOCK_DEFAULT, 0);
}
EXPORT_SYMBOL_GPL(snd_pcm_stream_unlock);

/**
 * snd_pcm_stream_lock_irq - Lock the PCM stream
 * @substream: PCM substream
 *
 * This locks the PCM stream like snd_pcm_stream_lock() and disables the local
 * IRQ (only when nonatomic is false).  In nonatomic case, this is identical
 * as snd_pcm_stream_lock().
 */
void snd_pcm_stream_lock_irq(struct snd_pcm_substream *substream)
{
	__snd_pcm_stream_lock_mode(substream, PCM_LOCK_IRQ);
}
EXPORT_SYMBOL_GPL(snd_pcm_stream_lock_irq);

/**
 * snd_pcm_stream_unlock_irq - Unlock the PCM stream
 * @substream: PCM substream
 *
 * This is a counter-part of snd_pcm_stream_lock_irq().
 */
void snd_pcm_stream_unlock_irq(struct snd_pcm_substream *substream)
{
	__snd_pcm_stream_unlock_mode(substream, PCM_LOCK_IRQ, 0);
}
EXPORT_SYMBOL_GPL(snd_pcm_stream_unlock_irq);

unsigned long _snd_pcm_stream_lock_irqsave(struct snd_pcm_substream *substream)
{
	return __snd_pcm_stream_lock_mode(substream, PCM_LOCK_IRQSAVE);
}
EXPORT_SYMBOL_GPL(_snd_pcm_stream_lock_irqsave);

/**
 * snd_pcm_stream_unlock_irqrestore - Unlock the PCM stream
 * @substream: PCM substream
 * @flags: irq flags
 *
 * This is a counter-part of snd_pcm_stream_lock_irqsave().
 */
void snd_pcm_stream_unlock_irqrestore(struct snd_pcm_substream *substream,
				      unsigned long flags)
{
	__snd_pcm_stream_unlock_mode(substream, PCM_LOCK_IRQSAVE, flags);
}
EXPORT_SYMBOL_GPL(snd_pcm_stream_unlock_irqrestore);

int snd_pcm_info(struct snd_pcm_substream *substream, struct snd_pcm_info *info)
{
	struct snd_pcm *pcm = substream->pcm;
	struct snd_pcm_str *pstr = substream->pstr;

	memset(info, 0, sizeof(*info));
	info->card = pcm->card->number;
	info->device = pcm->device;
	info->stream = substream->stream;
	info->subdevice = substream->number;
	strlcpy(info->id, pcm->id, sizeof(info->id));
	strlcpy(info->name, pcm->name, sizeof(info->name));
	info->dev_class = pcm->dev_class;
	info->dev_subclass = pcm->dev_subclass;
	info->subdevices_count = pstr->substream_count;
	info->subdevices_avail = pstr->substream_count - pstr->substream_opened;
	strlcpy(info->subname, substream->name, sizeof(info->subname));

	return 0;
}

int snd_pcm_info_user(struct snd_pcm_substream *substream,
		      struct snd_pcm_info __user * _info)
{
	struct snd_pcm_info *info;
	int err;

	info = kmalloc(sizeof(*info), GFP_KERNEL);
	if (! info)
		return -ENOMEM;
	err = snd_pcm_info(substream, info);
	if (err >= 0) {
		if (copy_to_user(_info, info, sizeof(*info)))
			err = -EFAULT;
	}
	kfree(info);
	return err;
}

static bool hw_support_mmap(struct snd_pcm_substream *substream)
{
	if (!(substream->runtime->hw.info & SNDRV_PCM_INFO_MMAP))
		return false;
	/* architecture supports dma_mmap_coherent()? */
#if defined(CONFIG_ARCH_NO_COHERENT_DMA_MMAP) || !defined(CONFIG_HAS_DMA)
	if (!substream->ops->mmap &&
	    substream->dma_buffer.dev.type == SNDRV_DMA_TYPE_DEV)
		return false;
#endif
	return true;
}

static int constrain_mask_params(struct snd_pcm_substream *substream,
				 struct snd_pcm_hw_params *params)
{
	struct snd_pcm_hw_constraints *constrs =
					&substream->runtime->hw_constraints;
	struct snd_mask *m;
	unsigned int k;
	struct snd_mask old_mask;
	int changed;

	for (k = SNDRV_PCM_HW_PARAM_FIRST_MASK; k <= SNDRV_PCM_HW_PARAM_LAST_MASK; k++) {
		m = hw_param_mask(params, k);
		if (snd_mask_empty(m))
			return -EINVAL;

		/* This parameter is not requested to change by a caller. */
		if (!(params->rmask & (1 << k)))
			continue;

		if (trace_hw_mask_param_enabled())
			old_mask = *m;

		changed = snd_mask_refine(m, constrs_mask(constrs, k));
		if (changed < 0)
			return changed;
		if (changed == 0)
			continue;

		/* Set corresponding flag so that the caller gets it. */
		trace_hw_mask_param(substream, k, 0, &old_mask, m);
		params->cmask |= 1 << k;
	}

	return 0;
}

static int constrain_interval_params(struct snd_pcm_substream *substream,
				     struct snd_pcm_hw_params *params)
{
	struct snd_pcm_hw_constraints *constrs =
					&substream->runtime->hw_constraints;
	struct snd_interval *i;
	unsigned int k;
	struct snd_interval old_interval;
	int changed;

	for (k = SNDRV_PCM_HW_PARAM_FIRST_INTERVAL; k <= SNDRV_PCM_HW_PARAM_LAST_INTERVAL; k++) {
		i = hw_param_interval(params, k);
		if (snd_interval_empty(i))
			return -EINVAL;

		/* This parameter is not requested to change by a caller. */
		if (!(params->rmask & (1 << k)))
			continue;

		if (trace_hw_interval_param_enabled())
			old_interval = *i;

		changed = snd_interval_refine(i, constrs_interval(constrs, k));
		if (changed < 0)
			return changed;
		if (changed == 0)
			continue;

		/* Set corresponding flag so that the caller gets it. */
		trace_hw_interval_param(substream, k, 0, &old_interval, i);
		params->cmask |= 1 << k;
	}

	return 0;
}

static int constrain_params_by_rules(struct snd_pcm_substream *substream,
				     struct snd_pcm_hw_params *params)
{
	struct snd_pcm_hw_constraints *constrs =
					&substream->runtime->hw_constraints;
	unsigned int k;
	unsigned int *rstamps;
	unsigned int vstamps[SNDRV_PCM_HW_PARAM_LAST_INTERVAL + 1];
	unsigned int stamp;
	struct snd_pcm_hw_rule *r;
	unsigned int d;
	struct snd_mask old_mask;
	struct snd_interval old_interval;
	bool again;
	int changed, err = 0;

	/*
	 * Each application of rule has own sequence number.
	 *
	 * Each member of 'rstamps' array represents the sequence number of
	 * recent application of corresponding rule.
	 */
	rstamps = kcalloc(constrs->rules_num, sizeof(unsigned int), GFP_KERNEL);
	if (!rstamps)
		return -ENOMEM;

	/*
	 * Each member of 'vstamps' array represents the sequence number of
	 * recent application of rule in which corresponding parameters were
	 * changed.
	 *
	 * In initial state, elements corresponding to parameters requested by
	 * a caller is 1. For unrequested parameters, corresponding members
	 * have 0 so that the parameters are never changed anymore.
	 */
	for (k = 0; k <= SNDRV_PCM_HW_PARAM_LAST_INTERVAL; k++)
		vstamps[k] = (params->rmask & (1 << k)) ? 1 : 0;

	/* Due to the above design, actual sequence number starts at 2. */
	stamp = 2;
retry:
	/* Apply all rules in order. */
	again = false;
	for (k = 0; k < constrs->rules_num; k++) {
		r = &constrs->rules[k];

		/*
		 * Check condition bits of this rule. When the rule has
		 * some condition bits, parameter without the bits is
		 * never processed. SNDRV_PCM_HW_PARAMS_NO_PERIOD_WAKEUP
		 * is an example of the condition bits.
		 */
		if (r->cond && !(r->cond & params->flags))
			continue;

		/*
		 * The 'deps' array includes maximum three dependencies
		 * to SNDRV_PCM_HW_PARAM_XXXs for this rule. The fourth
		 * member of this array is a sentinel and should be
		 * negative value.
		 *
		 * This rule should be processed in this time when dependent
		 * parameters were changed at former applications of the other
		 * rules.
		 */
		for (d = 0; r->deps[d] >= 0; d++) {
			if (vstamps[r->deps[d]] > rstamps[k])
				break;
		}
		if (r->deps[d] < 0)
			continue;

		if (trace_hw_mask_param_enabled()) {
			if (hw_is_mask(r->var))
				old_mask = *hw_param_mask(params, r->var);
		}
		if (trace_hw_interval_param_enabled()) {
			if (hw_is_interval(r->var))
				old_interval = *hw_param_interval(params, r->var);
		}

		changed = r->func(params, r);
		if (changed < 0) {
			err = changed;
			goto out;
		}

		/*
		 * When the parameter is changed, notify it to the caller
		 * by corresponding returned bit, then preparing for next
		 * iteration.
		 */
		if (changed && r->var >= 0) {
			if (hw_is_mask(r->var)) {
				trace_hw_mask_param(substream, r->var,
					k + 1, &old_mask,
					hw_param_mask(params, r->var));
			}
			if (hw_is_interval(r->var)) {
				trace_hw_interval_param(substream, r->var,
					k + 1, &old_interval,
					hw_param_interval(params, r->var));
			}

			params->cmask |= (1 << r->var);
			vstamps[r->var] = stamp;
			again = true;
		}

		rstamps[k] = stamp++;
	}

	/* Iterate to evaluate all rules till no parameters are changed. */
	if (again)
		goto retry;

 out:
	kfree(rstamps);
	return err;
}

static int fixup_unreferenced_params(struct snd_pcm_substream *substream,
				     struct snd_pcm_hw_params *params)
{
	const struct snd_interval *i;
	const struct snd_mask *m;
	int err;

	if (!params->msbits) {
		i = hw_param_interval_c(params, SNDRV_PCM_HW_PARAM_SAMPLE_BITS);
		if (snd_interval_single(i))
			params->msbits = snd_interval_value(i);
	}

	if (!params->rate_den) {
		i = hw_param_interval_c(params, SNDRV_PCM_HW_PARAM_RATE);
		if (snd_interval_single(i)) {
			params->rate_num = snd_interval_value(i);
			params->rate_den = 1;
		}
	}

	if (!params->fifo_size) {
		m = hw_param_mask_c(params, SNDRV_PCM_HW_PARAM_FORMAT);
		i = hw_param_interval_c(params, SNDRV_PCM_HW_PARAM_CHANNELS);
		if (snd_mask_single(m) && snd_interval_single(i)) {
			err = substream->ops->ioctl(substream,
					SNDRV_PCM_IOCTL1_FIFO_SIZE, params);
			if (err < 0)
				return err;
		}
	}

	if (!params->info) {
		params->info = substream->runtime->hw.info;
		params->info &= ~(SNDRV_PCM_INFO_FIFO_IN_FRAMES |
				  SNDRV_PCM_INFO_DRAIN_TRIGGER);
		if (!hw_support_mmap(substream))
			params->info &= ~(SNDRV_PCM_INFO_MMAP |
					  SNDRV_PCM_INFO_MMAP_VALID);
	}

	return 0;
}

int snd_pcm_hw_refine(struct snd_pcm_substream *substream,
		      struct snd_pcm_hw_params *params)
{
	int err;

	params->info = 0;
	params->fifo_size = 0;
	if (params->rmask & (1 << SNDRV_PCM_HW_PARAM_SAMPLE_BITS))
		params->msbits = 0;
	if (params->rmask & (1 << SNDRV_PCM_HW_PARAM_RATE)) {
		params->rate_num = 0;
		params->rate_den = 0;
	}

	err = constrain_mask_params(substream, params);
	if (err < 0)
		return err;

	err = constrain_interval_params(substream, params);
	if (err < 0)
		return err;

	err = constrain_params_by_rules(substream, params);
	if (err < 0)
		return err;

	params->rmask = 0;

	return 0;
}
EXPORT_SYMBOL(snd_pcm_hw_refine);

static int snd_pcm_hw_refine_user(struct snd_pcm_substream *substream,
				  struct snd_pcm_hw_params __user * _params)
{
	struct snd_pcm_hw_params *params;
	int err;

	params = memdup_user(_params, sizeof(*params));
	if (IS_ERR(params))
		return PTR_ERR(params);

	err = snd_pcm_hw_refine(substream, params);
	if (err < 0)
		goto end;

	err = fixup_unreferenced_params(substream, params);
	if (err < 0)
		goto end;

	if (copy_to_user(_params, params, sizeof(*params)))
		err = -EFAULT;
end:
	kfree(params);
	return err;
}

static int period_to_usecs(struct snd_pcm_runtime *runtime)
{
	int usecs;

	if (! runtime->rate)
		return -1; /* invalid */

	/* take 75% of period time as the deadline */
	usecs = (750000 / runtime->rate) * runtime->period_size;
	usecs += ((750000 % runtime->rate) * runtime->period_size) /
		runtime->rate;

	return usecs;
}

static void snd_pcm_set_state(struct snd_pcm_substream *substream, int state)
{
	snd_pcm_stream_lock_irq(substream);
	if (substream->runtime->status->state != SNDRV_PCM_STATE_DISCONNECTED)
		substream->runtime->status->state = state;
	snd_pcm_stream_unlock_irq(substream);
}

static inline void snd_pcm_timer_notify(struct snd_pcm_substream *substream,
					int event)
{
#ifdef CONFIG_SND_PCM_TIMER
	if (substream->timer)
		snd_timer_notify(substream->timer, event,
					&substream->runtime->trigger_tstamp);
#endif
}

/**
 * snd_pcm_hw_param_choose - choose a configuration defined by @params
 * @pcm: PCM instance
 * @params: the hw_params instance
 *
 * Choose one configuration from configuration space defined by @params.
 * The configuration chosen is that obtained fixing in this order:
 * first access, first format, first subformat, min channels,
 * min rate, min period time, max buffer size, min tick time
 *
 * Return: Zero if successful, or a negative error code on failure.
 */
static int snd_pcm_hw_params_choose(struct snd_pcm_substream *pcm,
				    struct snd_pcm_hw_params *params)
{
	static const int vars[] = {
		SNDRV_PCM_HW_PARAM_ACCESS,
		SNDRV_PCM_HW_PARAM_FORMAT,
		SNDRV_PCM_HW_PARAM_SUBFORMAT,
		SNDRV_PCM_HW_PARAM_CHANNELS,
		SNDRV_PCM_HW_PARAM_RATE,
		SNDRV_PCM_HW_PARAM_PERIOD_TIME,
		SNDRV_PCM_HW_PARAM_BUFFER_SIZE,
		SNDRV_PCM_HW_PARAM_TICK_TIME,
		-1
	};
	const int *v;
	struct snd_mask old_mask;
	struct snd_interval old_interval;
	int changed;

	for (v = vars; *v != -1; v++) {
		/* Keep old parameter to trace. */
		if (trace_hw_mask_param_enabled()) {
			if (hw_is_mask(*v))
				old_mask = *hw_param_mask(params, *v);
		}
		if (trace_hw_interval_param_enabled()) {
			if (hw_is_interval(*v))
				old_interval = *hw_param_interval(params, *v);
		}
		if (*v != SNDRV_PCM_HW_PARAM_BUFFER_SIZE)
			changed = snd_pcm_hw_param_first(pcm, params, *v, NULL);
		else
			changed = snd_pcm_hw_param_last(pcm, params, *v, NULL);
		if (changed < 0)
			return changed;
		if (changed == 0)
			continue;

		/* Trace the changed parameter. */
		if (hw_is_mask(*v)) {
			trace_hw_mask_param(pcm, *v, 0, &old_mask,
					    hw_param_mask(params, *v));
		}
		if (hw_is_interval(*v)) {
			trace_hw_interval_param(pcm, *v, 0, &old_interval,
						hw_param_interval(params, *v));
		}
	}

	return 0;
}

static int snd_pcm_hw_params(struct snd_pcm_substream *substream,
			     struct snd_pcm_hw_params *params)
{
	struct snd_pcm_runtime *runtime;
	int err, usecs;
	unsigned int bits;
	snd_pcm_uframes_t frames;

	if (PCM_RUNTIME_CHECK(substream))
		return -ENXIO;
	runtime = substream->runtime;
	snd_pcm_stream_lock_irq(substream);
	switch (runtime->status->state) {
	case SNDRV_PCM_STATE_OPEN:
	case SNDRV_PCM_STATE_SETUP:
	case SNDRV_PCM_STATE_PREPARED:
		break;
	default:
		snd_pcm_stream_unlock_irq(substream);
		return -EBADFD;
	}
	snd_pcm_stream_unlock_irq(substream);
#if IS_ENABLED(CONFIG_SND_PCM_OSS)
	if (!substream->oss.oss)
#endif
		if (atomic_read(&substream->mmap_count))
			return -EBADFD;

	params->rmask = ~0U;
	err = snd_pcm_hw_refine(substream, params);
	if (err < 0)
		goto _error;

	err = snd_pcm_hw_params_choose(substream, params);
	if (err < 0)
		goto _error;

	err = fixup_unreferenced_params(substream, params);
	if (err < 0)
		goto _error;

	if (substream->ops->hw_params != NULL) {
		err = substream->ops->hw_params(substream, params);
		if (err < 0)
			goto _error;
	}

	runtime->access = params_access(params);
	runtime->format = params_format(params);
	runtime->subformat = params_subformat(params);
	runtime->channels = params_channels(params);
	runtime->rate = params_rate(params);
	runtime->period_size = params_period_size(params);
	runtime->periods = params_periods(params);
	runtime->buffer_size = params_buffer_size(params);
	runtime->info = params->info;
	runtime->rate_num = params->rate_num;
	runtime->rate_den = params->rate_den;
	runtime->no_period_wakeup =
			(params->info & SNDRV_PCM_INFO_NO_PERIOD_WAKEUP) &&
			(params->flags & SNDRV_PCM_HW_PARAMS_NO_PERIOD_WAKEUP);

	bits = snd_pcm_format_physical_width(runtime->format);
	runtime->sample_bits = bits;
	bits *= runtime->channels;
	runtime->frame_bits = bits;
	frames = 1;
	while (bits % 8 != 0) {
		bits *= 2;
		frames *= 2;
	}
	runtime->byte_align = bits / 8;
	runtime->min_align = frames;

	/* Default sw params */
	runtime->tstamp_mode = SNDRV_PCM_TSTAMP_NONE;
	runtime->period_step = 1;
	runtime->control->avail_min = runtime->period_size;
	runtime->start_threshold = 1;
	runtime->stop_threshold = runtime->buffer_size;
	runtime->silence_threshold = 0;
	runtime->silence_size = 0;
	runtime->boundary = runtime->buffer_size;
	while (runtime->boundary * 2 <= LONG_MAX - runtime->buffer_size)
		runtime->boundary *= 2;

	/* clear the buffer for avoiding possible kernel info leaks */
<<<<<<< HEAD
	if (runtime->dma_area && !substream->ops->copy_user)
		memset_io(runtime->dma_area, 0, runtime->dma_bytes);
=======
	if (runtime->dma_area && !substream->ops->copy_user) {
		size_t size = runtime->dma_bytes;

		if (runtime->info & SNDRV_PCM_INFO_MMAP)
			size = PAGE_ALIGN(size);
		memset(runtime->dma_area, 0, size);
	}
>>>>>>> d084fe8b

	snd_pcm_timer_resolution_change(substream);
	snd_pcm_set_state(substream, SNDRV_PCM_STATE_SETUP);

	if (pm_qos_request_active(&substream->latency_pm_qos_req))
		pm_qos_remove_request(&substream->latency_pm_qos_req);
	if ((usecs = period_to_usecs(runtime)) >= 0)
		pm_qos_add_request(&substream->latency_pm_qos_req,
				   PM_QOS_CPU_DMA_LATENCY, usecs);
	return 0;
 _error:
	/* hardware might be unusable from this time,
	   so we force application to retry to set
	   the correct hardware parameter settings */
	snd_pcm_set_state(substream, SNDRV_PCM_STATE_OPEN);
	if (substream->ops->hw_free != NULL)
		substream->ops->hw_free(substream);
	return err;
}

static int snd_pcm_hw_params_user(struct snd_pcm_substream *substream,
				  struct snd_pcm_hw_params __user * _params)
{
	struct snd_pcm_hw_params *params;
	int err;

	params = memdup_user(_params, sizeof(*params));
	if (IS_ERR(params))
		return PTR_ERR(params);

	err = snd_pcm_hw_params(substream, params);
	if (err < 0)
		goto end;

	if (copy_to_user(_params, params, sizeof(*params)))
		err = -EFAULT;
end:
	kfree(params);
	return err;
}

static int snd_pcm_hw_free(struct snd_pcm_substream *substream)
{
	struct snd_pcm_runtime *runtime;
	int result = 0;

	if (PCM_RUNTIME_CHECK(substream))
		return -ENXIO;
	runtime = substream->runtime;
	snd_pcm_stream_lock_irq(substream);
	switch (runtime->status->state) {
	case SNDRV_PCM_STATE_SETUP:
	case SNDRV_PCM_STATE_PREPARED:
		break;
	default:
		snd_pcm_stream_unlock_irq(substream);
		return -EBADFD;
	}
	snd_pcm_stream_unlock_irq(substream);
	if (atomic_read(&substream->mmap_count))
		return -EBADFD;
	if (substream->ops->hw_free)
		result = substream->ops->hw_free(substream);
	snd_pcm_set_state(substream, SNDRV_PCM_STATE_OPEN);
	pm_qos_remove_request(&substream->latency_pm_qos_req);
	return result;
}

static int snd_pcm_sw_params(struct snd_pcm_substream *substream,
			     struct snd_pcm_sw_params *params)
{
	struct snd_pcm_runtime *runtime;
	int err;

	if (PCM_RUNTIME_CHECK(substream))
		return -ENXIO;
	runtime = substream->runtime;
	snd_pcm_stream_lock_irq(substream);
	if (runtime->status->state == SNDRV_PCM_STATE_OPEN) {
		snd_pcm_stream_unlock_irq(substream);
		return -EBADFD;
	}
	snd_pcm_stream_unlock_irq(substream);

	if (params->tstamp_mode < 0 ||
	    params->tstamp_mode > SNDRV_PCM_TSTAMP_LAST)
		return -EINVAL;
	if (params->proto >= SNDRV_PROTOCOL_VERSION(2, 0, 12) &&
	    params->tstamp_type > SNDRV_PCM_TSTAMP_TYPE_LAST)
		return -EINVAL;
	if (params->avail_min == 0)
		return -EINVAL;
	if (params->silence_size >= runtime->boundary) {
		if (params->silence_threshold != 0)
			return -EINVAL;
	} else {
		if (params->silence_size > params->silence_threshold)
			return -EINVAL;
		if (params->silence_threshold > runtime->buffer_size)
			return -EINVAL;
	}
	err = 0;
	snd_pcm_stream_lock_irq(substream);
	runtime->tstamp_mode = params->tstamp_mode;
	if (params->proto >= SNDRV_PROTOCOL_VERSION(2, 0, 12))
		runtime->tstamp_type = params->tstamp_type;
	runtime->period_step = params->period_step;
	runtime->control->avail_min = params->avail_min;
	runtime->start_threshold = params->start_threshold;
	runtime->stop_threshold = params->stop_threshold;
	runtime->silence_threshold = params->silence_threshold;
	runtime->silence_size = params->silence_size;
        params->boundary = runtime->boundary;
	if (snd_pcm_running(substream)) {
		if (substream->stream == SNDRV_PCM_STREAM_PLAYBACK &&
		    runtime->silence_size > 0)
			snd_pcm_playback_silence(substream, ULONG_MAX);
		err = snd_pcm_update_state(substream, runtime);
	}
	snd_pcm_stream_unlock_irq(substream);
	return err;
}

static int snd_pcm_sw_params_user(struct snd_pcm_substream *substream,
				  struct snd_pcm_sw_params __user * _params)
{
	struct snd_pcm_sw_params params;
	int err;
	if (copy_from_user(&params, _params, sizeof(params)))
		return -EFAULT;
	err = snd_pcm_sw_params(substream, &params);
	if (copy_to_user(_params, &params, sizeof(params)))
		return -EFAULT;
	return err;
}

static inline snd_pcm_uframes_t
snd_pcm_calc_delay(struct snd_pcm_substream *substream)
{
	snd_pcm_uframes_t delay;

	if (substream->stream == SNDRV_PCM_STREAM_PLAYBACK)
		delay = snd_pcm_playback_hw_avail(substream->runtime);
	else
		delay = snd_pcm_capture_avail(substream->runtime);
	return delay + substream->runtime->delay;
}

int snd_pcm_status(struct snd_pcm_substream *substream,
		   struct snd_pcm_status *status)
{
	struct snd_pcm_runtime *runtime = substream->runtime;

	snd_pcm_stream_lock_irq(substream);

	snd_pcm_unpack_audio_tstamp_config(status->audio_tstamp_data,
					&runtime->audio_tstamp_config);

	/* backwards compatible behavior */
	if (runtime->audio_tstamp_config.type_requested ==
		SNDRV_PCM_AUDIO_TSTAMP_TYPE_COMPAT) {
		if (runtime->hw.info & SNDRV_PCM_INFO_HAS_WALL_CLOCK)
			runtime->audio_tstamp_config.type_requested =
				SNDRV_PCM_AUDIO_TSTAMP_TYPE_LINK;
		else
			runtime->audio_tstamp_config.type_requested =
				SNDRV_PCM_AUDIO_TSTAMP_TYPE_DEFAULT;
		runtime->audio_tstamp_report.valid = 0;
	} else
		runtime->audio_tstamp_report.valid = 1;

	status->state = runtime->status->state;
	status->suspended_state = runtime->status->suspended_state;
	if (status->state == SNDRV_PCM_STATE_OPEN)
		goto _end;
	status->trigger_tstamp = runtime->trigger_tstamp;
	if (snd_pcm_running(substream)) {
		snd_pcm_update_hw_ptr(substream);
		if (runtime->tstamp_mode == SNDRV_PCM_TSTAMP_ENABLE) {
			status->tstamp = runtime->status->tstamp;
			status->driver_tstamp = runtime->driver_tstamp;
			status->audio_tstamp =
				runtime->status->audio_tstamp;
			if (runtime->audio_tstamp_report.valid == 1)
				/* backwards compatibility, no report provided in COMPAT mode */
				snd_pcm_pack_audio_tstamp_report(&status->audio_tstamp_data,
								&status->audio_tstamp_accuracy,
								&runtime->audio_tstamp_report);

			goto _tstamp_end;
		}
	} else {
		/* get tstamp only in fallback mode and only if enabled */
		if (runtime->tstamp_mode == SNDRV_PCM_TSTAMP_ENABLE)
			snd_pcm_gettime(runtime, &status->tstamp);
	}
 _tstamp_end:
	status->appl_ptr = runtime->control->appl_ptr;
	status->hw_ptr = runtime->status->hw_ptr;
	status->avail = snd_pcm_avail(substream);
	status->delay = snd_pcm_running(substream) ?
		snd_pcm_calc_delay(substream) : 0;
	status->avail_max = runtime->avail_max;
	status->overrange = runtime->overrange;
	runtime->avail_max = 0;
	runtime->overrange = 0;
 _end:
 	snd_pcm_stream_unlock_irq(substream);
	return 0;
}

static int snd_pcm_status_user(struct snd_pcm_substream *substream,
			       struct snd_pcm_status __user * _status,
			       bool ext)
{
	struct snd_pcm_status status;
	int res;

	memset(&status, 0, sizeof(status));
	/*
	 * with extension, parameters are read/write,
	 * get audio_tstamp_data from user,
	 * ignore rest of status structure
	 */
	if (ext && get_user(status.audio_tstamp_data,
				(u32 __user *)(&_status->audio_tstamp_data)))
		return -EFAULT;
	res = snd_pcm_status(substream, &status);
	if (res < 0)
		return res;
	if (copy_to_user(_status, &status, sizeof(status)))
		return -EFAULT;
	return 0;
}

static int snd_pcm_channel_info(struct snd_pcm_substream *substream,
				struct snd_pcm_channel_info * info)
{
	struct snd_pcm_runtime *runtime;
	unsigned int channel;
	
	channel = info->channel;
	runtime = substream->runtime;
	snd_pcm_stream_lock_irq(substream);
	if (runtime->status->state == SNDRV_PCM_STATE_OPEN) {
		snd_pcm_stream_unlock_irq(substream);
		return -EBADFD;
	}
	snd_pcm_stream_unlock_irq(substream);
	if (channel >= runtime->channels)
		return -EINVAL;
	memset(info, 0, sizeof(*info));
	info->channel = channel;
	return substream->ops->ioctl(substream, SNDRV_PCM_IOCTL1_CHANNEL_INFO, info);
}

static int snd_pcm_channel_info_user(struct snd_pcm_substream *substream,
				     struct snd_pcm_channel_info __user * _info)
{
	struct snd_pcm_channel_info info;
	int res;
	
	if (copy_from_user(&info, _info, sizeof(info)))
		return -EFAULT;
	res = snd_pcm_channel_info(substream, &info);
	if (res < 0)
		return res;
	if (copy_to_user(_info, &info, sizeof(info)))
		return -EFAULT;
	return 0;
}

static void snd_pcm_trigger_tstamp(struct snd_pcm_substream *substream)
{
	struct snd_pcm_runtime *runtime = substream->runtime;
	if (runtime->trigger_master == NULL)
		return;
	if (runtime->trigger_master == substream) {
		if (!runtime->trigger_tstamp_latched)
			snd_pcm_gettime(runtime, &runtime->trigger_tstamp);
	} else {
		snd_pcm_trigger_tstamp(runtime->trigger_master);
		runtime->trigger_tstamp = runtime->trigger_master->runtime->trigger_tstamp;
	}
	runtime->trigger_master = NULL;
}

struct action_ops {
	int (*pre_action)(struct snd_pcm_substream *substream, int state);
	int (*do_action)(struct snd_pcm_substream *substream, int state);
	void (*undo_action)(struct snd_pcm_substream *substream, int state);
	void (*post_action)(struct snd_pcm_substream *substream, int state);
};

/*
 *  this functions is core for handling of linked stream
 *  Note: the stream state might be changed also on failure
 *  Note2: call with calling stream lock + link lock
 */
static int snd_pcm_action_group(const struct action_ops *ops,
				struct snd_pcm_substream *substream,
				int state, int do_lock)
{
	struct snd_pcm_substream *s = NULL;
	struct snd_pcm_substream *s1;
	int res = 0, depth = 1;

	snd_pcm_group_for_each_entry(s, substream) {
		if (do_lock && s != substream) {
			if (s->pcm->nonatomic)
				mutex_lock_nested(&s->self_group.mutex, depth);
			else
				spin_lock_nested(&s->self_group.lock, depth);
			depth++;
		}
		res = ops->pre_action(s, state);
		if (res < 0)
			goto _unlock;
	}
	snd_pcm_group_for_each_entry(s, substream) {
		res = ops->do_action(s, state);
		if (res < 0) {
			if (ops->undo_action) {
				snd_pcm_group_for_each_entry(s1, substream) {
					if (s1 == s) /* failed stream */
						break;
					ops->undo_action(s1, state);
				}
			}
			s = NULL; /* unlock all */
			goto _unlock;
		}
	}
	snd_pcm_group_for_each_entry(s, substream) {
		ops->post_action(s, state);
	}
 _unlock:
	if (do_lock) {
		/* unlock streams */
		snd_pcm_group_for_each_entry(s1, substream) {
			if (s1 != substream) {
				if (s1->pcm->nonatomic)
					mutex_unlock(&s1->self_group.mutex);
				else
					spin_unlock(&s1->self_group.lock);
			}
			if (s1 == s)	/* end */
				break;
		}
	}
	return res;
}

/*
 *  Note: call with stream lock
 */
static int snd_pcm_action_single(const struct action_ops *ops,
				 struct snd_pcm_substream *substream,
				 int state)
{
	int res;
	
	res = ops->pre_action(substream, state);
	if (res < 0)
		return res;
	res = ops->do_action(substream, state);
	if (res == 0)
		ops->post_action(substream, state);
	else if (ops->undo_action)
		ops->undo_action(substream, state);
	return res;
}

/*
 *  Note: call with stream lock
 */
static int snd_pcm_action(const struct action_ops *ops,
			  struct snd_pcm_substream *substream,
			  int state)
{
	int res;

	if (!snd_pcm_stream_linked(substream))
		return snd_pcm_action_single(ops, substream, state);

	if (substream->pcm->nonatomic) {
		if (!mutex_trylock(&substream->group->mutex)) {
			mutex_unlock(&substream->self_group.mutex);
			mutex_lock(&substream->group->mutex);
			mutex_lock(&substream->self_group.mutex);
		}
		res = snd_pcm_action_group(ops, substream, state, 1);
		mutex_unlock(&substream->group->mutex);
	} else {
		if (!spin_trylock(&substream->group->lock)) {
			spin_unlock(&substream->self_group.lock);
			spin_lock(&substream->group->lock);
			spin_lock(&substream->self_group.lock);
		}
		res = snd_pcm_action_group(ops, substream, state, 1);
		spin_unlock(&substream->group->lock);
	}
	return res;
}

/*
 *  Note: don't use any locks before
 */
static int snd_pcm_action_lock_irq(const struct action_ops *ops,
				   struct snd_pcm_substream *substream,
				   int state)
{
	int res;

	snd_pcm_stream_lock_irq(substream);
	res = snd_pcm_action(ops, substream, state);
	snd_pcm_stream_unlock_irq(substream);
	return res;
}

/*
 */
static int snd_pcm_action_nonatomic(const struct action_ops *ops,
				    struct snd_pcm_substream *substream,
				    int state)
{
	int res;

	down_read(&snd_pcm_link_rwsem);
	if (snd_pcm_stream_linked(substream))
		res = snd_pcm_action_group(ops, substream, state, 0);
	else
		res = snd_pcm_action_single(ops, substream, state);
	up_read(&snd_pcm_link_rwsem);
	return res;
}

/*
 * start callbacks
 */
static int snd_pcm_pre_start(struct snd_pcm_substream *substream, int state)
{
	struct snd_pcm_runtime *runtime = substream->runtime;
	if (runtime->status->state != SNDRV_PCM_STATE_PREPARED)
		return -EBADFD;
	if (substream->stream == SNDRV_PCM_STREAM_PLAYBACK &&
	    !snd_pcm_playback_data(substream))
		return -EPIPE;
	runtime->trigger_tstamp_latched = false;
	runtime->trigger_master = substream;
	return 0;
}

static int snd_pcm_do_start(struct snd_pcm_substream *substream, int state)
{
	if (substream->runtime->trigger_master != substream)
		return 0;
	return substream->ops->trigger(substream, SNDRV_PCM_TRIGGER_START);
}

static void snd_pcm_undo_start(struct snd_pcm_substream *substream, int state)
{
	if (substream->runtime->trigger_master == substream)
		substream->ops->trigger(substream, SNDRV_PCM_TRIGGER_STOP);
}

static void snd_pcm_post_start(struct snd_pcm_substream *substream, int state)
{
	struct snd_pcm_runtime *runtime = substream->runtime;
	snd_pcm_trigger_tstamp(substream);
	runtime->hw_ptr_jiffies = jiffies;
	runtime->hw_ptr_buffer_jiffies = (runtime->buffer_size * HZ) / 
							    runtime->rate;
	runtime->status->state = state;
	if (substream->stream == SNDRV_PCM_STREAM_PLAYBACK &&
	    runtime->silence_size > 0)
		snd_pcm_playback_silence(substream, ULONG_MAX);
	snd_pcm_timer_notify(substream, SNDRV_TIMER_EVENT_MSTART);
}

static const struct action_ops snd_pcm_action_start = {
	.pre_action = snd_pcm_pre_start,
	.do_action = snd_pcm_do_start,
	.undo_action = snd_pcm_undo_start,
	.post_action = snd_pcm_post_start
};

/**
 * snd_pcm_start - start all linked streams
 * @substream: the PCM substream instance
 *
 * Return: Zero if successful, or a negative error code.
 * The stream lock must be acquired before calling this function.
 */
int snd_pcm_start(struct snd_pcm_substream *substream)
{
	return snd_pcm_action(&snd_pcm_action_start, substream,
			      SNDRV_PCM_STATE_RUNNING);
}

/* take the stream lock and start the streams */
static int snd_pcm_start_lock_irq(struct snd_pcm_substream *substream)
{
	return snd_pcm_action_lock_irq(&snd_pcm_action_start, substream,
				       SNDRV_PCM_STATE_RUNNING);
}

/*
 * stop callbacks
 */
static int snd_pcm_pre_stop(struct snd_pcm_substream *substream, int state)
{
	struct snd_pcm_runtime *runtime = substream->runtime;
	if (runtime->status->state == SNDRV_PCM_STATE_OPEN)
		return -EBADFD;
	runtime->trigger_master = substream;
	return 0;
}

static int snd_pcm_do_stop(struct snd_pcm_substream *substream, int state)
{
	if (substream->runtime->trigger_master == substream &&
	    snd_pcm_running(substream))
		substream->ops->trigger(substream, SNDRV_PCM_TRIGGER_STOP);
	return 0; /* unconditonally stop all substreams */
}

static void snd_pcm_post_stop(struct snd_pcm_substream *substream, int state)
{
	struct snd_pcm_runtime *runtime = substream->runtime;
	if (runtime->status->state != state) {
		snd_pcm_trigger_tstamp(substream);
		runtime->status->state = state;
		snd_pcm_timer_notify(substream, SNDRV_TIMER_EVENT_MSTOP);
	}
	wake_up(&runtime->sleep);
	wake_up(&runtime->tsleep);
}

static const struct action_ops snd_pcm_action_stop = {
	.pre_action = snd_pcm_pre_stop,
	.do_action = snd_pcm_do_stop,
	.post_action = snd_pcm_post_stop
};

/**
 * snd_pcm_stop - try to stop all running streams in the substream group
 * @substream: the PCM substream instance
 * @state: PCM state after stopping the stream
 *
 * The state of each stream is then changed to the given state unconditionally.
 *
 * Return: Zero if successful, or a negative error code.
 */
int snd_pcm_stop(struct snd_pcm_substream *substream, snd_pcm_state_t state)
{
	return snd_pcm_action(&snd_pcm_action_stop, substream, state);
}
EXPORT_SYMBOL(snd_pcm_stop);

/**
 * snd_pcm_drain_done - stop the DMA only when the given stream is playback
 * @substream: the PCM substream
 *
 * After stopping, the state is changed to SETUP.
 * Unlike snd_pcm_stop(), this affects only the given stream.
 *
 * Return: Zero if succesful, or a negative error code.
 */
int snd_pcm_drain_done(struct snd_pcm_substream *substream)
{
	return snd_pcm_action_single(&snd_pcm_action_stop, substream,
				     SNDRV_PCM_STATE_SETUP);
}

/**
 * snd_pcm_stop_xrun - stop the running streams as XRUN
 * @substream: the PCM substream instance
 *
 * This stops the given running substream (and all linked substreams) as XRUN.
 * Unlike snd_pcm_stop(), this function takes the substream lock by itself.
 *
 * Return: Zero if successful, or a negative error code.
 */
int snd_pcm_stop_xrun(struct snd_pcm_substream *substream)
{
	unsigned long flags;

	snd_pcm_stream_lock_irqsave(substream, flags);
	if (substream->runtime && snd_pcm_running(substream))
		__snd_pcm_xrun(substream);
	snd_pcm_stream_unlock_irqrestore(substream, flags);
	return 0;
}
EXPORT_SYMBOL_GPL(snd_pcm_stop_xrun);

/*
 * pause callbacks
 */
static int snd_pcm_pre_pause(struct snd_pcm_substream *substream, int push)
{
	struct snd_pcm_runtime *runtime = substream->runtime;
	if (!(runtime->info & SNDRV_PCM_INFO_PAUSE))
		return -ENOSYS;
	if (push) {
		if (runtime->status->state != SNDRV_PCM_STATE_RUNNING)
			return -EBADFD;
	} else if (runtime->status->state != SNDRV_PCM_STATE_PAUSED)
		return -EBADFD;
	runtime->trigger_master = substream;
	return 0;
}

static int snd_pcm_do_pause(struct snd_pcm_substream *substream, int push)
{
	if (substream->runtime->trigger_master != substream)
		return 0;
	/* some drivers might use hw_ptr to recover from the pause -
	   update the hw_ptr now */
	if (push)
		snd_pcm_update_hw_ptr(substream);
	/* The jiffies check in snd_pcm_update_hw_ptr*() is done by
	 * a delta between the current jiffies, this gives a large enough
	 * delta, effectively to skip the check once.
	 */
	substream->runtime->hw_ptr_jiffies = jiffies - HZ * 1000;
	return substream->ops->trigger(substream,
				       push ? SNDRV_PCM_TRIGGER_PAUSE_PUSH :
					      SNDRV_PCM_TRIGGER_PAUSE_RELEASE);
}

static void snd_pcm_undo_pause(struct snd_pcm_substream *substream, int push)
{
	if (substream->runtime->trigger_master == substream)
		substream->ops->trigger(substream,
					push ? SNDRV_PCM_TRIGGER_PAUSE_RELEASE :
					SNDRV_PCM_TRIGGER_PAUSE_PUSH);
}

static void snd_pcm_post_pause(struct snd_pcm_substream *substream, int push)
{
	struct snd_pcm_runtime *runtime = substream->runtime;
	snd_pcm_trigger_tstamp(substream);
	if (push) {
		runtime->status->state = SNDRV_PCM_STATE_PAUSED;
		snd_pcm_timer_notify(substream, SNDRV_TIMER_EVENT_MPAUSE);
		wake_up(&runtime->sleep);
		wake_up(&runtime->tsleep);
	} else {
		runtime->status->state = SNDRV_PCM_STATE_RUNNING;
		snd_pcm_timer_notify(substream, SNDRV_TIMER_EVENT_MCONTINUE);
	}
}

static const struct action_ops snd_pcm_action_pause = {
	.pre_action = snd_pcm_pre_pause,
	.do_action = snd_pcm_do_pause,
	.undo_action = snd_pcm_undo_pause,
	.post_action = snd_pcm_post_pause
};

/*
 * Push/release the pause for all linked streams.
 */
static int snd_pcm_pause(struct snd_pcm_substream *substream, int push)
{
	return snd_pcm_action(&snd_pcm_action_pause, substream, push);
}

#ifdef CONFIG_PM
/* suspend */

static int snd_pcm_pre_suspend(struct snd_pcm_substream *substream, int state)
{
	struct snd_pcm_runtime *runtime = substream->runtime;
	switch (runtime->status->state) {
	case SNDRV_PCM_STATE_SUSPENDED:
		return -EBUSY;
	/* unresumable PCM state; return -EBUSY for skipping suspend */
	case SNDRV_PCM_STATE_OPEN:
	case SNDRV_PCM_STATE_SETUP:
	case SNDRV_PCM_STATE_DISCONNECTED:
		return -EBUSY;
	}
	runtime->trigger_master = substream;
	return 0;
}

static int snd_pcm_do_suspend(struct snd_pcm_substream *substream, int state)
{
	struct snd_pcm_runtime *runtime = substream->runtime;
	if (runtime->trigger_master != substream)
		return 0;
	if (! snd_pcm_running(substream))
		return 0;
	substream->ops->trigger(substream, SNDRV_PCM_TRIGGER_SUSPEND);
	return 0; /* suspend unconditionally */
}

static void snd_pcm_post_suspend(struct snd_pcm_substream *substream, int state)
{
	struct snd_pcm_runtime *runtime = substream->runtime;
	snd_pcm_trigger_tstamp(substream);
	runtime->status->suspended_state = runtime->status->state;
	runtime->status->state = SNDRV_PCM_STATE_SUSPENDED;
	snd_pcm_timer_notify(substream, SNDRV_TIMER_EVENT_MSUSPEND);
	wake_up(&runtime->sleep);
	wake_up(&runtime->tsleep);
}

static const struct action_ops snd_pcm_action_suspend = {
	.pre_action = snd_pcm_pre_suspend,
	.do_action = snd_pcm_do_suspend,
	.post_action = snd_pcm_post_suspend
};

/**
 * snd_pcm_suspend - trigger SUSPEND to all linked streams
 * @substream: the PCM substream
 *
 * After this call, all streams are changed to SUSPENDED state.
 *
 * Return: Zero if successful (or @substream is %NULL), or a negative error
 * code.
 */
int snd_pcm_suspend(struct snd_pcm_substream *substream)
{
	int err;
	unsigned long flags;

	if (! substream)
		return 0;

	snd_pcm_stream_lock_irqsave(substream, flags);
	err = snd_pcm_action(&snd_pcm_action_suspend, substream, 0);
	snd_pcm_stream_unlock_irqrestore(substream, flags);
	return err;
}
EXPORT_SYMBOL(snd_pcm_suspend);

/**
 * snd_pcm_suspend_all - trigger SUSPEND to all substreams in the given pcm
 * @pcm: the PCM instance
 *
 * After this call, all streams are changed to SUSPENDED state.
 *
 * Return: Zero if successful (or @pcm is %NULL), or a negative error code.
 */
int snd_pcm_suspend_all(struct snd_pcm *pcm)
{
	struct snd_pcm_substream *substream;
	int stream, err = 0;

	if (! pcm)
		return 0;

	for (stream = 0; stream < 2; stream++) {
		for (substream = pcm->streams[stream].substream;
		     substream; substream = substream->next) {
			/* FIXME: the open/close code should lock this as well */
			if (substream->runtime == NULL)
				continue;

			/*
			 * Skip BE dai link PCM's that are internal and may
			 * not have their substream ops set.
			 */
			if (!substream->ops)
				continue;

			err = snd_pcm_suspend(substream);
			if (err < 0 && err != -EBUSY)
				return err;
		}
	}
	return 0;
}
EXPORT_SYMBOL(snd_pcm_suspend_all);

/* resume */

static int snd_pcm_pre_resume(struct snd_pcm_substream *substream, int state)
{
	struct snd_pcm_runtime *runtime = substream->runtime;
	if (!(runtime->info & SNDRV_PCM_INFO_RESUME))
		return -ENOSYS;
	runtime->trigger_master = substream;
	return 0;
}

static int snd_pcm_do_resume(struct snd_pcm_substream *substream, int state)
{
	struct snd_pcm_runtime *runtime = substream->runtime;
	if (runtime->trigger_master != substream)
		return 0;
	/* DMA not running previously? */
	if (runtime->status->suspended_state != SNDRV_PCM_STATE_RUNNING &&
	    (runtime->status->suspended_state != SNDRV_PCM_STATE_DRAINING ||
	     substream->stream != SNDRV_PCM_STREAM_PLAYBACK))
		return 0;
	return substream->ops->trigger(substream, SNDRV_PCM_TRIGGER_RESUME);
}

static void snd_pcm_undo_resume(struct snd_pcm_substream *substream, int state)
{
	if (substream->runtime->trigger_master == substream &&
	    snd_pcm_running(substream))
		substream->ops->trigger(substream, SNDRV_PCM_TRIGGER_SUSPEND);
}

static void snd_pcm_post_resume(struct snd_pcm_substream *substream, int state)
{
	struct snd_pcm_runtime *runtime = substream->runtime;
	snd_pcm_trigger_tstamp(substream);
	runtime->status->state = runtime->status->suspended_state;
	snd_pcm_timer_notify(substream, SNDRV_TIMER_EVENT_MRESUME);
}

static const struct action_ops snd_pcm_action_resume = {
	.pre_action = snd_pcm_pre_resume,
	.do_action = snd_pcm_do_resume,
	.undo_action = snd_pcm_undo_resume,
	.post_action = snd_pcm_post_resume
};

static int snd_pcm_resume(struct snd_pcm_substream *substream)
{
	return snd_pcm_action_lock_irq(&snd_pcm_action_resume, substream, 0);
}

#else

static int snd_pcm_resume(struct snd_pcm_substream *substream)
{
	return -ENOSYS;
}

#endif /* CONFIG_PM */

/*
 * xrun ioctl
 *
 * Change the RUNNING stream(s) to XRUN state.
 */
static int snd_pcm_xrun(struct snd_pcm_substream *substream)
{
	struct snd_pcm_runtime *runtime = substream->runtime;
	int result;

	snd_pcm_stream_lock_irq(substream);
	switch (runtime->status->state) {
	case SNDRV_PCM_STATE_XRUN:
		result = 0;	/* already there */
		break;
	case SNDRV_PCM_STATE_RUNNING:
		__snd_pcm_xrun(substream);
		result = 0;
		break;
	default:
		result = -EBADFD;
	}
	snd_pcm_stream_unlock_irq(substream);
	return result;
}

/*
 * reset ioctl
 */
static int snd_pcm_pre_reset(struct snd_pcm_substream *substream, int state)
{
	struct snd_pcm_runtime *runtime = substream->runtime;
	switch (runtime->status->state) {
	case SNDRV_PCM_STATE_RUNNING:
	case SNDRV_PCM_STATE_PREPARED:
	case SNDRV_PCM_STATE_PAUSED:
	case SNDRV_PCM_STATE_SUSPENDED:
		return 0;
	default:
		return -EBADFD;
	}
}

static int snd_pcm_do_reset(struct snd_pcm_substream *substream, int state)
{
	struct snd_pcm_runtime *runtime = substream->runtime;
	int err = substream->ops->ioctl(substream, SNDRV_PCM_IOCTL1_RESET, NULL);
	if (err < 0)
		return err;
	runtime->hw_ptr_base = 0;
	runtime->hw_ptr_interrupt = runtime->status->hw_ptr -
		runtime->status->hw_ptr % runtime->period_size;
	runtime->silence_start = runtime->status->hw_ptr;
	runtime->silence_filled = 0;
	return 0;
}

static void snd_pcm_post_reset(struct snd_pcm_substream *substream, int state)
{
	struct snd_pcm_runtime *runtime = substream->runtime;
	runtime->control->appl_ptr = runtime->status->hw_ptr;
	if (substream->stream == SNDRV_PCM_STREAM_PLAYBACK &&
	    runtime->silence_size > 0)
		snd_pcm_playback_silence(substream, ULONG_MAX);
}

static const struct action_ops snd_pcm_action_reset = {
	.pre_action = snd_pcm_pre_reset,
	.do_action = snd_pcm_do_reset,
	.post_action = snd_pcm_post_reset
};

static int snd_pcm_reset(struct snd_pcm_substream *substream)
{
	return snd_pcm_action_nonatomic(&snd_pcm_action_reset, substream, 0);
}

/*
 * prepare ioctl
 */
/* we use the second argument for updating f_flags */
static int snd_pcm_pre_prepare(struct snd_pcm_substream *substream,
			       int f_flags)
{
	struct snd_pcm_runtime *runtime = substream->runtime;
	if (runtime->status->state == SNDRV_PCM_STATE_OPEN ||
	    runtime->status->state == SNDRV_PCM_STATE_DISCONNECTED)
		return -EBADFD;
	if (snd_pcm_running(substream))
		return -EBUSY;
	substream->f_flags = f_flags;
	return 0;
}

static int snd_pcm_do_prepare(struct snd_pcm_substream *substream, int state)
{
	int err;
	err = substream->ops->prepare(substream);
	if (err < 0)
		return err;
	return snd_pcm_do_reset(substream, 0);
}

static void snd_pcm_post_prepare(struct snd_pcm_substream *substream, int state)
{
	struct snd_pcm_runtime *runtime = substream->runtime;
	runtime->control->appl_ptr = runtime->status->hw_ptr;
	snd_pcm_set_state(substream, SNDRV_PCM_STATE_PREPARED);
}

static const struct action_ops snd_pcm_action_prepare = {
	.pre_action = snd_pcm_pre_prepare,
	.do_action = snd_pcm_do_prepare,
	.post_action = snd_pcm_post_prepare
};

/**
 * snd_pcm_prepare - prepare the PCM substream to be triggerable
 * @substream: the PCM substream instance
 * @file: file to refer f_flags
 *
 * Return: Zero if successful, or a negative error code.
 */
static int snd_pcm_prepare(struct snd_pcm_substream *substream,
			   struct file *file)
{
	int f_flags;

	if (file)
		f_flags = file->f_flags;
	else
		f_flags = substream->f_flags;

	snd_pcm_stream_lock_irq(substream);
	switch (substream->runtime->status->state) {
	case SNDRV_PCM_STATE_PAUSED:
		snd_pcm_pause(substream, 0);
		/* fallthru */
	case SNDRV_PCM_STATE_SUSPENDED:
		snd_pcm_stop(substream, SNDRV_PCM_STATE_SETUP);
		break;
	}
	snd_pcm_stream_unlock_irq(substream);

	return snd_pcm_action_nonatomic(&snd_pcm_action_prepare,
					substream, f_flags);
}

/*
 * drain ioctl
 */

static int snd_pcm_pre_drain_init(struct snd_pcm_substream *substream, int state)
{
	struct snd_pcm_runtime *runtime = substream->runtime;
	switch (runtime->status->state) {
	case SNDRV_PCM_STATE_OPEN:
	case SNDRV_PCM_STATE_DISCONNECTED:
	case SNDRV_PCM_STATE_SUSPENDED:
		return -EBADFD;
	}
	runtime->trigger_master = substream;
	return 0;
}

static int snd_pcm_do_drain_init(struct snd_pcm_substream *substream, int state)
{
	struct snd_pcm_runtime *runtime = substream->runtime;
	if (substream->stream == SNDRV_PCM_STREAM_PLAYBACK) {
		switch (runtime->status->state) {
		case SNDRV_PCM_STATE_PREPARED:
			/* start playback stream if possible */
			if (! snd_pcm_playback_empty(substream)) {
				snd_pcm_do_start(substream, SNDRV_PCM_STATE_DRAINING);
				snd_pcm_post_start(substream, SNDRV_PCM_STATE_DRAINING);
			} else {
				runtime->status->state = SNDRV_PCM_STATE_SETUP;
			}
			break;
		case SNDRV_PCM_STATE_RUNNING:
			runtime->status->state = SNDRV_PCM_STATE_DRAINING;
			break;
		case SNDRV_PCM_STATE_XRUN:
			runtime->status->state = SNDRV_PCM_STATE_SETUP;
			break;
		default:
			break;
		}
	} else {
		/* stop running stream */
		if (runtime->status->state == SNDRV_PCM_STATE_RUNNING) {
			int new_state = snd_pcm_capture_avail(runtime) > 0 ?
				SNDRV_PCM_STATE_DRAINING : SNDRV_PCM_STATE_SETUP;
			snd_pcm_do_stop(substream, new_state);
			snd_pcm_post_stop(substream, new_state);
		}
	}

	if (runtime->status->state == SNDRV_PCM_STATE_DRAINING &&
	    runtime->trigger_master == substream &&
	    (runtime->hw.info & SNDRV_PCM_INFO_DRAIN_TRIGGER))
		return substream->ops->trigger(substream,
					       SNDRV_PCM_TRIGGER_DRAIN);

	return 0;
}

static void snd_pcm_post_drain_init(struct snd_pcm_substream *substream, int state)
{
}

static const struct action_ops snd_pcm_action_drain_init = {
	.pre_action = snd_pcm_pre_drain_init,
	.do_action = snd_pcm_do_drain_init,
	.post_action = snd_pcm_post_drain_init
};

static int snd_pcm_drop(struct snd_pcm_substream *substream);

/*
 * Drain the stream(s).
 * When the substream is linked, sync until the draining of all playback streams
 * is finished.
 * After this call, all streams are supposed to be either SETUP or DRAINING
 * (capture only) state.
 */
static int snd_pcm_drain(struct snd_pcm_substream *substream,
			 struct file *file)
{
	struct snd_card *card;
	struct snd_pcm_runtime *runtime;
	struct snd_pcm_substream *s;
	wait_queue_entry_t wait;
	int result = 0;
	int nonblock = 0;

	card = substream->pcm->card;
	runtime = substream->runtime;

	if (runtime->status->state == SNDRV_PCM_STATE_OPEN)
		return -EBADFD;

	if (file) {
		if (file->f_flags & O_NONBLOCK)
			nonblock = 1;
	} else if (substream->f_flags & O_NONBLOCK)
		nonblock = 1;

	down_read(&snd_pcm_link_rwsem);
	snd_pcm_stream_lock_irq(substream);
	/* resume pause */
	if (runtime->status->state == SNDRV_PCM_STATE_PAUSED)
		snd_pcm_pause(substream, 0);

	/* pre-start/stop - all running streams are changed to DRAINING state */
	result = snd_pcm_action(&snd_pcm_action_drain_init, substream, 0);
	if (result < 0)
		goto unlock;
	/* in non-blocking, we don't wait in ioctl but let caller poll */
	if (nonblock) {
		result = -EAGAIN;
		goto unlock;
	}

	for (;;) {
		long tout;
		struct snd_pcm_runtime *to_check;
		if (signal_pending(current)) {
			result = -ERESTARTSYS;
			break;
		}
		/* find a substream to drain */
		to_check = NULL;
		snd_pcm_group_for_each_entry(s, substream) {
			if (s->stream != SNDRV_PCM_STREAM_PLAYBACK)
				continue;
			runtime = s->runtime;
			if (runtime->status->state == SNDRV_PCM_STATE_DRAINING) {
				to_check = runtime;
				break;
			}
		}
		if (!to_check)
			break; /* all drained */
		init_waitqueue_entry(&wait, current);
		add_wait_queue(&to_check->sleep, &wait);
		snd_pcm_stream_unlock_irq(substream);
		up_read(&snd_pcm_link_rwsem);
		if (runtime->no_period_wakeup)
			tout = MAX_SCHEDULE_TIMEOUT;
		else {
			tout = 10;
			if (runtime->rate) {
				long t = runtime->period_size * 2 / runtime->rate;
				tout = max(t, tout);
			}
			tout = msecs_to_jiffies(tout * 1000);
		}
		tout = schedule_timeout_interruptible(tout);
		down_read(&snd_pcm_link_rwsem);
		snd_pcm_stream_lock_irq(substream);
		remove_wait_queue(&to_check->sleep, &wait);
		if (card->shutdown) {
			result = -ENODEV;
			break;
		}
		if (tout == 0) {
			if (substream->runtime->status->state == SNDRV_PCM_STATE_SUSPENDED)
				result = -ESTRPIPE;
			else {
				dev_dbg(substream->pcm->card->dev,
					"playback drain error (DMA or IRQ trouble?)\n");
				snd_pcm_stop(substream, SNDRV_PCM_STATE_SETUP);
				result = -EIO;
			}
			break;
		}
	}

 unlock:
	snd_pcm_stream_unlock_irq(substream);
	up_read(&snd_pcm_link_rwsem);

	return result;
}

/*
 * drop ioctl
 *
 * Immediately put all linked substreams into SETUP state.
 */
static int snd_pcm_drop(struct snd_pcm_substream *substream)
{
	struct snd_pcm_runtime *runtime;
	int result = 0;
	
	if (PCM_RUNTIME_CHECK(substream))
		return -ENXIO;
	runtime = substream->runtime;

	if (runtime->status->state == SNDRV_PCM_STATE_OPEN ||
	    runtime->status->state == SNDRV_PCM_STATE_DISCONNECTED)
		return -EBADFD;

	snd_pcm_stream_lock_irq(substream);
	/* resume pause */
	if (runtime->status->state == SNDRV_PCM_STATE_PAUSED)
		snd_pcm_pause(substream, 0);

	snd_pcm_stop(substream, SNDRV_PCM_STATE_SETUP);
	/* runtime->control->appl_ptr = runtime->status->hw_ptr; */
	snd_pcm_stream_unlock_irq(substream);

	return result;
}


static bool is_pcm_file(struct file *file)
{
	struct inode *inode = file_inode(file);
	unsigned int minor;

	if (!S_ISCHR(inode->i_mode) || imajor(inode) != snd_major)
		return false;
	minor = iminor(inode);
	return snd_lookup_minor_data(minor, SNDRV_DEVICE_TYPE_PCM_PLAYBACK) ||
		snd_lookup_minor_data(minor, SNDRV_DEVICE_TYPE_PCM_CAPTURE);
}

/*
 * PCM link handling
 */
static int snd_pcm_link(struct snd_pcm_substream *substream, int fd)
{
	int res = 0;
	struct snd_pcm_file *pcm_file;
	struct snd_pcm_substream *substream1;
	struct snd_pcm_group *group;
	struct fd f = fdget(fd);

	if (!f.file)
		return -EBADFD;
	if (!is_pcm_file(f.file)) {
		res = -EBADFD;
		goto _badf;
	}
	pcm_file = f.file->private_data;
	substream1 = pcm_file->substream;
	if (substream == substream1) {
		res = -EINVAL;
		goto _badf;
	}

	group = kmalloc(sizeof(*group), GFP_KERNEL);
	if (!group) {
		res = -ENOMEM;
		goto _nolock;
	}
	down_write_nonfifo(&snd_pcm_link_rwsem);
	write_lock_irq(&snd_pcm_link_rwlock);
	if (substream->runtime->status->state == SNDRV_PCM_STATE_OPEN ||
	    substream->runtime->status->state != substream1->runtime->status->state ||
	    substream->pcm->nonatomic != substream1->pcm->nonatomic) {
		res = -EBADFD;
		goto _end;
	}
	if (snd_pcm_stream_linked(substream1)) {
		res = -EALREADY;
		goto _end;
	}
	if (!snd_pcm_stream_linked(substream)) {
		substream->group = group;
		group = NULL;
		spin_lock_init(&substream->group->lock);
		mutex_init(&substream->group->mutex);
		INIT_LIST_HEAD(&substream->group->substreams);
		list_add_tail(&substream->link_list, &substream->group->substreams);
		substream->group->count = 1;
	}
	list_add_tail(&substream1->link_list, &substream->group->substreams);
	substream->group->count++;
	substream1->group = substream->group;
 _end:
	write_unlock_irq(&snd_pcm_link_rwlock);
	up_write(&snd_pcm_link_rwsem);
 _nolock:
	snd_card_unref(substream1->pcm->card);
	kfree(group);
 _badf:
	fdput(f);
	return res;
}

static void relink_to_local(struct snd_pcm_substream *substream)
{
	substream->group = &substream->self_group;
	INIT_LIST_HEAD(&substream->self_group.substreams);
	list_add_tail(&substream->link_list, &substream->self_group.substreams);
}

static int snd_pcm_unlink(struct snd_pcm_substream *substream)
{
	struct snd_pcm_substream *s;
	int res = 0;

	down_write_nonfifo(&snd_pcm_link_rwsem);
	write_lock_irq(&snd_pcm_link_rwlock);
	if (!snd_pcm_stream_linked(substream)) {
		res = -EALREADY;
		goto _end;
	}
	list_del(&substream->link_list);
	substream->group->count--;
	if (substream->group->count == 1) {	/* detach the last stream, too */
		snd_pcm_group_for_each_entry(s, substream) {
			relink_to_local(s);
			break;
		}
		kfree(substream->group);
	}
	relink_to_local(substream);
       _end:
	write_unlock_irq(&snd_pcm_link_rwlock);
	up_write(&snd_pcm_link_rwsem);
	return res;
}

/*
 * hw configurator
 */
static int snd_pcm_hw_rule_mul(struct snd_pcm_hw_params *params,
			       struct snd_pcm_hw_rule *rule)
{
	struct snd_interval t;
	snd_interval_mul(hw_param_interval_c(params, rule->deps[0]),
		     hw_param_interval_c(params, rule->deps[1]), &t);
	return snd_interval_refine(hw_param_interval(params, rule->var), &t);
}

static int snd_pcm_hw_rule_div(struct snd_pcm_hw_params *params,
			       struct snd_pcm_hw_rule *rule)
{
	struct snd_interval t;
	snd_interval_div(hw_param_interval_c(params, rule->deps[0]),
		     hw_param_interval_c(params, rule->deps[1]), &t);
	return snd_interval_refine(hw_param_interval(params, rule->var), &t);
}

static int snd_pcm_hw_rule_muldivk(struct snd_pcm_hw_params *params,
				   struct snd_pcm_hw_rule *rule)
{
	struct snd_interval t;
	snd_interval_muldivk(hw_param_interval_c(params, rule->deps[0]),
			 hw_param_interval_c(params, rule->deps[1]),
			 (unsigned long) rule->private, &t);
	return snd_interval_refine(hw_param_interval(params, rule->var), &t);
}

static int snd_pcm_hw_rule_mulkdiv(struct snd_pcm_hw_params *params,
				   struct snd_pcm_hw_rule *rule)
{
	struct snd_interval t;
	snd_interval_mulkdiv(hw_param_interval_c(params, rule->deps[0]),
			 (unsigned long) rule->private,
			 hw_param_interval_c(params, rule->deps[1]), &t);
	return snd_interval_refine(hw_param_interval(params, rule->var), &t);
}

static int snd_pcm_hw_rule_format(struct snd_pcm_hw_params *params,
				  struct snd_pcm_hw_rule *rule)
{
	unsigned int k;
	const struct snd_interval *i =
				hw_param_interval_c(params, rule->deps[0]);
	struct snd_mask m;
	struct snd_mask *mask = hw_param_mask(params, SNDRV_PCM_HW_PARAM_FORMAT);
	snd_mask_any(&m);
	for (k = 0; k <= SNDRV_PCM_FORMAT_LAST; ++k) {
		int bits;
		if (! snd_mask_test(mask, k))
			continue;
		bits = snd_pcm_format_physical_width(k);
		if (bits <= 0)
			continue; /* ignore invalid formats */
		if ((unsigned)bits < i->min || (unsigned)bits > i->max)
			snd_mask_reset(&m, k);
	}
	return snd_mask_refine(mask, &m);
}

static int snd_pcm_hw_rule_sample_bits(struct snd_pcm_hw_params *params,
				       struct snd_pcm_hw_rule *rule)
{
	struct snd_interval t;
	unsigned int k;
	t.min = UINT_MAX;
	t.max = 0;
	t.openmin = 0;
	t.openmax = 0;
	for (k = 0; k <= SNDRV_PCM_FORMAT_LAST; ++k) {
		int bits;
		if (! snd_mask_test(hw_param_mask(params, SNDRV_PCM_HW_PARAM_FORMAT), k))
			continue;
		bits = snd_pcm_format_physical_width(k);
		if (bits <= 0)
			continue; /* ignore invalid formats */
		if (t.min > (unsigned)bits)
			t.min = bits;
		if (t.max < (unsigned)bits)
			t.max = bits;
	}
	t.integer = 1;
	return snd_interval_refine(hw_param_interval(params, rule->var), &t);
}

#if SNDRV_PCM_RATE_5512 != 1 << 0 || SNDRV_PCM_RATE_192000 != 1 << 12
#error "Change this table"
#endif

static const unsigned int rates[] = {
	5512, 8000, 11025, 16000, 22050, 32000, 44100,
	48000, 64000, 88200, 96000, 176400, 192000, 352800, 384000
};

const struct snd_pcm_hw_constraint_list snd_pcm_known_rates = {
	.count = ARRAY_SIZE(rates),
	.list = rates,
};

static int snd_pcm_hw_rule_rate(struct snd_pcm_hw_params *params,
				struct snd_pcm_hw_rule *rule)
{
	struct snd_pcm_hardware *hw = rule->private;
	return snd_interval_list(hw_param_interval(params, rule->var),
				 snd_pcm_known_rates.count,
				 snd_pcm_known_rates.list, hw->rates);
}		

static int snd_pcm_hw_rule_buffer_bytes_max(struct snd_pcm_hw_params *params,
					    struct snd_pcm_hw_rule *rule)
{
	struct snd_interval t;
	struct snd_pcm_substream *substream = rule->private;
	t.min = 0;
	t.max = substream->buffer_bytes_max;
	t.openmin = 0;
	t.openmax = 0;
	t.integer = 1;
	return snd_interval_refine(hw_param_interval(params, rule->var), &t);
}		

int snd_pcm_hw_constraints_init(struct snd_pcm_substream *substream)
{
	struct snd_pcm_runtime *runtime = substream->runtime;
	struct snd_pcm_hw_constraints *constrs = &runtime->hw_constraints;
	int k, err;

	for (k = SNDRV_PCM_HW_PARAM_FIRST_MASK; k <= SNDRV_PCM_HW_PARAM_LAST_MASK; k++) {
		snd_mask_any(constrs_mask(constrs, k));
	}

	for (k = SNDRV_PCM_HW_PARAM_FIRST_INTERVAL; k <= SNDRV_PCM_HW_PARAM_LAST_INTERVAL; k++) {
		snd_interval_any(constrs_interval(constrs, k));
	}

	snd_interval_setinteger(constrs_interval(constrs, SNDRV_PCM_HW_PARAM_CHANNELS));
	snd_interval_setinteger(constrs_interval(constrs, SNDRV_PCM_HW_PARAM_BUFFER_SIZE));
	snd_interval_setinteger(constrs_interval(constrs, SNDRV_PCM_HW_PARAM_BUFFER_BYTES));
	snd_interval_setinteger(constrs_interval(constrs, SNDRV_PCM_HW_PARAM_SAMPLE_BITS));
	snd_interval_setinteger(constrs_interval(constrs, SNDRV_PCM_HW_PARAM_FRAME_BITS));

	err = snd_pcm_hw_rule_add(runtime, 0, SNDRV_PCM_HW_PARAM_FORMAT,
				   snd_pcm_hw_rule_format, NULL,
				   SNDRV_PCM_HW_PARAM_SAMPLE_BITS, -1);
	if (err < 0)
		return err;
	err = snd_pcm_hw_rule_add(runtime, 0, SNDRV_PCM_HW_PARAM_SAMPLE_BITS, 
				  snd_pcm_hw_rule_sample_bits, NULL,
				  SNDRV_PCM_HW_PARAM_FORMAT, 
				  SNDRV_PCM_HW_PARAM_SAMPLE_BITS, -1);
	if (err < 0)
		return err;
	err = snd_pcm_hw_rule_add(runtime, 0, SNDRV_PCM_HW_PARAM_SAMPLE_BITS, 
				  snd_pcm_hw_rule_div, NULL,
				  SNDRV_PCM_HW_PARAM_FRAME_BITS, SNDRV_PCM_HW_PARAM_CHANNELS, -1);
	if (err < 0)
		return err;
	err = snd_pcm_hw_rule_add(runtime, 0, SNDRV_PCM_HW_PARAM_FRAME_BITS, 
				  snd_pcm_hw_rule_mul, NULL,
				  SNDRV_PCM_HW_PARAM_SAMPLE_BITS, SNDRV_PCM_HW_PARAM_CHANNELS, -1);
	if (err < 0)
		return err;
	err = snd_pcm_hw_rule_add(runtime, 0, SNDRV_PCM_HW_PARAM_FRAME_BITS, 
				  snd_pcm_hw_rule_mulkdiv, (void*) 8,
				  SNDRV_PCM_HW_PARAM_PERIOD_BYTES, SNDRV_PCM_HW_PARAM_PERIOD_SIZE, -1);
	if (err < 0)
		return err;
	err = snd_pcm_hw_rule_add(runtime, 0, SNDRV_PCM_HW_PARAM_FRAME_BITS, 
				  snd_pcm_hw_rule_mulkdiv, (void*) 8,
				  SNDRV_PCM_HW_PARAM_BUFFER_BYTES, SNDRV_PCM_HW_PARAM_BUFFER_SIZE, -1);
	if (err < 0)
		return err;
	err = snd_pcm_hw_rule_add(runtime, 0, SNDRV_PCM_HW_PARAM_CHANNELS, 
				  snd_pcm_hw_rule_div, NULL,
				  SNDRV_PCM_HW_PARAM_FRAME_BITS, SNDRV_PCM_HW_PARAM_SAMPLE_BITS, -1);
	if (err < 0)
		return err;
	err = snd_pcm_hw_rule_add(runtime, 0, SNDRV_PCM_HW_PARAM_RATE, 
				  snd_pcm_hw_rule_mulkdiv, (void*) 1000000,
				  SNDRV_PCM_HW_PARAM_PERIOD_SIZE, SNDRV_PCM_HW_PARAM_PERIOD_TIME, -1);
	if (err < 0)
		return err;
	err = snd_pcm_hw_rule_add(runtime, 0, SNDRV_PCM_HW_PARAM_RATE, 
				  snd_pcm_hw_rule_mulkdiv, (void*) 1000000,
				  SNDRV_PCM_HW_PARAM_BUFFER_SIZE, SNDRV_PCM_HW_PARAM_BUFFER_TIME, -1);
	if (err < 0)
		return err;
	err = snd_pcm_hw_rule_add(runtime, 0, SNDRV_PCM_HW_PARAM_PERIODS, 
				  snd_pcm_hw_rule_div, NULL,
				  SNDRV_PCM_HW_PARAM_BUFFER_SIZE, SNDRV_PCM_HW_PARAM_PERIOD_SIZE, -1);
	if (err < 0)
		return err;
	err = snd_pcm_hw_rule_add(runtime, 0, SNDRV_PCM_HW_PARAM_PERIOD_SIZE, 
				  snd_pcm_hw_rule_div, NULL,
				  SNDRV_PCM_HW_PARAM_BUFFER_SIZE, SNDRV_PCM_HW_PARAM_PERIODS, -1);
	if (err < 0)
		return err;
	err = snd_pcm_hw_rule_add(runtime, 0, SNDRV_PCM_HW_PARAM_PERIOD_SIZE, 
				  snd_pcm_hw_rule_mulkdiv, (void*) 8,
				  SNDRV_PCM_HW_PARAM_PERIOD_BYTES, SNDRV_PCM_HW_PARAM_FRAME_BITS, -1);
	if (err < 0)
		return err;
	err = snd_pcm_hw_rule_add(runtime, 0, SNDRV_PCM_HW_PARAM_PERIOD_SIZE, 
				  snd_pcm_hw_rule_muldivk, (void*) 1000000,
				  SNDRV_PCM_HW_PARAM_PERIOD_TIME, SNDRV_PCM_HW_PARAM_RATE, -1);
	if (err < 0)
		return err;
	err = snd_pcm_hw_rule_add(runtime, 0, SNDRV_PCM_HW_PARAM_BUFFER_SIZE, 
				  snd_pcm_hw_rule_mul, NULL,
				  SNDRV_PCM_HW_PARAM_PERIOD_SIZE, SNDRV_PCM_HW_PARAM_PERIODS, -1);
	if (err < 0)
		return err;
	err = snd_pcm_hw_rule_add(runtime, 0, SNDRV_PCM_HW_PARAM_BUFFER_SIZE, 
				  snd_pcm_hw_rule_mulkdiv, (void*) 8,
				  SNDRV_PCM_HW_PARAM_BUFFER_BYTES, SNDRV_PCM_HW_PARAM_FRAME_BITS, -1);
	if (err < 0)
		return err;
	err = snd_pcm_hw_rule_add(runtime, 0, SNDRV_PCM_HW_PARAM_BUFFER_SIZE, 
				  snd_pcm_hw_rule_muldivk, (void*) 1000000,
				  SNDRV_PCM_HW_PARAM_BUFFER_TIME, SNDRV_PCM_HW_PARAM_RATE, -1);
	if (err < 0)
		return err;
	err = snd_pcm_hw_rule_add(runtime, 0, SNDRV_PCM_HW_PARAM_PERIOD_BYTES, 
				  snd_pcm_hw_rule_muldivk, (void*) 8,
				  SNDRV_PCM_HW_PARAM_PERIOD_SIZE, SNDRV_PCM_HW_PARAM_FRAME_BITS, -1);
	if (err < 0)
		return err;
	err = snd_pcm_hw_rule_add(runtime, 0, SNDRV_PCM_HW_PARAM_BUFFER_BYTES, 
				  snd_pcm_hw_rule_muldivk, (void*) 8,
				  SNDRV_PCM_HW_PARAM_BUFFER_SIZE, SNDRV_PCM_HW_PARAM_FRAME_BITS, -1);
	if (err < 0)
		return err;
	err = snd_pcm_hw_rule_add(runtime, 0, SNDRV_PCM_HW_PARAM_PERIOD_TIME, 
				  snd_pcm_hw_rule_mulkdiv, (void*) 1000000,
				  SNDRV_PCM_HW_PARAM_PERIOD_SIZE, SNDRV_PCM_HW_PARAM_RATE, -1);
	if (err < 0)
		return err;
	err = snd_pcm_hw_rule_add(runtime, 0, SNDRV_PCM_HW_PARAM_BUFFER_TIME, 
				  snd_pcm_hw_rule_mulkdiv, (void*) 1000000,
				  SNDRV_PCM_HW_PARAM_BUFFER_SIZE, SNDRV_PCM_HW_PARAM_RATE, -1);
	if (err < 0)
		return err;
	return 0;
}

int snd_pcm_hw_constraints_complete(struct snd_pcm_substream *substream)
{
	struct snd_pcm_runtime *runtime = substream->runtime;
	struct snd_pcm_hardware *hw = &runtime->hw;
	int err;
	unsigned int mask = 0;

        if (hw->info & SNDRV_PCM_INFO_INTERLEAVED)
		mask |= 1 << SNDRV_PCM_ACCESS_RW_INTERLEAVED;
        if (hw->info & SNDRV_PCM_INFO_NONINTERLEAVED)
		mask |= 1 << SNDRV_PCM_ACCESS_RW_NONINTERLEAVED;
	if (hw_support_mmap(substream)) {
		if (hw->info & SNDRV_PCM_INFO_INTERLEAVED)
			mask |= 1 << SNDRV_PCM_ACCESS_MMAP_INTERLEAVED;
		if (hw->info & SNDRV_PCM_INFO_NONINTERLEAVED)
			mask |= 1 << SNDRV_PCM_ACCESS_MMAP_NONINTERLEAVED;
		if (hw->info & SNDRV_PCM_INFO_COMPLEX)
			mask |= 1 << SNDRV_PCM_ACCESS_MMAP_COMPLEX;
	}
	err = snd_pcm_hw_constraint_mask(runtime, SNDRV_PCM_HW_PARAM_ACCESS, mask);
	if (err < 0)
		return err;

	err = snd_pcm_hw_constraint_mask64(runtime, SNDRV_PCM_HW_PARAM_FORMAT, hw->formats);
	if (err < 0)
		return err;

	err = snd_pcm_hw_constraint_mask(runtime, SNDRV_PCM_HW_PARAM_SUBFORMAT, 1 << SNDRV_PCM_SUBFORMAT_STD);
	if (err < 0)
		return err;

	err = snd_pcm_hw_constraint_minmax(runtime, SNDRV_PCM_HW_PARAM_CHANNELS,
					   hw->channels_min, hw->channels_max);
	if (err < 0)
		return err;

	err = snd_pcm_hw_constraint_minmax(runtime, SNDRV_PCM_HW_PARAM_RATE,
					   hw->rate_min, hw->rate_max);
	if (err < 0)
		return err;

	err = snd_pcm_hw_constraint_minmax(runtime, SNDRV_PCM_HW_PARAM_PERIOD_BYTES,
					   hw->period_bytes_min, hw->period_bytes_max);
	if (err < 0)
		return err;

	err = snd_pcm_hw_constraint_minmax(runtime, SNDRV_PCM_HW_PARAM_PERIODS,
					   hw->periods_min, hw->periods_max);
	if (err < 0)
		return err;

	err = snd_pcm_hw_constraint_minmax(runtime, SNDRV_PCM_HW_PARAM_BUFFER_BYTES,
					   hw->period_bytes_min, hw->buffer_bytes_max);
	if (err < 0)
		return err;

	err = snd_pcm_hw_rule_add(runtime, 0, SNDRV_PCM_HW_PARAM_BUFFER_BYTES, 
				  snd_pcm_hw_rule_buffer_bytes_max, substream,
				  SNDRV_PCM_HW_PARAM_BUFFER_BYTES, -1);
	if (err < 0)
		return err;

	/* FIXME: remove */
	if (runtime->dma_bytes) {
		err = snd_pcm_hw_constraint_minmax(runtime, SNDRV_PCM_HW_PARAM_BUFFER_BYTES, 0, runtime->dma_bytes);
		if (err < 0)
			return err;
	}

	if (!(hw->rates & (SNDRV_PCM_RATE_KNOT | SNDRV_PCM_RATE_CONTINUOUS))) {
		err = snd_pcm_hw_rule_add(runtime, 0, SNDRV_PCM_HW_PARAM_RATE, 
					  snd_pcm_hw_rule_rate, hw,
					  SNDRV_PCM_HW_PARAM_RATE, -1);
		if (err < 0)
			return err;
	}

	/* FIXME: this belong to lowlevel */
	snd_pcm_hw_constraint_integer(runtime, SNDRV_PCM_HW_PARAM_PERIOD_SIZE);

	return 0;
}

static void pcm_release_private(struct snd_pcm_substream *substream)
{
	if (snd_pcm_stream_linked(substream))
		snd_pcm_unlink(substream);
}

void snd_pcm_release_substream(struct snd_pcm_substream *substream)
{
	substream->ref_count--;
	if (substream->ref_count > 0)
		return;

	snd_pcm_drop(substream);
	if (substream->hw_opened) {
		if (substream->ops->hw_free &&
		    substream->runtime->status->state != SNDRV_PCM_STATE_OPEN)
			substream->ops->hw_free(substream);
		substream->ops->close(substream);
		substream->hw_opened = 0;
	}
	if (pm_qos_request_active(&substream->latency_pm_qos_req))
		pm_qos_remove_request(&substream->latency_pm_qos_req);
	if (substream->pcm_release) {
		substream->pcm_release(substream);
		substream->pcm_release = NULL;
	}
	snd_pcm_detach_substream(substream);
}
EXPORT_SYMBOL(snd_pcm_release_substream);

int snd_pcm_open_substream(struct snd_pcm *pcm, int stream,
			   struct file *file,
			   struct snd_pcm_substream **rsubstream)
{
	struct snd_pcm_substream *substream;
	int err;

	err = snd_pcm_attach_substream(pcm, stream, file, &substream);
	if (err < 0)
		return err;
	if (substream->ref_count > 1) {
		*rsubstream = substream;
		return 0;
	}

	err = snd_pcm_hw_constraints_init(substream);
	if (err < 0) {
		pcm_dbg(pcm, "snd_pcm_hw_constraints_init failed\n");
		goto error;
	}

	if ((err = substream->ops->open(substream)) < 0)
		goto error;

	substream->hw_opened = 1;

	err = snd_pcm_hw_constraints_complete(substream);
	if (err < 0) {
		pcm_dbg(pcm, "snd_pcm_hw_constraints_complete failed\n");
		goto error;
	}

	*rsubstream = substream;
	return 0;

 error:
	snd_pcm_release_substream(substream);
	return err;
}
EXPORT_SYMBOL(snd_pcm_open_substream);

static int snd_pcm_open_file(struct file *file,
			     struct snd_pcm *pcm,
			     int stream)
{
	struct snd_pcm_file *pcm_file;
	struct snd_pcm_substream *substream;
	int err;

	err = snd_pcm_open_substream(pcm, stream, file, &substream);
	if (err < 0)
		return err;

	pcm_file = kzalloc(sizeof(*pcm_file), GFP_KERNEL);
	if (pcm_file == NULL) {
		snd_pcm_release_substream(substream);
		return -ENOMEM;
	}
	pcm_file->substream = substream;
	if (substream->ref_count == 1) {
		substream->file = pcm_file;
		substream->pcm_release = pcm_release_private;
	}
	file->private_data = pcm_file;

	return 0;
}

static int snd_pcm_playback_open(struct inode *inode, struct file *file)
{
	struct snd_pcm *pcm;
	int err = nonseekable_open(inode, file);
	if (err < 0)
		return err;
	pcm = snd_lookup_minor_data(iminor(inode),
				    SNDRV_DEVICE_TYPE_PCM_PLAYBACK);
	err = snd_pcm_open(file, pcm, SNDRV_PCM_STREAM_PLAYBACK);
	if (pcm)
		snd_card_unref(pcm->card);
	return err;
}

static int snd_pcm_capture_open(struct inode *inode, struct file *file)
{
	struct snd_pcm *pcm;
	int err = nonseekable_open(inode, file);
	if (err < 0)
		return err;
	pcm = snd_lookup_minor_data(iminor(inode),
				    SNDRV_DEVICE_TYPE_PCM_CAPTURE);
	err = snd_pcm_open(file, pcm, SNDRV_PCM_STREAM_CAPTURE);
	if (pcm)
		snd_card_unref(pcm->card);
	return err;
}

static int snd_pcm_open(struct file *file, struct snd_pcm *pcm, int stream)
{
	int err;
	wait_queue_entry_t wait;

	if (pcm == NULL) {
		err = -ENODEV;
		goto __error1;
	}
	err = snd_card_file_add(pcm->card, file);
	if (err < 0)
		goto __error1;
	if (!try_module_get(pcm->card->module)) {
		err = -EFAULT;
		goto __error2;
	}
	init_waitqueue_entry(&wait, current);
	add_wait_queue(&pcm->open_wait, &wait);
	mutex_lock(&pcm->open_mutex);
	while (1) {
		err = snd_pcm_open_file(file, pcm, stream);
		if (err >= 0)
			break;
		if (err == -EAGAIN) {
			if (file->f_flags & O_NONBLOCK) {
				err = -EBUSY;
				break;
			}
		} else
			break;
		set_current_state(TASK_INTERRUPTIBLE);
		mutex_unlock(&pcm->open_mutex);
		schedule();
		mutex_lock(&pcm->open_mutex);
		if (pcm->card->shutdown) {
			err = -ENODEV;
			break;
		}
		if (signal_pending(current)) {
			err = -ERESTARTSYS;
			break;
		}
	}
	remove_wait_queue(&pcm->open_wait, &wait);
	mutex_unlock(&pcm->open_mutex);
	if (err < 0)
		goto __error;
	return err;

      __error:
	module_put(pcm->card->module);
      __error2:
      	snd_card_file_remove(pcm->card, file);
      __error1:
      	return err;
}

static int snd_pcm_release(struct inode *inode, struct file *file)
{
	struct snd_pcm *pcm;
	struct snd_pcm_substream *substream;
	struct snd_pcm_file *pcm_file;

	pcm_file = file->private_data;
	substream = pcm_file->substream;
	if (snd_BUG_ON(!substream))
		return -ENXIO;
	pcm = substream->pcm;
	mutex_lock(&pcm->open_mutex);
	snd_pcm_release_substream(substream);
	kfree(pcm_file);
	mutex_unlock(&pcm->open_mutex);
	wake_up(&pcm->open_wait);
	module_put(pcm->card->module);
	snd_card_file_remove(pcm->card, file);
	return 0;
}

/* check and update PCM state; return 0 or a negative error
 * call this inside PCM lock
 */
static int do_pcm_hwsync(struct snd_pcm_substream *substream)
{
	switch (substream->runtime->status->state) {
	case SNDRV_PCM_STATE_DRAINING:
		if (substream->stream == SNDRV_PCM_STREAM_CAPTURE)
			return -EBADFD;
		/* Fall through */
	case SNDRV_PCM_STATE_RUNNING:
		return snd_pcm_update_hw_ptr(substream);
	case SNDRV_PCM_STATE_PREPARED:
	case SNDRV_PCM_STATE_PAUSED:
		return 0;
	case SNDRV_PCM_STATE_SUSPENDED:
		return -ESTRPIPE;
	case SNDRV_PCM_STATE_XRUN:
		return -EPIPE;
	default:
		return -EBADFD;
	}
}

/* increase the appl_ptr; returns the processed frames or a negative error */
static snd_pcm_sframes_t forward_appl_ptr(struct snd_pcm_substream *substream,
					  snd_pcm_uframes_t frames,
					   snd_pcm_sframes_t avail)
{
	struct snd_pcm_runtime *runtime = substream->runtime;
	snd_pcm_sframes_t appl_ptr;
	int ret;

	if (avail <= 0)
		return 0;
	if (frames > (snd_pcm_uframes_t)avail)
		frames = avail;
	appl_ptr = runtime->control->appl_ptr + frames;
	if (appl_ptr >= (snd_pcm_sframes_t)runtime->boundary)
		appl_ptr -= runtime->boundary;
	ret = pcm_lib_apply_appl_ptr(substream, appl_ptr);
	return ret < 0 ? ret : frames;
}

/* decrease the appl_ptr; returns the processed frames or zero for error */
static snd_pcm_sframes_t rewind_appl_ptr(struct snd_pcm_substream *substream,
					 snd_pcm_uframes_t frames,
					 snd_pcm_sframes_t avail)
{
	struct snd_pcm_runtime *runtime = substream->runtime;
	snd_pcm_sframes_t appl_ptr;
	int ret;

	if (avail <= 0)
		return 0;
	if (frames > (snd_pcm_uframes_t)avail)
		frames = avail;
	appl_ptr = runtime->control->appl_ptr - frames;
	if (appl_ptr < 0)
		appl_ptr += runtime->boundary;
	ret = pcm_lib_apply_appl_ptr(substream, appl_ptr);
	/* NOTE: we return zero for errors because PulseAudio gets depressed
	 * upon receiving an error from rewind ioctl and stops processing
	 * any longer.  Returning zero means that no rewind is done, so
	 * it's not absolutely wrong to answer like that.
	 */
	return ret < 0 ? 0 : frames;
}

static snd_pcm_sframes_t snd_pcm_rewind(struct snd_pcm_substream *substream,
					snd_pcm_uframes_t frames)
{
	snd_pcm_sframes_t ret;

	if (frames == 0)
		return 0;

	snd_pcm_stream_lock_irq(substream);
	ret = do_pcm_hwsync(substream);
	if (!ret)
		ret = rewind_appl_ptr(substream, frames,
				      snd_pcm_hw_avail(substream));
	snd_pcm_stream_unlock_irq(substream);
	return ret;
}

static snd_pcm_sframes_t snd_pcm_forward(struct snd_pcm_substream *substream,
					 snd_pcm_uframes_t frames)
{
	snd_pcm_sframes_t ret;

	if (frames == 0)
		return 0;

	snd_pcm_stream_lock_irq(substream);
	ret = do_pcm_hwsync(substream);
	if (!ret)
		ret = forward_appl_ptr(substream, frames,
				       snd_pcm_avail(substream));
	snd_pcm_stream_unlock_irq(substream);
	return ret;
}

static int snd_pcm_hwsync(struct snd_pcm_substream *substream)
{
	int err;

	snd_pcm_stream_lock_irq(substream);
	err = do_pcm_hwsync(substream);
	snd_pcm_stream_unlock_irq(substream);
	return err;
}
		
static int snd_pcm_delay(struct snd_pcm_substream *substream,
			 snd_pcm_sframes_t *delay)
{
	int err;
	snd_pcm_sframes_t n = 0;

	snd_pcm_stream_lock_irq(substream);
	err = do_pcm_hwsync(substream);
	if (!err)
		n = snd_pcm_calc_delay(substream);
	snd_pcm_stream_unlock_irq(substream);
	if (!err)
		*delay = n;
	return err;
}
		
static int snd_pcm_sync_ptr(struct snd_pcm_substream *substream,
			    struct snd_pcm_sync_ptr __user *_sync_ptr)
{
	struct snd_pcm_runtime *runtime = substream->runtime;
	struct snd_pcm_sync_ptr sync_ptr;
	volatile struct snd_pcm_mmap_status *status;
	volatile struct snd_pcm_mmap_control *control;
	int err;
	snd_pcm_uframes_t hw_avail;

	memset(&sync_ptr, 0, sizeof(sync_ptr));
	if (get_user(sync_ptr.flags, (unsigned __user *)&(_sync_ptr->flags)))
		return -EFAULT;
	if (copy_from_user(&sync_ptr.c.control, &(_sync_ptr->c.control), sizeof(struct snd_pcm_mmap_control)))
		return -EFAULT;	
	status = runtime->status;
	control = runtime->control;
	if (sync_ptr.flags & SNDRV_PCM_SYNC_PTR_HWSYNC) {
		err = snd_pcm_hwsync(substream);
		if (err < 0)
			return err;
	}
	snd_pcm_stream_lock_irq(substream);
	if (!(sync_ptr.flags & SNDRV_PCM_SYNC_PTR_APPL)) {
		err = pcm_lib_apply_appl_ptr(substream,
					     sync_ptr.c.control.appl_ptr);
		if (err < 0) {
			snd_pcm_stream_unlock_irq(substream);
			return err;
		}
	} else {
		sync_ptr.c.control.appl_ptr = control->appl_ptr;
	}
	if (!(sync_ptr.flags & SNDRV_PCM_SYNC_PTR_AVAIL_MIN))
		control->avail_min = sync_ptr.c.control.avail_min;
	else
		sync_ptr.c.control.avail_min = control->avail_min;

	if (runtime->render_flag & SNDRV_NON_DMA_MODE) {
		hw_avail = snd_pcm_playback_hw_avail(runtime);
		if ((hw_avail >= runtime->start_threshold)
			&& (runtime->render_flag &
				SNDRV_RENDER_STOPPED)) {
			if (substream->ops->restart)
				substream->ops->restart(substream);
		}
	}
	sync_ptr.s.status.state = status->state;
	sync_ptr.s.status.hw_ptr = status->hw_ptr;
	sync_ptr.s.status.tstamp = status->tstamp;
	sync_ptr.s.status.suspended_state = status->suspended_state;
	sync_ptr.s.status.audio_tstamp = status->audio_tstamp;
	snd_pcm_stream_unlock_irq(substream);
	if (copy_to_user(_sync_ptr, &sync_ptr, sizeof(sync_ptr)))
		return -EFAULT;
	return 0;
}

static int snd_pcm_tstamp(struct snd_pcm_substream *substream, int __user *_arg)
{
	struct snd_pcm_runtime *runtime = substream->runtime;
	int arg;
	
	if (get_user(arg, _arg))
		return -EFAULT;
	if (arg < 0 || arg > SNDRV_PCM_TSTAMP_TYPE_LAST)
		return -EINVAL;
	runtime->tstamp_type = arg;
	return 0;
}

static int snd_pcm_xferi_frames_ioctl(struct snd_pcm_substream *substream,
				      struct snd_xferi __user *_xferi)
{
	struct snd_xferi xferi;
	struct snd_pcm_runtime *runtime = substream->runtime;
	snd_pcm_sframes_t result;

	if (runtime->status->state == SNDRV_PCM_STATE_OPEN)
		return -EBADFD;
	if (put_user(0, &_xferi->result))
		return -EFAULT;
	if (copy_from_user(&xferi, _xferi, sizeof(xferi)))
		return -EFAULT;
	if (substream->stream == SNDRV_PCM_STREAM_PLAYBACK)
		result = snd_pcm_lib_write(substream, xferi.buf, xferi.frames);
	else
		result = snd_pcm_lib_read(substream, xferi.buf, xferi.frames);
	__put_user(result, &_xferi->result);
	return result < 0 ? result : 0;
}

static int snd_pcm_xfern_frames_ioctl(struct snd_pcm_substream *substream,
				      struct snd_xfern __user *_xfern)
{
	struct snd_xfern xfern;
	struct snd_pcm_runtime *runtime = substream->runtime;
	void *bufs;
	snd_pcm_sframes_t result;

	if (runtime->status->state == SNDRV_PCM_STATE_OPEN)
		return -EBADFD;
	if (runtime->channels > 128)
		return -EINVAL;
	if (put_user(0, &_xfern->result))
		return -EFAULT;
	if (copy_from_user(&xfern, _xfern, sizeof(xfern)))
		return -EFAULT;

	bufs = memdup_user(xfern.bufs, sizeof(void *) * runtime->channels);
	if (IS_ERR(bufs))
		return PTR_ERR(bufs);
	if (substream->stream == SNDRV_PCM_STREAM_PLAYBACK)
		result = snd_pcm_lib_writev(substream, bufs, xfern.frames);
	else
		result = snd_pcm_lib_readv(substream, bufs, xfern.frames);
	kfree(bufs);
	__put_user(result, &_xfern->result);
	return result < 0 ? result : 0;
}

static int snd_pcm_rewind_ioctl(struct snd_pcm_substream *substream,
				snd_pcm_uframes_t __user *_frames)
{
	snd_pcm_uframes_t frames;
	snd_pcm_sframes_t result;

	if (get_user(frames, _frames))
		return -EFAULT;
	if (put_user(0, _frames))
		return -EFAULT;
	result = snd_pcm_rewind(substream, frames);
	__put_user(result, _frames);
	return result < 0 ? result : 0;
}

static int snd_pcm_forward_ioctl(struct snd_pcm_substream *substream,
				 snd_pcm_uframes_t __user *_frames)
{
	snd_pcm_uframes_t frames;
	snd_pcm_sframes_t result;

	if (get_user(frames, _frames))
		return -EFAULT;
	if (put_user(0, _frames))
		return -EFAULT;
	result = snd_pcm_forward(substream, frames);
	__put_user(result, _frames);
	return result < 0 ? result : 0;
}

static int snd_pcm_common_ioctl(struct file *file,
				 struct snd_pcm_substream *substream,
				 unsigned int cmd, void __user *arg)
{
	struct snd_pcm_file *pcm_file = file->private_data;
	int res;

	if (PCM_RUNTIME_CHECK(substream))
		return -ENXIO;

	res = snd_power_wait(substream->pcm->card, SNDRV_CTL_POWER_D0);
	if (res < 0)
		return res;

	switch (cmd) {
	case SNDRV_PCM_IOCTL_PVERSION:
		return put_user(SNDRV_PCM_VERSION, (int __user *)arg) ? -EFAULT : 0;
	case SNDRV_PCM_IOCTL_INFO:
		return snd_pcm_info_user(substream, arg);
	case SNDRV_PCM_IOCTL_TSTAMP:	/* just for compatibility */
		return 0;
	case SNDRV_PCM_IOCTL_TTSTAMP:
		return snd_pcm_tstamp(substream, arg);
	case SNDRV_PCM_IOCTL_USER_PVERSION:
		if (get_user(pcm_file->user_pversion,
			     (unsigned int __user *)arg))
			return -EFAULT;
		return 0;
	case SNDRV_PCM_IOCTL_HW_REFINE:
		return snd_pcm_hw_refine_user(substream, arg);
	case SNDRV_PCM_IOCTL_HW_PARAMS:
		return snd_pcm_hw_params_user(substream, arg);
	case SNDRV_PCM_IOCTL_HW_FREE:
		return snd_pcm_hw_free(substream);
	case SNDRV_PCM_IOCTL_SW_PARAMS:
		return snd_pcm_sw_params_user(substream, arg);
	case SNDRV_PCM_IOCTL_STATUS:
		return snd_pcm_status_user(substream, arg, false);
	case SNDRV_PCM_IOCTL_STATUS_EXT:
		return snd_pcm_status_user(substream, arg, true);
	case SNDRV_PCM_IOCTL_CHANNEL_INFO:
		return snd_pcm_channel_info_user(substream, arg);
	case SNDRV_PCM_IOCTL_PREPARE:
		return snd_pcm_prepare(substream, file);
	case SNDRV_PCM_IOCTL_RESET:
		return snd_pcm_reset(substream);
	case SNDRV_PCM_IOCTL_START:
		return snd_pcm_start_lock_irq(substream);
	case SNDRV_PCM_IOCTL_LINK:
		return snd_pcm_link(substream, (int)(unsigned long) arg);
	case SNDRV_PCM_IOCTL_UNLINK:
		return snd_pcm_unlink(substream);
	case SNDRV_PCM_IOCTL_RESUME:
		return snd_pcm_resume(substream);
	case SNDRV_PCM_IOCTL_XRUN:
		return snd_pcm_xrun(substream);
	case SNDRV_PCM_IOCTL_HWSYNC:
		return snd_pcm_hwsync(substream);
	case SNDRV_PCM_IOCTL_DELAY:
	{
		snd_pcm_sframes_t delay;
		snd_pcm_sframes_t __user *res = arg;
		int err;

		err = snd_pcm_delay(substream, &delay);
		if (err)
			return err;
		if (put_user(delay, res))
			return -EFAULT;
		return 0;
	}
	case SNDRV_PCM_IOCTL_SYNC_PTR:
		return snd_pcm_sync_ptr(substream, arg);
#ifdef CONFIG_SND_SUPPORT_OLD_API
	case SNDRV_PCM_IOCTL_HW_REFINE_OLD:
		return snd_pcm_hw_refine_old_user(substream, arg);
	case SNDRV_PCM_IOCTL_HW_PARAMS_OLD:
		return snd_pcm_hw_params_old_user(substream, arg);
#endif
	case SNDRV_PCM_IOCTL_DRAIN:
		return snd_pcm_drain(substream, file);
	case SNDRV_PCM_IOCTL_DROP:
		return snd_pcm_drop(substream);
	case SNDRV_PCM_IOCTL_PAUSE:
		return snd_pcm_action_lock_irq(&snd_pcm_action_pause,
					       substream,
					       (int)(unsigned long)arg);
	case SNDRV_PCM_IOCTL_WRITEI_FRAMES:
	case SNDRV_PCM_IOCTL_READI_FRAMES:
		return snd_pcm_xferi_frames_ioctl(substream, arg);
	case SNDRV_PCM_IOCTL_WRITEN_FRAMES:
	case SNDRV_PCM_IOCTL_READN_FRAMES:
		return snd_pcm_xfern_frames_ioctl(substream, arg);
	case SNDRV_PCM_IOCTL_REWIND:
		return snd_pcm_rewind_ioctl(substream, arg);
	case SNDRV_PCM_IOCTL_FORWARD:
		return snd_pcm_forward_ioctl(substream, arg);
	}
	pcm_dbg(substream->pcm, "unknown ioctl = 0x%x\n", cmd);
	return -ENOTTY;
}

static long snd_pcm_ioctl(struct file *file, unsigned int cmd,
			  unsigned long arg)
{
	struct snd_pcm_file *pcm_file;

	pcm_file = file->private_data;

	if (((cmd >> 8) & 0xff) != 'A')
		return -ENOTTY;

	return snd_pcm_common_ioctl(file, pcm_file->substream, cmd,
				     (void __user *)arg);
}

/**
 * snd_pcm_kernel_ioctl - Execute PCM ioctl in the kernel-space
 * @substream: PCM substream
 * @cmd: IOCTL cmd
 * @arg: IOCTL argument
 *
 * The function is provided primarily for OSS layer and USB gadget drivers,
 * and it allows only the limited set of ioctls (hw_params, sw_params,
 * prepare, start, drain, drop, forward).
 */
int snd_pcm_kernel_ioctl(struct snd_pcm_substream *substream,
			 unsigned int cmd, void *arg)
{
	snd_pcm_uframes_t *frames = arg;
	snd_pcm_sframes_t result;
	
	switch (cmd) {
	case SNDRV_PCM_IOCTL_FORWARD:
	{
		/* provided only for OSS; capture-only and no value returned */
		if (substream->stream != SNDRV_PCM_STREAM_CAPTURE)
			return -EINVAL;
		result = snd_pcm_forward(substream, *frames);
		return result < 0 ? result : 0;
	}
	case SNDRV_PCM_IOCTL_HW_PARAMS:
		return snd_pcm_hw_params(substream, arg);
	case SNDRV_PCM_IOCTL_SW_PARAMS:
		return snd_pcm_sw_params(substream, arg);
	case SNDRV_PCM_IOCTL_PREPARE:
		return snd_pcm_prepare(substream, NULL);
	case SNDRV_PCM_IOCTL_START:
		return snd_pcm_start_lock_irq(substream);
	case SNDRV_PCM_IOCTL_DRAIN:
		return snd_pcm_drain(substream, NULL);
	case SNDRV_PCM_IOCTL_DROP:
		return snd_pcm_drop(substream);
	case SNDRV_PCM_IOCTL_DELAY:
		return snd_pcm_delay(substream, frames);
	default:
		return -EINVAL;
	}
}
EXPORT_SYMBOL(snd_pcm_kernel_ioctl);

static ssize_t snd_pcm_read(struct file *file, char __user *buf, size_t count,
			    loff_t * offset)
{
	struct snd_pcm_file *pcm_file;
	struct snd_pcm_substream *substream;
	struct snd_pcm_runtime *runtime;
	snd_pcm_sframes_t result;

	pcm_file = file->private_data;
	substream = pcm_file->substream;
	if (PCM_RUNTIME_CHECK(substream))
		return -ENXIO;
	runtime = substream->runtime;
	if (runtime->status->state == SNDRV_PCM_STATE_OPEN)
		return -EBADFD;
	if (!frame_aligned(runtime, count))
		return -EINVAL;
	count = bytes_to_frames(runtime, count);
	result = snd_pcm_lib_read(substream, buf, count);
	if (result > 0)
		result = frames_to_bytes(runtime, result);
	return result;
}

static ssize_t snd_pcm_write(struct file *file, const char __user *buf,
			     size_t count, loff_t * offset)
{
	struct snd_pcm_file *pcm_file;
	struct snd_pcm_substream *substream;
	struct snd_pcm_runtime *runtime;
	snd_pcm_sframes_t result;

	pcm_file = file->private_data;
	substream = pcm_file->substream;
	if (PCM_RUNTIME_CHECK(substream))
		return -ENXIO;
	runtime = substream->runtime;
	if (runtime->status->state == SNDRV_PCM_STATE_OPEN)
		return -EBADFD;
	if (!frame_aligned(runtime, count))
		return -EINVAL;
	count = bytes_to_frames(runtime, count);
	result = snd_pcm_lib_write(substream, buf, count);
	if (result > 0)
		result = frames_to_bytes(runtime, result);
	return result;
}

static ssize_t snd_pcm_readv(struct kiocb *iocb, struct iov_iter *to)
{
	struct snd_pcm_file *pcm_file;
	struct snd_pcm_substream *substream;
	struct snd_pcm_runtime *runtime;
	snd_pcm_sframes_t result;
	unsigned long i;
	void __user **bufs;
	snd_pcm_uframes_t frames;

	pcm_file = iocb->ki_filp->private_data;
	substream = pcm_file->substream;
	if (PCM_RUNTIME_CHECK(substream))
		return -ENXIO;
	runtime = substream->runtime;
	if (runtime->status->state == SNDRV_PCM_STATE_OPEN)
		return -EBADFD;
	if (!iter_is_iovec(to))
		return -EINVAL;
	if (to->nr_segs > 1024 || to->nr_segs != runtime->channels)
		return -EINVAL;
	if (!frame_aligned(runtime, to->iov->iov_len))
		return -EINVAL;
	frames = bytes_to_samples(runtime, to->iov->iov_len);
	bufs = kmalloc_array(to->nr_segs, sizeof(void *), GFP_KERNEL);
	if (bufs == NULL)
		return -ENOMEM;
	for (i = 0; i < to->nr_segs; ++i)
		bufs[i] = to->iov[i].iov_base;
	result = snd_pcm_lib_readv(substream, bufs, frames);
	if (result > 0)
		result = frames_to_bytes(runtime, result);
	kfree(bufs);
	return result;
}

static ssize_t snd_pcm_writev(struct kiocb *iocb, struct iov_iter *from)
{
	struct snd_pcm_file *pcm_file;
	struct snd_pcm_substream *substream;
	struct snd_pcm_runtime *runtime;
	snd_pcm_sframes_t result;
	unsigned long i;
	void __user **bufs;
	snd_pcm_uframes_t frames;

	pcm_file = iocb->ki_filp->private_data;
	substream = pcm_file->substream;
	if (PCM_RUNTIME_CHECK(substream))
		return -ENXIO;
	runtime = substream->runtime;
	if (runtime->status->state == SNDRV_PCM_STATE_OPEN)
		return -EBADFD;
	if (!iter_is_iovec(from))
		return -EINVAL;
	if (from->nr_segs > 128 || from->nr_segs != runtime->channels ||
	    !frame_aligned(runtime, from->iov->iov_len))
		return -EINVAL;
	frames = bytes_to_samples(runtime, from->iov->iov_len);
	bufs = kmalloc_array(from->nr_segs, sizeof(void *), GFP_KERNEL);
	if (bufs == NULL)
		return -ENOMEM;
	for (i = 0; i < from->nr_segs; ++i)
		bufs[i] = from->iov[i].iov_base;
	result = snd_pcm_lib_writev(substream, bufs, frames);
	if (result > 0)
		result = frames_to_bytes(runtime, result);
	kfree(bufs);
	return result;
}

static __poll_t snd_pcm_poll(struct file *file, poll_table *wait)
{
	struct snd_pcm_file *pcm_file;
	struct snd_pcm_substream *substream;
	struct snd_pcm_runtime *runtime;
	__poll_t mask, ok;
	snd_pcm_uframes_t avail;

	pcm_file = file->private_data;

	substream = pcm_file->substream;
	if (substream->stream == SNDRV_PCM_STREAM_PLAYBACK)
		ok = EPOLLOUT | EPOLLWRNORM;
	else
		ok = EPOLLIN | EPOLLRDNORM;
	if (PCM_RUNTIME_CHECK(substream))
		return ok | EPOLLERR;

	runtime = substream->runtime;
	poll_wait(file, &runtime->sleep, wait);

	mask = 0;
	snd_pcm_stream_lock_irq(substream);
	avail = snd_pcm_avail(substream);
	switch (runtime->status->state) {
	case SNDRV_PCM_STATE_RUNNING:
	case SNDRV_PCM_STATE_PREPARED:
	case SNDRV_PCM_STATE_PAUSED:
		if (avail >= runtime->control->avail_min)
			mask = ok;
		break;
	case SNDRV_PCM_STATE_DRAINING:
		if (substream->stream == SNDRV_PCM_STREAM_CAPTURE) {
			mask = ok;
			if (!avail)
				mask |= EPOLLERR;
		}
		break;
	default:
		mask = ok | EPOLLERR;
		break;
	}
	snd_pcm_stream_unlock_irq(substream);
	return mask;
}

/*
 * mmap support
 */

/*
 * Only on coherent architectures, we can mmap the status and the control records
 * for effcient data transfer.  On others, we have to use HWSYNC ioctl...
 */
#if defined(CONFIG_X86) || defined(CONFIG_PPC) || defined(CONFIG_ALPHA)
/*
 * mmap status record
 */
static vm_fault_t snd_pcm_mmap_status_fault(struct vm_fault *vmf)
{
	struct snd_pcm_substream *substream = vmf->vma->vm_private_data;
	struct snd_pcm_runtime *runtime;
	
	if (substream == NULL)
		return VM_FAULT_SIGBUS;
	runtime = substream->runtime;
	vmf->page = virt_to_page(runtime->status);
	get_page(vmf->page);
	return 0;
}

static const struct vm_operations_struct snd_pcm_vm_ops_status =
{
	.fault =	snd_pcm_mmap_status_fault,
};

static int snd_pcm_mmap_status(struct snd_pcm_substream *substream, struct file *file,
			       struct vm_area_struct *area)
{
	long size;
	if (!(area->vm_flags & VM_READ))
		return -EINVAL;
	size = area->vm_end - area->vm_start;
	if (size != PAGE_ALIGN(sizeof(struct snd_pcm_mmap_status)))
		return -EINVAL;
	area->vm_ops = &snd_pcm_vm_ops_status;
	area->vm_private_data = substream;
	area->vm_flags |= VM_DONTEXPAND | VM_DONTDUMP;
	return 0;
}

/*
 * mmap control record
 */
static vm_fault_t snd_pcm_mmap_control_fault(struct vm_fault *vmf)
{
	struct snd_pcm_substream *substream = vmf->vma->vm_private_data;
	struct snd_pcm_runtime *runtime;
	
	if (substream == NULL)
		return VM_FAULT_SIGBUS;
	runtime = substream->runtime;
	vmf->page = virt_to_page(runtime->control);
	get_page(vmf->page);
	return 0;
}

static const struct vm_operations_struct snd_pcm_vm_ops_control =
{
	.fault =	snd_pcm_mmap_control_fault,
};

static int snd_pcm_mmap_control(struct snd_pcm_substream *substream, struct file *file,
				struct vm_area_struct *area)
{
	long size;
	if (!(area->vm_flags & VM_READ))
		return -EINVAL;
	size = area->vm_end - area->vm_start;
	if (size != PAGE_ALIGN(sizeof(struct snd_pcm_mmap_control)))
		return -EINVAL;
	area->vm_ops = &snd_pcm_vm_ops_control;
	area->vm_private_data = substream;
	area->vm_flags |= VM_DONTEXPAND | VM_DONTDUMP;
	return 0;
}

static bool pcm_status_mmap_allowed(struct snd_pcm_file *pcm_file)
{
	if (pcm_file->no_compat_mmap)
		return false;
	/* See pcm_control_mmap_allowed() below.
	 * Since older alsa-lib requires both status and control mmaps to be
	 * coupled, we have to disable the status mmap for old alsa-lib, too.
	 */
	if (pcm_file->user_pversion < SNDRV_PROTOCOL_VERSION(2, 0, 14) &&
	    (pcm_file->substream->runtime->hw.info & SNDRV_PCM_INFO_SYNC_APPLPTR))
		return false;
	return true;
}

static bool pcm_control_mmap_allowed(struct snd_pcm_file *pcm_file)
{
	if (pcm_file->no_compat_mmap)
		return false;
	/* Disallow the control mmap when SYNC_APPLPTR flag is set;
	 * it enforces the user-space to fall back to snd_pcm_sync_ptr(),
	 * thus it effectively assures the manual update of appl_ptr.
	 */
	if (pcm_file->substream->runtime->hw.info & SNDRV_PCM_INFO_SYNC_APPLPTR)
		return false;
	return true;
}

#else /* ! coherent mmap */
/*
 * don't support mmap for status and control records.
 */
#define pcm_status_mmap_allowed(pcm_file)	false
#define pcm_control_mmap_allowed(pcm_file)	false

static int snd_pcm_mmap_status(struct snd_pcm_substream *substream, struct file *file,
			       struct vm_area_struct *area)
{
	return -ENXIO;
}
static int snd_pcm_mmap_control(struct snd_pcm_substream *substream, struct file *file,
				struct vm_area_struct *area)
{
	return -ENXIO;
}
#endif /* coherent mmap */

static inline struct page *
snd_pcm_default_page_ops(struct snd_pcm_substream *substream, unsigned long ofs)
{
	void *vaddr = substream->runtime->dma_area + ofs;
	return virt_to_page(vaddr);
}

/*
 * fault callback for mmapping a RAM page
 */
static vm_fault_t snd_pcm_mmap_data_fault(struct vm_fault *vmf)
{
	struct snd_pcm_substream *substream = vmf->vma->vm_private_data;
	struct snd_pcm_runtime *runtime;
	unsigned long offset;
	struct page * page;
	size_t dma_bytes;
	
	if (substream == NULL)
		return VM_FAULT_SIGBUS;
	runtime = substream->runtime;
	offset = vmf->pgoff << PAGE_SHIFT;
	dma_bytes = PAGE_ALIGN(runtime->dma_bytes);
	if (offset > dma_bytes - PAGE_SIZE)
		return VM_FAULT_SIGBUS;
	if (substream->ops->page)
		page = substream->ops->page(substream, offset);
	else
		page = snd_pcm_default_page_ops(substream, offset);
	if (!page)
		return VM_FAULT_SIGBUS;
	get_page(page);
	vmf->page = page;
	return 0;
}

static const struct vm_operations_struct snd_pcm_vm_ops_data = {
	.open =		snd_pcm_mmap_data_open,
	.close =	snd_pcm_mmap_data_close,
};

static const struct vm_operations_struct snd_pcm_vm_ops_data_fault = {
	.open =		snd_pcm_mmap_data_open,
	.close =	snd_pcm_mmap_data_close,
	.fault =	snd_pcm_mmap_data_fault,
};

/*
 * mmap the DMA buffer on RAM
 */

/**
 * snd_pcm_lib_default_mmap - Default PCM data mmap function
 * @substream: PCM substream
 * @area: VMA
 *
 * This is the default mmap handler for PCM data.  When mmap pcm_ops is NULL,
 * this function is invoked implicitly.
 */
int snd_pcm_lib_default_mmap(struct snd_pcm_substream *substream,
			     struct vm_area_struct *area)
{
	area->vm_flags |= VM_DONTEXPAND | VM_DONTDUMP;
#ifdef CONFIG_GENERIC_ALLOCATOR
	if (substream->dma_buffer.dev.type == SNDRV_DMA_TYPE_DEV_IRAM) {
		area->vm_page_prot = pgprot_writecombine(area->vm_page_prot);
		return remap_pfn_range(area, area->vm_start,
				substream->dma_buffer.addr >> PAGE_SHIFT,
				area->vm_end - area->vm_start, area->vm_page_prot);
	}
#endif /* CONFIG_GENERIC_ALLOCATOR */
#ifndef CONFIG_X86 /* for avoiding warnings arch/x86/mm/pat.c */
	if (IS_ENABLED(CONFIG_HAS_DMA) && !substream->ops->page &&
	    substream->dma_buffer.dev.type == SNDRV_DMA_TYPE_DEV)
		return dma_mmap_coherent(substream->dma_buffer.dev.dev,
					 area,
					 substream->runtime->dma_area,
					 substream->runtime->dma_addr,
					 substream->runtime->dma_bytes);
#endif /* CONFIG_X86 */
	/* mmap with fault handler */
	area->vm_ops = &snd_pcm_vm_ops_data_fault;
	return 0;
}
EXPORT_SYMBOL_GPL(snd_pcm_lib_default_mmap);

/*
 * mmap the DMA buffer on I/O memory area
 */
#if SNDRV_PCM_INFO_MMAP_IOMEM
/**
 * snd_pcm_lib_mmap_iomem - Default PCM data mmap function for I/O mem
 * @substream: PCM substream
 * @area: VMA
 *
 * When your hardware uses the iomapped pages as the hardware buffer and
 * wants to mmap it, pass this function as mmap pcm_ops.  Note that this
 * is supposed to work only on limited architectures.
 */
int snd_pcm_lib_mmap_iomem(struct snd_pcm_substream *substream,
			   struct vm_area_struct *area)
{
	struct snd_pcm_runtime *runtime = substream->runtime;

	area->vm_page_prot = pgprot_noncached(area->vm_page_prot);
	return vm_iomap_memory(area, runtime->dma_addr, runtime->dma_bytes);
}
EXPORT_SYMBOL(snd_pcm_lib_mmap_iomem);
#endif /* SNDRV_PCM_INFO_MMAP */

/*
 * mmap DMA buffer
 */
int snd_pcm_mmap_data(struct snd_pcm_substream *substream, struct file *file,
		      struct vm_area_struct *area)
{
	struct snd_pcm_runtime *runtime;
	long size;
	unsigned long offset;
	size_t dma_bytes;
	int err;

	if (substream->stream == SNDRV_PCM_STREAM_PLAYBACK) {
		if (!(area->vm_flags & (VM_WRITE|VM_READ)))
			return -EINVAL;
	} else {
		if (!(area->vm_flags & VM_READ))
			return -EINVAL;
	}
	runtime = substream->runtime;
	if (runtime->status->state == SNDRV_PCM_STATE_OPEN)
		return -EBADFD;
	if (!(runtime->info & SNDRV_PCM_INFO_MMAP))
		return -ENXIO;
	if (runtime->access == SNDRV_PCM_ACCESS_RW_INTERLEAVED ||
	    runtime->access == SNDRV_PCM_ACCESS_RW_NONINTERLEAVED)
		return -EINVAL;
	size = area->vm_end - area->vm_start;
	offset = area->vm_pgoff << PAGE_SHIFT;
	dma_bytes = PAGE_ALIGN(runtime->dma_bytes);
	if ((size_t)size > dma_bytes)
		return -EINVAL;
	if (offset > dma_bytes - size)
		return -EINVAL;

	area->vm_ops = &snd_pcm_vm_ops_data;
	area->vm_private_data = substream;
	if (substream->ops->mmap)
		err = substream->ops->mmap(substream, area);
	else
		err = snd_pcm_lib_default_mmap(substream, area);
	if (!err)
		atomic_inc(&substream->mmap_count);
	return err;
}
EXPORT_SYMBOL(snd_pcm_mmap_data);

static int snd_pcm_mmap(struct file *file, struct vm_area_struct *area)
{
	struct snd_pcm_file * pcm_file;
	struct snd_pcm_substream *substream;	
	unsigned long offset;
	
	pcm_file = file->private_data;
	substream = pcm_file->substream;
	if (PCM_RUNTIME_CHECK(substream))
		return -ENXIO;

	offset = area->vm_pgoff << PAGE_SHIFT;
	switch (offset) {
	case SNDRV_PCM_MMAP_OFFSET_STATUS:
		if (!pcm_status_mmap_allowed(pcm_file))
			return -ENXIO;
		return snd_pcm_mmap_status(substream, file, area);
	case SNDRV_PCM_MMAP_OFFSET_CONTROL:
		if (!pcm_control_mmap_allowed(pcm_file))
			return -ENXIO;
		return snd_pcm_mmap_control(substream, file, area);
	default:
		return snd_pcm_mmap_data(substream, file, area);
	}
	return 0;
}

static int snd_pcm_fasync(int fd, struct file * file, int on)
{
	struct snd_pcm_file * pcm_file;
	struct snd_pcm_substream *substream;
	struct snd_pcm_runtime *runtime;

	pcm_file = file->private_data;
	substream = pcm_file->substream;
	if (PCM_RUNTIME_CHECK(substream))
		return -ENXIO;
	runtime = substream->runtime;
	return fasync_helper(fd, file, on, &runtime->fasync);
}

/*
 * ioctl32 compat
 */
#ifdef CONFIG_COMPAT
#include "pcm_compat.c"
#else
#define snd_pcm_ioctl_compat	NULL
#endif

/*
 *  To be removed helpers to keep binary compatibility
 */

#ifdef CONFIG_SND_SUPPORT_OLD_API
#define __OLD_TO_NEW_MASK(x) ((x&7)|((x&0x07fffff8)<<5))
#define __NEW_TO_OLD_MASK(x) ((x&7)|((x&0xffffff00)>>5))

static void snd_pcm_hw_convert_from_old_params(struct snd_pcm_hw_params *params,
					       struct snd_pcm_hw_params_old *oparams)
{
	unsigned int i;

	memset(params, 0, sizeof(*params));
	params->flags = oparams->flags;
	for (i = 0; i < ARRAY_SIZE(oparams->masks); i++)
		params->masks[i].bits[0] = oparams->masks[i];
	memcpy(params->intervals, oparams->intervals, sizeof(oparams->intervals));
	params->rmask = __OLD_TO_NEW_MASK(oparams->rmask);
	params->cmask = __OLD_TO_NEW_MASK(oparams->cmask);
	params->info = oparams->info;
	params->msbits = oparams->msbits;
	params->rate_num = oparams->rate_num;
	params->rate_den = oparams->rate_den;
	params->fifo_size = oparams->fifo_size;
}

static void snd_pcm_hw_convert_to_old_params(struct snd_pcm_hw_params_old *oparams,
					     struct snd_pcm_hw_params *params)
{
	unsigned int i;

	memset(oparams, 0, sizeof(*oparams));
	oparams->flags = params->flags;
	for (i = 0; i < ARRAY_SIZE(oparams->masks); i++)
		oparams->masks[i] = params->masks[i].bits[0];
	memcpy(oparams->intervals, params->intervals, sizeof(oparams->intervals));
	oparams->rmask = __NEW_TO_OLD_MASK(params->rmask);
	oparams->cmask = __NEW_TO_OLD_MASK(params->cmask);
	oparams->info = params->info;
	oparams->msbits = params->msbits;
	oparams->rate_num = params->rate_num;
	oparams->rate_den = params->rate_den;
	oparams->fifo_size = params->fifo_size;
}

static int snd_pcm_hw_refine_old_user(struct snd_pcm_substream *substream,
				      struct snd_pcm_hw_params_old __user * _oparams)
{
	struct snd_pcm_hw_params *params;
	struct snd_pcm_hw_params_old *oparams = NULL;
	int err;

	params = kmalloc(sizeof(*params), GFP_KERNEL);
	if (!params)
		return -ENOMEM;

	oparams = memdup_user(_oparams, sizeof(*oparams));
	if (IS_ERR(oparams)) {
		err = PTR_ERR(oparams);
		goto out;
	}
	snd_pcm_hw_convert_from_old_params(params, oparams);
	err = snd_pcm_hw_refine(substream, params);
	if (err < 0)
		goto out_old;

	err = fixup_unreferenced_params(substream, params);
	if (err < 0)
		goto out_old;

	snd_pcm_hw_convert_to_old_params(oparams, params);
	if (copy_to_user(_oparams, oparams, sizeof(*oparams)))
		err = -EFAULT;
out_old:
	kfree(oparams);
out:
	kfree(params);
	return err;
}

static int snd_pcm_hw_params_old_user(struct snd_pcm_substream *substream,
				      struct snd_pcm_hw_params_old __user * _oparams)
{
	struct snd_pcm_hw_params *params;
	struct snd_pcm_hw_params_old *oparams = NULL;
	int err;

	params = kmalloc(sizeof(*params), GFP_KERNEL);
	if (!params)
		return -ENOMEM;

	oparams = memdup_user(_oparams, sizeof(*oparams));
	if (IS_ERR(oparams)) {
		err = PTR_ERR(oparams);
		goto out;
	}

	snd_pcm_hw_convert_from_old_params(params, oparams);
	err = snd_pcm_hw_params(substream, params);
	if (err < 0)
		goto out_old;

	snd_pcm_hw_convert_to_old_params(oparams, params);
	if (copy_to_user(_oparams, oparams, sizeof(*oparams)))
		err = -EFAULT;
out_old:
	kfree(oparams);
out:
	kfree(params);
	return err;
}
#endif /* CONFIG_SND_SUPPORT_OLD_API */

#ifndef CONFIG_MMU
static unsigned long snd_pcm_get_unmapped_area(struct file *file,
					       unsigned long addr,
					       unsigned long len,
					       unsigned long pgoff,
					       unsigned long flags)
{
	struct snd_pcm_file *pcm_file = file->private_data;
	struct snd_pcm_substream *substream = pcm_file->substream;
	struct snd_pcm_runtime *runtime = substream->runtime;
	unsigned long offset = pgoff << PAGE_SHIFT;

	switch (offset) {
	case SNDRV_PCM_MMAP_OFFSET_STATUS:
		return (unsigned long)runtime->status;
	case SNDRV_PCM_MMAP_OFFSET_CONTROL:
		return (unsigned long)runtime->control;
	default:
		return (unsigned long)runtime->dma_area + offset;
	}
}
#else
# define snd_pcm_get_unmapped_area NULL
#endif

/*
 *  Register section
 */

const struct file_operations snd_pcm_f_ops[2] = {
	{
		.owner =		THIS_MODULE,
		.write =		snd_pcm_write,
		.write_iter =		snd_pcm_writev,
		.open =			snd_pcm_playback_open,
		.release =		snd_pcm_release,
		.llseek =		no_llseek,
		.poll =			snd_pcm_poll,
		.unlocked_ioctl =	snd_pcm_ioctl,
		.compat_ioctl = 	snd_pcm_ioctl_compat,
		.mmap =			snd_pcm_mmap,
		.fasync =		snd_pcm_fasync,
		.get_unmapped_area =	snd_pcm_get_unmapped_area,
	},
	{
		.owner =		THIS_MODULE,
		.read =			snd_pcm_read,
		.read_iter =		snd_pcm_readv,
		.open =			snd_pcm_capture_open,
		.release =		snd_pcm_release,
		.llseek =		no_llseek,
		.poll =			snd_pcm_poll,
		.unlocked_ioctl =	snd_pcm_ioctl,
		.compat_ioctl = 	snd_pcm_ioctl_compat,
		.mmap =			snd_pcm_mmap,
		.fasync =		snd_pcm_fasync,
		.get_unmapped_area =	snd_pcm_get_unmapped_area,
	}
};<|MERGE_RESOLUTION|>--- conflicted
+++ resolved
@@ -753,10 +753,6 @@
 		runtime->boundary *= 2;
 
 	/* clear the buffer for avoiding possible kernel info leaks */
-<<<<<<< HEAD
-	if (runtime->dma_area && !substream->ops->copy_user)
-		memset_io(runtime->dma_area, 0, runtime->dma_bytes);
-=======
 	if (runtime->dma_area && !substream->ops->copy_user) {
 		size_t size = runtime->dma_bytes;
 
@@ -764,7 +760,6 @@
 			size = PAGE_ALIGN(size);
 		memset(runtime->dma_area, 0, size);
 	}
->>>>>>> d084fe8b
 
 	snd_pcm_timer_resolution_change(substream);
 	snd_pcm_set_state(substream, SNDRV_PCM_STATE_SETUP);
