--- conflicted
+++ resolved
@@ -29,14 +29,8 @@
 #define GPIO_OPEN_DRAIN (GPIO_SINGLE_ENDED | GPIO_LINE_OPEN_DRAIN)
 #define GPIO_OPEN_SOURCE (GPIO_SINGLE_ENDED | GPIO_LINE_OPEN_SOURCE)
 
-<<<<<<< HEAD
-/* Bit 3 express GPIO suspend/resume persistence */
-#define GPIO_SLEEP_MAINTAIN_VALUE 0
-#define GPIO_SLEEP_MAY_LOSE_VALUE 8
-=======
 /* Bit 3 express GPIO suspend/resume and reset persistence */
 #define GPIO_PERSISTENT 0
 #define GPIO_TRANSITORY 8
->>>>>>> 661e50bc
 
 #endif