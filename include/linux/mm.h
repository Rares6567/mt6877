--- conflicted
+++ resolved
@@ -476,7 +476,6 @@
 	struct page *(*find_special_page)(struct vm_area_struct *vma,
 					  unsigned long addr);
 
-<<<<<<< HEAD
 #ifdef CONFIG_SPECULATIVE_PAGE_FAULT
 	/*
 	 * When user indicates its own fault handler, it needs to set this
@@ -484,8 +483,6 @@
 	 */
 	bool suitable_for_spf;
 #endif
-=======
->>>>>>> 8f1ab4ae
 	ANDROID_KABI_RESERVE(1);
 	ANDROID_KABI_RESERVE(2);
 	ANDROID_KABI_RESERVE(3);
@@ -2423,7 +2420,6 @@
 
 static inline struct vm_area_struct *vma_merge(struct mm_struct *mm,
 	struct vm_area_struct *prev, unsigned long addr, unsigned long end,
-<<<<<<< HEAD
 	unsigned long vm_flags, struct anon_vma *anon, struct file *file,
 	pgoff_t off, struct mempolicy *pol, struct vm_userfaultfd_ctx uff,
 	const char __user *anon_name)
@@ -2432,10 +2428,6 @@
 			   pol, uff, anon_name, false);
 }
 
-=======
-	unsigned long vm_flags, struct anon_vma *, struct file *, pgoff_t,
-	struct mempolicy *, struct vm_userfaultfd_ctx, const char __user *);
->>>>>>> 8f1ab4ae
 extern struct anon_vma *find_mergeable_anon_vma(struct vm_area_struct *);
 extern int __split_vma(struct mm_struct *, struct vm_area_struct *,
 	unsigned long addr, int new_below);
