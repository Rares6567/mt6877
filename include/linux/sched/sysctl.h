--- conflicted
+++ resolved
@@ -83,15 +83,9 @@
 		loff_t *ppos);
 
 #ifdef CONFIG_UCLAMP_TASK
-<<<<<<< HEAD
-extern int sched_uclamp_handler(struct ctl_table *table, int write,
-				void __user *buffer, size_t *lenp,
-				loff_t *ppos);
-=======
 extern int sysctl_sched_uclamp_handler(struct ctl_table *table, int write,
 				       void __user *buffer, size_t *lenp,
 				       loff_t *ppos);
->>>>>>> 83b584a6
 #endif
 
 extern int sysctl_numa_balancing(struct ctl_table *table, int write,
