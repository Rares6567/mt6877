--- conflicted
+++ resolved
@@ -1,11 +1,7 @@
 VERSION = 3
 PATCHLEVEL = 12
 SUBLEVEL = 0
-<<<<<<< HEAD
-EXTRAVERSION = -rc7
-=======
 EXTRAVERSION =
->>>>>>> dd212bd5
 NAME = One Giant Leap for Frogkind
 
 # *DOCUMENTATION*
