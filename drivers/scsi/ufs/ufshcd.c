--- conflicted
+++ resolved
@@ -3695,8 +3695,6 @@
 			"dme-link-startup: error code %d\n", ret);
 	return ret;
 }
-<<<<<<< HEAD
-=======
 /**
  * ufshcd_dme_reset - UIC command for DME_RESET
  * @hba: per adapter instance
@@ -3743,7 +3741,6 @@
 
 	return ret;
 }
->>>>>>> d084fe8b
 
 static inline void ufshcd_add_delay_before_dme_cmd(struct ufs_hba *hba)
 {
