/*
 * Universal Flash Storage Host controller driver
 *
 * This code is based on drivers/scsi/ufs/ufshcd.h
 * Copyright (C) 2011-2013 Samsung India Software Operations
 * Copyright (c) 2013-2016, The Linux Foundation. All rights reserved.
 *
 * Authors:
 *	Santosh Yaraganavi <santosh.sy@samsung.com>
 *	Vinayak Holikatti <h.vinayak@samsung.com>
 *
 * This program is free software; you can redistribute it and/or
 * modify it under the terms of the GNU General Public License
 * as published by the Free Software Foundation; either version 2
 * of the License, or (at your option) any later version.
 * See the COPYING file in the top-level directory or visit
 * <http://www.gnu.org/licenses/gpl-2.0.html>
 *
 * This program is distributed in the hope that it will be useful,
 * but WITHOUT ANY WARRANTY; without even the implied warranty of
 * MERCHANTABILITY or FITNESS FOR A PARTICULAR PURPOSE.  See the
 * GNU General Public License for more details.
 *
 * This program is provided "AS IS" and "WITH ALL FAULTS" and
 * without warranty of any kind. You are solely responsible for
 * determining the appropriateness of using and distributing
 * the program and assume all risks associated with your exercise
 * of rights with respect to the program, including but not limited
 * to infringement of third party rights, the risks and costs of
 * program errors, damage to or loss of data, programs or equipment,
 * and unavailability or interruption of operations. Under no
 * circumstances will the contributor of this Program be liable for
 * any damages of any kind arising from your use or distribution of
 * this program.
 */

#ifndef _UFSHCD_H
#define _UFSHCD_H

#include <linux/module.h>
#include <linux/kernel.h>
#include <linux/init.h>
#include <linux/interrupt.h>
#include <linux/io.h>
#include <linux/delay.h>
#include <linux/slab.h>
#include <linux/spinlock.h>
#include <linux/rwsem.h>
#include <linux/workqueue.h>
#include <linux/errno.h>
#include <linux/types.h>
#include <linux/wait.h>
#include <linux/bitops.h>
#include <linux/pm_runtime.h>
#include <linux/clk.h>
#include <linux/completion.h>
#include <linux/regulator/consumer.h>
#include <linux/bitfield.h>
#include <linux/devfreq.h>
#include "unipro.h"

#include <asm/irq.h>
#include <asm/byteorder.h>
#include <scsi/scsi.h>
#include <scsi/scsi_cmnd.h>
#include <scsi/scsi_host.h>
#include <scsi/scsi_tcq.h>
#include <scsi/scsi_dbg.h>
#include <scsi/scsi_eh.h>
#include <linux/android_kabi.h>

#include "ufs.h"
#include "ufshci.h"

#define UFSHCD "ufshcd"
#define UFSHCD_DRIVER_VERSION "0.2"

struct ufs_hba;

enum dev_cmd_type {
	DEV_CMD_TYPE_NOP		= 0x0,
	DEV_CMD_TYPE_QUERY		= 0x1,
};

/**
 * struct uic_command - UIC command structure
 * @command: UIC command
 * @argument1: UIC command argument 1
 * @argument2: UIC command argument 2
 * @argument3: UIC command argument 3
 * @cmd_active: Indicate if UIC command is outstanding
 * @result: UIC command result
 * @done: UIC command completion
 */
struct uic_command {
	u32 command;
	u32 argument1;
	u32 argument2;
	u32 argument3;
	int cmd_active;
	int result;
	struct completion done;
};

/* Used to differentiate the power management options */
enum ufs_pm_op {
	UFS_RUNTIME_PM,
	UFS_SYSTEM_PM,
	UFS_SHUTDOWN_PM,
};

#define ufshcd_is_runtime_pm(op) ((op) == UFS_RUNTIME_PM)
#define ufshcd_is_system_pm(op) ((op) == UFS_SYSTEM_PM)
#define ufshcd_is_shutdown_pm(op) ((op) == UFS_SHUTDOWN_PM)

/* Host <-> Device UniPro Link state */
enum uic_link_state {
	UIC_LINK_OFF_STATE	= 0, /* Link powered down or disabled */
	UIC_LINK_ACTIVE_STATE	= 1, /* Link is in Fast/Slow/Sleep state */
	UIC_LINK_HIBERN8_STATE	= 2, /* Link is in Hibernate state */
};

#define ufshcd_is_link_off(hba) ((hba)->uic_link_state == UIC_LINK_OFF_STATE)
#define ufshcd_is_link_active(hba) ((hba)->uic_link_state == \
				    UIC_LINK_ACTIVE_STATE)
#define ufshcd_is_link_hibern8(hba) ((hba)->uic_link_state == \
				    UIC_LINK_HIBERN8_STATE)
#define ufshcd_set_link_off(hba) ((hba)->uic_link_state = UIC_LINK_OFF_STATE)
#define ufshcd_set_link_active(hba) ((hba)->uic_link_state = \
				    UIC_LINK_ACTIVE_STATE)
#define ufshcd_set_link_hibern8(hba) ((hba)->uic_link_state = \
				    UIC_LINK_HIBERN8_STATE)

#define ufshcd_set_ufs_dev_active(h) \
	((h)->curr_dev_pwr_mode = UFS_ACTIVE_PWR_MODE)
#define ufshcd_set_ufs_dev_sleep(h) \
	((h)->curr_dev_pwr_mode = UFS_SLEEP_PWR_MODE)
#define ufshcd_set_ufs_dev_poweroff(h) \
	((h)->curr_dev_pwr_mode = UFS_POWERDOWN_PWR_MODE)
#define ufshcd_is_ufs_dev_active(h) \
	((h)->curr_dev_pwr_mode == UFS_ACTIVE_PWR_MODE)
#define ufshcd_is_ufs_dev_sleep(h) \
	((h)->curr_dev_pwr_mode == UFS_SLEEP_PWR_MODE)
#define ufshcd_is_ufs_dev_poweroff(h) \
	((h)->curr_dev_pwr_mode == UFS_POWERDOWN_PWR_MODE)

/*
 * UFS Power management levels.
 * Each level is in increasing order of power savings.
 */
enum ufs_pm_level {
	UFS_PM_LVL_0, /* UFS_ACTIVE_PWR_MODE, UIC_LINK_ACTIVE_STATE */
	UFS_PM_LVL_1, /* UFS_ACTIVE_PWR_MODE, UIC_LINK_HIBERN8_STATE */
	UFS_PM_LVL_2, /* UFS_SLEEP_PWR_MODE, UIC_LINK_ACTIVE_STATE */
	UFS_PM_LVL_3, /* UFS_SLEEP_PWR_MODE, UIC_LINK_HIBERN8_STATE */
	UFS_PM_LVL_4, /* UFS_POWERDOWN_PWR_MODE, UIC_LINK_HIBERN8_STATE */
	UFS_PM_LVL_5, /* UFS_POWERDOWN_PWR_MODE, UIC_LINK_OFF_STATE */
	UFS_PM_LVL_MAX
};

struct ufs_pm_lvl_states {
	enum ufs_dev_pwr_mode dev_state;
	enum uic_link_state link_state;
};

/**
 * struct ufshcd_lrb - local reference block
 * @utr_descriptor_ptr: UTRD address of the command
 * @ucd_req_ptr: UCD address of the command
 * @ucd_rsp_ptr: Response UPIU address for this command
 * @ucd_prdt_ptr: PRDT address of the command
 * @utrd_dma_addr: UTRD dma address for debug
 * @ucd_prdt_dma_addr: PRDT dma address for debug
 * @ucd_rsp_dma_addr: UPIU response dma address for debug
 * @ucd_req_dma_addr: UPIU request dma address for debug
 * @cmd: pointer to SCSI command
 * @sense_buffer: pointer to sense buffer address of the SCSI command
 * @sense_bufflen: Length of the sense buffer
 * @scsi_status: SCSI status of the command
 * @command_type: SCSI, UFS, Query.
 * @task_tag: Task tag of the command
 * @lun: LUN of the command
 * @intr_cmd: Interrupt command (doesn't participate in interrupt aggregation)
 * @issue_time_stamp: time stamp for debug purposes
 * @compl_time_stamp: time stamp for statistics
 * @crypto_enable: whether or not the request needs inline crypto operations
 * @crypto_key_slot: the key slot to use for inline crypto
 * @data_unit_num: the data unit number for the first block for inline crypto
 * @req_abort_skip: skip request abort task flag
 */
struct ufshcd_lrb {
	struct utp_transfer_req_desc *utr_descriptor_ptr;
	struct utp_upiu_req *ucd_req_ptr;
	struct utp_upiu_rsp *ucd_rsp_ptr;
	struct ufshcd_sg_entry *ucd_prdt_ptr;

	dma_addr_t utrd_dma_addr;
	dma_addr_t ucd_req_dma_addr;
	dma_addr_t ucd_rsp_dma_addr;
	dma_addr_t ucd_prdt_dma_addr;

	struct scsi_cmnd *cmd;
	u8 *sense_buffer;
	unsigned int sense_bufflen;
	int scsi_status;

	int command_type;
	int task_tag;
	u8 lun; /* UPIU LUN id field is only 8-bit wide */
	bool intr_cmd;
	ktime_t issue_time_stamp;
	ktime_t compl_time_stamp;
	bool crypto_enable;
	u8 crypto_key_slot;
	u64 data_unit_num;

	bool req_abort_skip;
};

/**
 * struct ufs_query - holds relevant data structures for query request
 * @request: request upiu and function
 * @descriptor: buffer for sending/receiving descriptor
 * @response: response upiu and response
 */
struct ufs_query {
	struct ufs_query_req request;
	u8 *descriptor;
	struct ufs_query_res response;
};

/**
 * struct ufs_dev_cmd - all assosiated fields with device management commands
 * @type: device management command type - Query, NOP OUT
 * @lock: lock to allow one command at a time
 * @complete: internal commands completion
 * @tag_wq: wait queue until free command slot is available
 */
struct ufs_dev_cmd {
	enum dev_cmd_type type;
	struct mutex lock;
	struct completion *complete;
	wait_queue_head_t tag_wq;
	struct ufs_query query;
};

struct ufs_desc_size {
	int dev_desc;
	int pwr_desc;
	int geom_desc;
	int interc_desc;
	int unit_desc;
	int conf_desc;
	int hlth_desc;
};

/**
 * struct ufs_clk_info - UFS clock related info
 * @list: list headed by hba->clk_list_head
 * @clk: clock node
 * @name: clock name
 * @max_freq: maximum frequency supported by the clock
 * @min_freq: min frequency that can be used for clock scaling
 * @curr_freq: indicates the current frequency that it is set to
 * @enabled: variable to check against multiple enable/disable
 */
struct ufs_clk_info {
	struct list_head list;
	struct clk *clk;
	const char *name;
	u32 max_freq;
	u32 min_freq;
	u32 curr_freq;
	bool enabled;
};

enum ufs_notify_change_status {
	PRE_CHANGE,
	POST_CHANGE,
};

struct ufs_pa_layer_attr {
	u32 gear_rx;
	u32 gear_tx;
	u32 lane_rx;
	u32 lane_tx;
	u32 pwr_rx;
	u32 pwr_tx;
	u32 hs_rate;
};

struct ufs_pwr_mode_info {
	bool is_valid;
	struct ufs_pa_layer_attr info;
};

union ufs_crypto_cfg_entry;

/**
 * struct ufs_hba_variant_ops - variant specific callbacks
 * @name: variant name
 * @init: called when the driver is initialized
 * @exit: called to cleanup everything done in init
 * @get_ufs_hci_version: called to get UFS HCI version
 * @clk_scale_notify: notifies that clks are scaled up/down
 * @setup_clocks: called before touching any of the controller registers
 * @setup_regulators: called before accessing the host controller
 * @hce_enable_notify: called before and after HCE enable bit is set to allow
 *                     variant specific Uni-Pro initialization.
 * @link_startup_notify: called before and after Link startup is carried out
 *                       to allow variant specific Uni-Pro initialization.
 * @pwr_change_notify: called before and after a power mode change
 *			is carried out to allow vendor spesific capabilities
 *			to be set.
 * @setup_xfer_req: called before any transfer request is issued
 *                  to set some things
 * @setup_task_mgmt: called before any task management request is issued
 *                  to set some things
 * @hibern8_notify: called around hibern8 enter/exit
 * @apply_dev_quirks: called to apply device specific quirks
 * @suspend: called during host controller PM callback
 * @resume: called during host controller PM callback
 * @dbg_register_dump: used to dump controller debug information
 * @phy_initialization: used to initialize phys
 * @device_reset: called to issue a reset pulse on the UFS device
 * @program_key: program an inline encryption key into a keyslot
 */
struct ufs_hba_variant_ops {
	const char *name;
	int	(*init)(struct ufs_hba *);
	void    (*exit)(struct ufs_hba *);
	u32	(*get_ufs_hci_version)(struct ufs_hba *);
	int	(*clk_scale_notify)(struct ufs_hba *, bool,
				    enum ufs_notify_change_status);
	int	(*setup_clocks)(struct ufs_hba *, bool,
				enum ufs_notify_change_status);
	int     (*setup_regulators)(struct ufs_hba *, bool);
	int	(*hce_enable_notify)(struct ufs_hba *,
				     enum ufs_notify_change_status);
	int	(*link_startup_notify)(struct ufs_hba *,
				       enum ufs_notify_change_status);
	int	(*pwr_change_notify)(struct ufs_hba *,
					enum ufs_notify_change_status status,
					struct ufs_pa_layer_attr *,
					struct ufs_pa_layer_attr *);
	void	(*setup_xfer_req)(struct ufs_hba *, int, bool);
	void	(*setup_task_mgmt)(struct ufs_hba *, int, u8);
	void    (*hibern8_notify)(struct ufs_hba *, enum uic_cmd_dme,
					enum ufs_notify_change_status);
	int	(*apply_dev_quirks)(struct ufs_hba *hba);
	int     (*suspend)(struct ufs_hba *, enum ufs_pm_op);
	int     (*resume)(struct ufs_hba *, enum ufs_pm_op);
	void	(*dbg_register_dump)(struct ufs_hba *hba);
	int	(*phy_initialization)(struct ufs_hba *);
	void	(*device_reset)(struct ufs_hba *hba);
	int	(*program_key)(struct ufs_hba *hba,
			       const union ufs_crypto_cfg_entry *cfg, int slot);
<<<<<<< HEAD
	void	(*config_scaling_param)(struct ufs_hba *hba,
					struct devfreq_dev_profile *profile,
					void *data);
=======

	ANDROID_KABI_RESERVE(1);
	ANDROID_KABI_RESERVE(2);
	ANDROID_KABI_RESERVE(3);
	ANDROID_KABI_RESERVE(4);
>>>>>>> 939882a8
};

struct keyslot_mgmt_ll_ops;
struct ufs_hba_crypto_variant_ops {
	void (*setup_rq_keyslot_manager)(struct ufs_hba *hba,
					 struct request_queue *q);
	void (*destroy_rq_keyslot_manager)(struct ufs_hba *hba,
					   struct request_queue *q);
	int (*hba_init_crypto)(struct ufs_hba *hba,
			       const struct keyslot_mgmt_ll_ops *ksm_ops);
	void (*enable)(struct ufs_hba *hba);
	void (*disable)(struct ufs_hba *hba);
	int (*suspend)(struct ufs_hba *hba, enum ufs_pm_op pm_op);
	int (*resume)(struct ufs_hba *hba, enum ufs_pm_op pm_op);
	int (*debug)(struct ufs_hba *hba);
	int (*prepare_lrbp_crypto)(struct ufs_hba *hba,
				   struct scsi_cmnd *cmd,
				   struct ufshcd_lrb *lrbp);
	int (*map_sg_crypto)(struct ufs_hba *hba, struct ufshcd_lrb *lrbp);
	int (*complete_lrbp_crypto)(struct ufs_hba *hba,
				    struct scsi_cmnd *cmd,
				    struct ufshcd_lrb *lrbp);
	void *priv;

	ANDROID_KABI_RESERVE(1);
	ANDROID_KABI_RESERVE(2);
	ANDROID_KABI_RESERVE(3);
	ANDROID_KABI_RESERVE(4);
};

/* clock gating state  */
enum clk_gating_state {
	CLKS_OFF,
	CLKS_ON,
	REQ_CLKS_OFF,
	REQ_CLKS_ON,
};

/**
 * struct ufs_clk_gating - UFS clock gating related info
 * @gate_work: worker to turn off clocks after some delay as specified in
 * delay_ms
 * @ungate_work: worker to turn on clocks that will be used in case of
 * interrupt context
 * @state: the current clocks state
 * @delay_ms: gating delay in ms
 * @is_suspended: clk gating is suspended when set to 1 which can be used
 * during suspend/resume
 * @delay_attr: sysfs attribute to control delay_attr
 * @enable_attr: sysfs attribute to enable/disable clock gating
 * @is_enabled: Indicates the current status of clock gating
 * @active_reqs: number of requests that are pending and should be waited for
 * completion before gating clocks.
 */
struct ufs_clk_gating {
	struct delayed_work gate_work;
	struct work_struct ungate_work;
	enum clk_gating_state state;
	unsigned long delay_ms;
	bool is_suspended;
	struct device_attribute delay_attr;
	struct device_attribute enable_attr;
	bool is_enabled;
	int active_reqs;
	struct workqueue_struct *clk_gating_workq;
};

struct ufs_saved_pwr_info {
	struct ufs_pa_layer_attr info;
	bool is_valid;
};

/**
 * struct ufs_clk_scaling - UFS clock scaling related data
 * @active_reqs: number of requests that are pending. If this is zero when
 * devfreq ->target() function is called then schedule "suspend_work" to
 * suspend devfreq.
 * @tot_busy_t: Total busy time in current polling window
 * @window_start_t: Start time (in jiffies) of the current polling window
 * @busy_start_t: Start time of current busy period
 * @enable_attr: sysfs attribute to enable/disable clock scaling
 * @saved_pwr_info: UFS power mode may also be changed during scaling and this
 * one keeps track of previous power mode.
 * @workq: workqueue to schedule devfreq suspend/resume work
 * @suspend_work: worker to suspend devfreq
 * @resume_work: worker to resume devfreq
 * @is_allowed: tracks if scaling is currently allowed or not
 * @is_busy_started: tracks if busy period has started or not
 * @is_suspended: tracks if devfreq is suspended or not
 */
struct ufs_clk_scaling {
	int active_reqs;
	unsigned long tot_busy_t;
	unsigned long window_start_t;
	ktime_t busy_start_t;
	struct device_attribute enable_attr;
	struct ufs_saved_pwr_info saved_pwr_info;
	struct workqueue_struct *workq;
	struct work_struct suspend_work;
	struct work_struct resume_work;
	bool is_allowed;
	bool is_busy_started;
	bool is_suspended;
};

#define UFS_ERR_REG_HIST_LENGTH 8
/**
 * struct ufs_err_reg_hist - keeps history of errors
 * @pos: index to indicate cyclic buffer position
 * @reg: cyclic buffer for registers value
 * @tstamp: cyclic buffer for time stamp
 */
struct ufs_err_reg_hist {
	int pos;
	u32 reg[UFS_ERR_REG_HIST_LENGTH];
	ktime_t tstamp[UFS_ERR_REG_HIST_LENGTH];
};

/**
 * struct ufs_stats - keeps usage/err statistics
 * @hibern8_exit_cnt: Counter to keep track of number of exits,
 *		reset this after link-startup.
 * @last_hibern8_exit_tstamp: Set time after the hibern8 exit.
 *		Clear after the first successful command completion.
 * @pa_err: tracks pa-uic errors
 * @dl_err: tracks dl-uic errors
 * @nl_err: tracks nl-uic errors
 * @tl_err: tracks tl-uic errors
 * @dme_err: tracks dme errors
 * @auto_hibern8_err: tracks auto-hibernate errors
 * @fatal_err: tracks fatal errors
 * @linkup_err: tracks link-startup errors
 * @resume_err: tracks resume errors
 * @suspend_err: tracks suspend errors
 * @dev_reset: tracks device reset events
 * @host_reset: tracks host reset events
 * @tsk_abort: tracks task abort events
 */
struct ufs_stats {
	u32 hibern8_exit_cnt;
	ktime_t last_hibern8_exit_tstamp;

	/* uic specific errors */
	struct ufs_err_reg_hist pa_err;
	struct ufs_err_reg_hist dl_err;
	struct ufs_err_reg_hist nl_err;
	struct ufs_err_reg_hist tl_err;
	struct ufs_err_reg_hist dme_err;

	/* fatal errors */
	struct ufs_err_reg_hist auto_hibern8_err;
	struct ufs_err_reg_hist fatal_err;
	struct ufs_err_reg_hist link_startup_err;
	struct ufs_err_reg_hist resume_err;
	struct ufs_err_reg_hist suspend_err;

	/* abnormal events */
	struct ufs_err_reg_hist dev_reset;
	struct ufs_err_reg_hist host_reset;
	struct ufs_err_reg_hist task_abort;
};

/**
 * struct ufs_hba - per adapter private structure
 * @mmio_base: UFSHCI base register address
 * @ucdl_base_addr: UFS Command Descriptor base address
 * @utrdl_base_addr: UTP Transfer Request Descriptor base address
 * @utmrdl_base_addr: UTP Task Management Descriptor base address
 * @ucdl_dma_addr: UFS Command Descriptor DMA address
 * @utrdl_dma_addr: UTRDL DMA address
 * @utmrdl_dma_addr: UTMRDL DMA address
 * @host: Scsi_Host instance of the driver
 * @dev: device handle
 * @lrb: local reference block
 * @lrb_in_use: lrb in use
 * @outstanding_tasks: Bits representing outstanding task requests
 * @outstanding_reqs: Bits representing outstanding transfer requests
 * @capabilities: UFS Controller Capabilities
 * @nutrs: Transfer Request Queue depth supported by controller
 * @nutmrs: Task Management Queue depth supported by controller
 * @ufs_version: UFS Version to which controller complies
 * @vops: pointer to variant specific operations
 * @priv: pointer to variant specific private data
 * @sg_entry_size: size of struct ufshcd_sg_entry (may include variant fields)
 * @irq: Irq number of the controller
 * @active_uic_cmd: handle of active UIC command
 * @uic_cmd_mutex: mutex for uic command
 * @tm_wq: wait queue for task management
 * @tm_tag_wq: wait queue for free task management slots
 * @tm_slots_in_use: bit map of task management request slots in use
 * @pwr_done: completion for power mode change
 * @tm_condition: condition variable for task management
 * @ufshcd_state: UFSHCD states
 * @eh_flags: Error handling flags
 * @intr_mask: Interrupt Mask Bits
 * @ee_ctrl_mask: Exception event control mask
 * @is_powered: flag to check if HBA is powered
 * @eh_work: Worker to handle UFS errors that require s/w attention
 * @eeh_work: Worker to handle exception events
 * @errors: HBA errors
 * @uic_error: UFS interconnect layer error status
 * @saved_err: sticky error mask
 * @saved_uic_err: sticky UIC error mask
 * @silence_err_logs: flag to silence error logs
 * @dev_cmd: ufs device management command information
 * @last_dme_cmd_tstamp: time stamp of the last completed DME command
 * @auto_bkops_enabled: to track whether bkops is enabled in device
 * @vreg_info: UFS device voltage regulator information
 * @clk_list_head: UFS host controller clocks list node head
 * @pwr_info: holds current power mode
 * @max_pwr_info: keeps the device max valid pwm
 * @desc_size: descriptor sizes reported by device
 * @urgent_bkops_lvl: keeps track of urgent bkops level for device
 * @is_urgent_bkops_lvl_checked: keeps track if the urgent bkops level for
 *  device is known or not.
 * @scsi_block_reqs_cnt: reference counting for scsi block requests
 * @crypto_capabilities: Content of crypto capabilities register (0x100)
 * @crypto_cap_array: Array of crypto capabilities
 * @crypto_cfg_register: Start of the crypto cfg array
 * @crypto_cfgs: Array of crypto configurations (i.e. config for each slot)
 * @ksm: the keyslot manager tied to this hba
 */
struct ufs_hba {
	void __iomem *mmio_base;

	/* Virtual memory reference */
	struct utp_transfer_cmd_desc *ucdl_base_addr;
	struct utp_transfer_req_desc *utrdl_base_addr;
	struct utp_task_req_desc *utmrdl_base_addr;

	/* DMA memory reference */
	dma_addr_t ucdl_dma_addr;
	dma_addr_t utrdl_dma_addr;
	dma_addr_t utmrdl_dma_addr;

	struct Scsi_Host *host;
	struct device *dev;
	/*
	 * This field is to keep a reference to "scsi_device" corresponding to
	 * "UFS device" W-LU.
	 */
	struct scsi_device *sdev_ufs_device;

	enum ufs_dev_pwr_mode curr_dev_pwr_mode;
	enum uic_link_state uic_link_state;
	/* Desired UFS power management level during runtime PM */
	enum ufs_pm_level rpm_lvl;
	/* Desired UFS power management level during system PM */
	enum ufs_pm_level spm_lvl;
	struct device_attribute rpm_lvl_attr;
	struct device_attribute spm_lvl_attr;
	int pm_op_in_progress;

	/* Auto-Hibernate Idle Timer register value */
	u32 ahit;

	struct ufshcd_lrb *lrb;
	unsigned long lrb_in_use;

	unsigned long outstanding_tasks;
	unsigned long outstanding_reqs;

	u32 capabilities;
	int nutrs;
	int nutmrs;
	u32 ufs_version;
	const struct ufs_hba_variant_ops *vops;
	void *priv;
	const struct ufs_hba_crypto_variant_ops *crypto_vops;
	size_t sg_entry_size;
	unsigned int irq;
	bool is_irq_enabled;
	enum ufs_ref_clk_freq dev_ref_clk_freq;

	/* Interrupt aggregation support is broken */
	#define UFSHCD_QUIRK_BROKEN_INTR_AGGR			0x1

	/*
	 * delay before each dme command is required as the unipro
	 * layer has shown instabilities
	 */
	#define UFSHCD_QUIRK_DELAY_BEFORE_DME_CMDS		0x2

	/*
	 * If UFS host controller is having issue in processing LCC (Line
	 * Control Command) coming from device then enable this quirk.
	 * When this quirk is enabled, host controller driver should disable
	 * the LCC transmission on UFS device (by clearing TX_LCC_ENABLE
	 * attribute of device to 0).
	 */
	#define UFSHCD_QUIRK_BROKEN_LCC				0x4

	/*
	 * The attribute PA_RXHSUNTERMCAP specifies whether or not the
	 * inbound Link supports unterminated line in HS mode. Setting this
	 * attribute to 1 fixes moving to HS gear.
	 */
	#define UFSHCD_QUIRK_BROKEN_PA_RXHSUNTERMCAP		0x8

	/*
	 * This quirk needs to be enabled if the host contoller only allows
	 * accessing the peer dme attributes in AUTO mode (FAST AUTO or
	 * SLOW AUTO).
	 */
	#define UFSHCD_QUIRK_DME_PEER_ACCESS_AUTO_MODE		0x10

	/*
	 * This quirk needs to be enabled if the host contoller doesn't
	 * advertise the correct version in UFS_VER register. If this quirk
	 * is enabled, standard UFS host driver will call the vendor specific
	 * ops (get_ufs_hci_version) to get the correct version.
	 */
	#define UFSHCD_QUIRK_BROKEN_UFS_HCI_VERSION		0x20

	/*
	 * This quirk needs to be enabled if the host contoller regards
	 * resolution of the values of PRDTO and PRDTL in UTRD as byte.
	 */
	#define UFSHCD_QUIRK_PRDT_BYTE_GRAN			0x80

	/*
	 * Clear handling for transfer/task request list is just opposite.
	 */
	#define UFSHCI_QUIRK_BROKEN_REQ_LIST_CLR		0x100

	/*
	 * This quirk needs to be enabled if host controller doesn't allow
	 * that the interrupt aggregation timer and counter are reset by s/w.
	 */
	#define UFSHCI_QUIRK_SKIP_RESET_INTR_AGGR		0x200

	/*
	 * This quirks needs to be enabled if host controller cannot be
	 * enabled via HCE register.
	 */
	#define UFSHCI_QUIRK_BROKEN_HCE				0x400

	/*
	 * This quirk needs to be enabled if the host controller advertises
	 * inline encryption support but it doesn't work correctly.
	 */
	#define UFSHCD_QUIRK_BROKEN_CRYPTO			0x800

	/*
	 * This quirk needs to be enabled if the host controller reports
	 * OCS FATAL ERROR with device error through sense data
	 */
	#define UFSHCD_QUIRK_BROKEN_OCS_FATAL_ERROR		0x1000

	unsigned int quirks;	/* Deviations from standard UFSHCI spec. */

	/* Device deviations from standard UFS device spec. */
	unsigned int dev_quirks;

	wait_queue_head_t tm_wq;
	wait_queue_head_t tm_tag_wq;
	unsigned long tm_condition;
	unsigned long tm_slots_in_use;

	struct uic_command *active_uic_cmd;
	struct mutex uic_cmd_mutex;
	struct completion *uic_async_done;

	u32 ufshcd_state;
	u32 eh_flags;
	u32 intr_mask;
	u16 ee_ctrl_mask;
	u16 hba_enable_delay_us;
	bool is_powered;

	/* Work Queues */
	struct work_struct eh_work;
	struct work_struct eeh_work;

	/* HBA Errors */
	u32 errors;
	u32 uic_error;
	u32 saved_err;
	u32 saved_uic_err;
	struct ufs_stats ufs_stats;
	bool silence_err_logs;

	/* Device management request data */
	struct ufs_dev_cmd dev_cmd;
	ktime_t last_dme_cmd_tstamp;

	/* Keeps information of the UFS device connected to this host */
	struct ufs_dev_info dev_info;
	bool auto_bkops_enabled;
	struct ufs_vreg_info vreg_info;
	struct list_head clk_list_head;

	bool wlun_dev_clr_ua;

	/* Number of requests aborts */
	int req_abort_count;

	/* Number of lanes available (1 or 2) for Rx/Tx */
	u32 lanes_per_direction;
	struct ufs_pa_layer_attr pwr_info;
	struct ufs_pwr_mode_info max_pwr_info;

	struct ufs_clk_gating clk_gating;
	/* Control to enable/disable host capabilities */
	u32 caps;
	/* Allow dynamic clk gating */
#define UFSHCD_CAP_CLK_GATING	(1 << 0)
	/* Allow hiberb8 with clk gating */
#define UFSHCD_CAP_HIBERN8_WITH_CLK_GATING (1 << 1)
	/* Allow dynamic clk scaling */
#define UFSHCD_CAP_CLK_SCALING	(1 << 2)
	/* Allow auto bkops to enabled during runtime suspend */
#define UFSHCD_CAP_AUTO_BKOPS_SUSPEND (1 << 3)
	/*
	 * This capability allows host controller driver to use the UFS HCI's
	 * interrupt aggregation capability.
	 * CAUTION: Enabling this might reduce overall UFS throughput.
	 */
#define UFSHCD_CAP_INTR_AGGR (1 << 4)
	/*
	 * This capability allows the device auto-bkops to be always enabled
	 * except during suspend (both runtime and suspend).
	 * Enabling this capability means that device will always be allowed
	 * to do background operation when it's active but it might degrade
	 * the performance of ongoing read/write operations.
	 */
#define UFSHCD_CAP_KEEP_AUTO_BKOPS_ENABLED_EXCEPT_SUSPEND (1 << 5)
	/*
	 * This capability allows host controller driver to automatically
	 * enable runtime power management by itself instead of waiting
	 * for userspace to control the power management.
	 */
#define UFSHCD_CAP_RPM_AUTOSUSPEND (1 << 6)
	/*
	 * This capability allows the host controller driver to use the
	 * inline crypto engine, if it is present
	 */
#define UFSHCD_CAP_CRYPTO (1 << 7)

	struct devfreq *devfreq;
	struct ufs_clk_scaling clk_scaling;
	bool is_sys_suspended;

	enum bkops_status urgent_bkops_lvl;
	bool is_urgent_bkops_lvl_checked;

	struct rw_semaphore clk_scaling_lock;
	struct ufs_desc_size desc_size;
	atomic_t scsi_block_reqs_cnt;

	struct device		bsg_dev;
	struct request_queue	*bsg_queue;

#ifdef CONFIG_SCSI_UFS_CRYPTO
	/* crypto */
	union ufs_crypto_capabilities crypto_capabilities;
	union ufs_crypto_cap_entry *crypto_cap_array;
	u32 crypto_cfg_register;
	union ufs_crypto_cfg_entry *crypto_cfgs;
	struct keyslot_manager *ksm;
#endif /* CONFIG_SCSI_UFS_CRYPTO */

	ANDROID_KABI_RESERVE(1);
	ANDROID_KABI_RESERVE(2);
	ANDROID_KABI_RESERVE(3);
	ANDROID_KABI_RESERVE(4);
};

/* Returns true if clocks can be gated. Otherwise false */
static inline bool ufshcd_is_clkgating_allowed(struct ufs_hba *hba)
{
	return hba->caps & UFSHCD_CAP_CLK_GATING;
}
static inline bool ufshcd_can_hibern8_during_gating(struct ufs_hba *hba)
{
	return hba->caps & UFSHCD_CAP_HIBERN8_WITH_CLK_GATING;
}
static inline int ufshcd_is_clkscaling_supported(struct ufs_hba *hba)
{
	return hba->caps & UFSHCD_CAP_CLK_SCALING;
}
static inline bool ufshcd_can_autobkops_during_suspend(struct ufs_hba *hba)
{
	return hba->caps & UFSHCD_CAP_AUTO_BKOPS_SUSPEND;
}
static inline bool ufshcd_is_rpm_autosuspend_allowed(struct ufs_hba *hba)
{
	return hba->caps & UFSHCD_CAP_RPM_AUTOSUSPEND;
}

static inline bool ufshcd_is_intr_aggr_allowed(struct ufs_hba *hba)
{
/* DWC UFS Core has the Interrupt aggregation feature but is not detectable*/
#ifndef CONFIG_SCSI_UFS_DWC
	if ((hba->caps & UFSHCD_CAP_INTR_AGGR) &&
	    !(hba->quirks & UFSHCD_QUIRK_BROKEN_INTR_AGGR))
		return true;
	else
		return false;
#else
return true;
#endif
}

static inline bool ufshcd_is_auto_hibern8_supported(struct ufs_hba *hba)
{
	return (hba->capabilities & MASK_AUTO_HIBERN8_SUPPORT);
}

static inline bool ufshcd_is_auto_hibern8_enabled(struct ufs_hba *hba)
{
	return FIELD_GET(UFSHCI_AHIBERN8_TIMER_MASK, hba->ahit) ? true : false;
}

#define ufshcd_writel(hba, val, reg)	\
	writel((val), (hba)->mmio_base + (reg))
#define ufshcd_readl(hba, reg)	\
	readl((hba)->mmio_base + (reg))

/**
 * ufshcd_rmwl - read modify write into a register
 * @hba - per adapter instance
 * @mask - mask to apply on read value
 * @val - actual value to write
 * @reg - register address
 */
static inline void ufshcd_rmwl(struct ufs_hba *hba, u32 mask, u32 val, u32 reg)
{
	u32 tmp;

	tmp = ufshcd_readl(hba, reg);
	tmp &= ~mask;
	tmp |= (val & mask);
	ufshcd_writel(hba, tmp, reg);
}

int ufshcd_alloc_host(struct device *, struct ufs_hba **);
void ufshcd_dealloc_host(struct ufs_hba *);
int ufshcd_hba_enable(struct ufs_hba *hba);
int ufshcd_init(struct ufs_hba * , void __iomem * , unsigned int);
int ufshcd_link_recovery(struct ufs_hba *hba);
int ufshcd_make_hba_operational(struct ufs_hba *hba);
void ufshcd_remove(struct ufs_hba *);
int ufshcd_uic_hibern8_exit(struct ufs_hba *hba);
void ufshcd_delay_us(unsigned long us, unsigned long tolerance);
int ufshcd_wait_for_register(struct ufs_hba *hba, u32 reg, u32 mask,
				u32 val, unsigned long interval_us,
				unsigned long timeout_ms, bool can_sleep);
void ufshcd_parse_dev_ref_clk_freq(struct ufs_hba *hba, struct clk *refclk);
void ufshcd_update_reg_hist(struct ufs_err_reg_hist *reg_hist,
			    u32 reg);

static inline void check_upiu_size(void)
{
	BUILD_BUG_ON(ALIGNED_UPIU_SIZE <
		GENERAL_UPIU_REQUEST_SIZE + QUERY_DESC_MAX_SIZE);
}

/**
 * ufshcd_set_variant - set variant specific data to the hba
 * @hba - per adapter instance
 * @variant - pointer to variant specific data
 */
static inline void ufshcd_set_variant(struct ufs_hba *hba, void *variant)
{
	BUG_ON(!hba);
	hba->priv = variant;
}

/**
 * ufshcd_get_variant - get variant specific data from the hba
 * @hba - per adapter instance
 */
static inline void *ufshcd_get_variant(struct ufs_hba *hba)
{
	BUG_ON(!hba);
	return hba->priv;
}
static inline bool ufshcd_keep_autobkops_enabled_except_suspend(
							struct ufs_hba *hba)
{
	return hba->caps & UFSHCD_CAP_KEEP_AUTO_BKOPS_ENABLED_EXCEPT_SUSPEND;
}

extern int ufshcd_runtime_suspend(struct ufs_hba *hba);
extern int ufshcd_runtime_resume(struct ufs_hba *hba);
extern int ufshcd_runtime_idle(struct ufs_hba *hba);
extern int ufshcd_system_suspend(struct ufs_hba *hba);
extern int ufshcd_system_resume(struct ufs_hba *hba);
extern int ufshcd_shutdown(struct ufs_hba *hba);
extern int ufshcd_dme_set_attr(struct ufs_hba *hba, u32 attr_sel,
			       u8 attr_set, u32 mib_val, u8 peer);
extern int ufshcd_dme_get_attr(struct ufs_hba *hba, u32 attr_sel,
			       u32 *mib_val, u8 peer);
extern int ufshcd_config_pwr_mode(struct ufs_hba *hba,
			struct ufs_pa_layer_attr *desired_pwr_mode);

/* UIC command interfaces for DME primitives */
#define DME_LOCAL	0
#define DME_PEER	1
#define ATTR_SET_NOR	0	/* NORMAL */
#define ATTR_SET_ST	1	/* STATIC */

static inline int ufshcd_dme_set(struct ufs_hba *hba, u32 attr_sel,
				 u32 mib_val)
{
	return ufshcd_dme_set_attr(hba, attr_sel, ATTR_SET_NOR,
				   mib_val, DME_LOCAL);
}

static inline int ufshcd_dme_st_set(struct ufs_hba *hba, u32 attr_sel,
				    u32 mib_val)
{
	return ufshcd_dme_set_attr(hba, attr_sel, ATTR_SET_ST,
				   mib_val, DME_LOCAL);
}

static inline int ufshcd_dme_peer_set(struct ufs_hba *hba, u32 attr_sel,
				      u32 mib_val)
{
	return ufshcd_dme_set_attr(hba, attr_sel, ATTR_SET_NOR,
				   mib_val, DME_PEER);
}

static inline int ufshcd_dme_peer_st_set(struct ufs_hba *hba, u32 attr_sel,
					 u32 mib_val)
{
	return ufshcd_dme_set_attr(hba, attr_sel, ATTR_SET_ST,
				   mib_val, DME_PEER);
}

static inline int ufshcd_dme_get(struct ufs_hba *hba,
				 u32 attr_sel, u32 *mib_val)
{
	return ufshcd_dme_get_attr(hba, attr_sel, mib_val, DME_LOCAL);
}

static inline int ufshcd_dme_peer_get(struct ufs_hba *hba,
				      u32 attr_sel, u32 *mib_val)
{
	return ufshcd_dme_get_attr(hba, attr_sel, mib_val, DME_PEER);
}

static inline bool ufshcd_is_hs_mode(struct ufs_pa_layer_attr *pwr_info)
{
	return (pwr_info->pwr_rx == FAST_MODE ||
		pwr_info->pwr_rx == FASTAUTO_MODE) &&
		(pwr_info->pwr_tx == FAST_MODE ||
		pwr_info->pwr_tx == FASTAUTO_MODE);
}

static inline int ufshcd_disable_host_tx_lcc(struct ufs_hba *hba)
{
	return ufshcd_dme_set(hba, UIC_ARG_MIB(PA_LOCAL_TX_LCC_ENABLE), 0);
}

/* Expose Query-Request API */
int ufshcd_query_descriptor_retry(struct ufs_hba *hba,
				  enum query_opcode opcode,
				  enum desc_idn idn, u8 index,
				  u8 selector,
				  u8 *desc_buf, int *buf_len);
int ufshcd_read_desc_param(struct ufs_hba *hba,
			   enum desc_idn desc_id,
			   int desc_index,
			   u8 param_offset,
			   u8 *param_read_buf,
			   u8 param_size);
int ufshcd_query_attr(struct ufs_hba *hba, enum query_opcode opcode,
		      enum attr_idn idn, u8 index, u8 selector, u32 *attr_val);
int ufshcd_query_flag(struct ufs_hba *hba, enum query_opcode opcode,
	enum flag_idn idn, bool *flag_res);

void ufshcd_auto_hibern8_enable(struct ufs_hba *hba);
void ufshcd_auto_hibern8_update(struct ufs_hba *hba, u32 ahit);

#define SD_ASCII_STD true
#define SD_RAW false
int ufshcd_read_string_desc(struct ufs_hba *hba, u8 desc_index,
			    u8 **buf, bool ascii);

int ufshcd_hold(struct ufs_hba *hba, bool async);
void ufshcd_release(struct ufs_hba *hba);

int ufshcd_map_desc_id_to_length(struct ufs_hba *hba, enum desc_idn desc_id,
	int *desc_length);

u32 ufshcd_get_local_unipro_ver(struct ufs_hba *hba);

int ufshcd_send_uic_cmd(struct ufs_hba *hba, struct uic_command *uic_cmd);

int ufshcd_exec_raw_upiu_cmd(struct ufs_hba *hba,
			     struct utp_upiu_req *req_upiu,
			     struct utp_upiu_req *rsp_upiu,
			     int msgcode,
			     u8 *desc_buff, int *buff_len,
			     enum query_opcode desc_op);

/* Wrapper functions for safely calling variant operations */
static inline const char *ufshcd_get_var_name(struct ufs_hba *hba)
{
	if (hba->vops)
		return hba->vops->name;
	return "";
}

static inline int ufshcd_vops_init(struct ufs_hba *hba)
{
	if (hba->vops && hba->vops->init)
		return hba->vops->init(hba);

	return 0;
}

static inline void ufshcd_vops_exit(struct ufs_hba *hba)
{
	if (hba->vops && hba->vops->exit)
		return hba->vops->exit(hba);
}

static inline u32 ufshcd_vops_get_ufs_hci_version(struct ufs_hba *hba)
{
	if (hba->vops && hba->vops->get_ufs_hci_version)
		return hba->vops->get_ufs_hci_version(hba);

	return ufshcd_readl(hba, REG_UFS_VERSION);
}

static inline int ufshcd_vops_clk_scale_notify(struct ufs_hba *hba,
			bool up, enum ufs_notify_change_status status)
{
	if (hba->vops && hba->vops->clk_scale_notify)
		return hba->vops->clk_scale_notify(hba, up, status);
	return 0;
}

static inline int ufshcd_vops_setup_clocks(struct ufs_hba *hba, bool on,
					enum ufs_notify_change_status status)
{
	if (hba->vops && hba->vops->setup_clocks)
		return hba->vops->setup_clocks(hba, on, status);
	return 0;
}

static inline int ufshcd_vops_setup_regulators(struct ufs_hba *hba, bool status)
{
	if (hba->vops && hba->vops->setup_regulators)
		return hba->vops->setup_regulators(hba, status);

	return 0;
}

static inline int ufshcd_vops_hce_enable_notify(struct ufs_hba *hba,
						bool status)
{
	if (hba->vops && hba->vops->hce_enable_notify)
		return hba->vops->hce_enable_notify(hba, status);

	return 0;
}
static inline int ufshcd_vops_link_startup_notify(struct ufs_hba *hba,
						bool status)
{
	if (hba->vops && hba->vops->link_startup_notify)
		return hba->vops->link_startup_notify(hba, status);

	return 0;
}

static inline int ufshcd_vops_pwr_change_notify(struct ufs_hba *hba,
				  bool status,
				  struct ufs_pa_layer_attr *dev_max_params,
				  struct ufs_pa_layer_attr *dev_req_params)
{
	if (hba->vops && hba->vops->pwr_change_notify)
		return hba->vops->pwr_change_notify(hba, status,
					dev_max_params, dev_req_params);

	return -ENOTSUPP;
}

static inline void ufshcd_vops_setup_xfer_req(struct ufs_hba *hba, int tag,
					bool is_scsi_cmd)
{
	if (hba->vops && hba->vops->setup_xfer_req)
		return hba->vops->setup_xfer_req(hba, tag, is_scsi_cmd);
}

static inline void ufshcd_vops_setup_task_mgmt(struct ufs_hba *hba,
					int tag, u8 tm_function)
{
	if (hba->vops && hba->vops->setup_task_mgmt)
		return hba->vops->setup_task_mgmt(hba, tag, tm_function);
}

static inline void ufshcd_vops_hibern8_notify(struct ufs_hba *hba,
					enum uic_cmd_dme cmd,
					enum ufs_notify_change_status status)
{
	if (hba->vops && hba->vops->hibern8_notify)
		return hba->vops->hibern8_notify(hba, cmd, status);
}

static inline int ufshcd_vops_apply_dev_quirks(struct ufs_hba *hba)
{
	if (hba->vops && hba->vops->apply_dev_quirks)
		return hba->vops->apply_dev_quirks(hba);
	return 0;
}

static inline int ufshcd_vops_suspend(struct ufs_hba *hba, enum ufs_pm_op op)
{
	if (hba->vops && hba->vops->suspend)
		return hba->vops->suspend(hba, op);

	return 0;
}

static inline int ufshcd_vops_resume(struct ufs_hba *hba, enum ufs_pm_op op)
{
	if (hba->vops && hba->vops->resume)
		return hba->vops->resume(hba, op);

	return 0;
}

static inline void ufshcd_vops_dbg_register_dump(struct ufs_hba *hba)
{
	if (hba->vops && hba->vops->dbg_register_dump)
		hba->vops->dbg_register_dump(hba);
}

static inline void ufshcd_vops_device_reset(struct ufs_hba *hba)
{
	if (hba->vops && hba->vops->device_reset) {
		hba->vops->device_reset(hba);
		ufshcd_set_ufs_dev_active(hba);
		ufshcd_update_reg_hist(&hba->ufs_stats.dev_reset, 0);
	}
}

static inline void ufshcd_vops_config_scaling_param(struct ufs_hba *hba,
						    struct devfreq_dev_profile
						    *profile, void *data)
{
	if (hba->vops && hba->vops->config_scaling_param)
		hba->vops->config_scaling_param(hba, profile, data);
}

extern struct ufs_pm_lvl_states ufs_pm_lvl_states[];

/*
 * ufshcd_scsi_to_upiu_lun - maps scsi LUN to UPIU LUN
 * @scsi_lun: scsi LUN id
 *
 * Returns UPIU LUN id
 */
static inline u8 ufshcd_scsi_to_upiu_lun(unsigned int scsi_lun)
{
	if (scsi_is_wlun(scsi_lun))
		return (scsi_lun & UFS_UPIU_MAX_UNIT_NUM_ID)
			| UFS_UPIU_WLUN_ID;
	else
		return scsi_lun & UFS_UPIU_MAX_UNIT_NUM_ID;
}

int ufshcd_dump_regs(struct ufs_hba *hba, size_t offset, size_t len,
		     const char *prefix);
int ufshcd_uic_hibern8_enter(struct ufs_hba *hba);
int ufshcd_uic_hibern8_exit(struct ufs_hba *hba);
#endif /* End of Header */<|MERGE_RESOLUTION|>--- conflicted
+++ resolved
@@ -355,17 +355,14 @@
 	void	(*device_reset)(struct ufs_hba *hba);
 	int	(*program_key)(struct ufs_hba *hba,
 			       const union ufs_crypto_cfg_entry *cfg, int slot);
-<<<<<<< HEAD
 	void	(*config_scaling_param)(struct ufs_hba *hba,
 					struct devfreq_dev_profile *profile,
 					void *data);
-=======
 
 	ANDROID_KABI_RESERVE(1);
 	ANDROID_KABI_RESERVE(2);
 	ANDROID_KABI_RESERVE(3);
 	ANDROID_KABI_RESERVE(4);
->>>>>>> 939882a8
 };
 
 struct keyslot_mgmt_ll_ops;
