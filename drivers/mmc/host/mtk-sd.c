--- conflicted
+++ resolved
@@ -1094,20 +1094,12 @@
 {
 	unsigned long flags;
 
-<<<<<<< HEAD
-	ret = cancel_delayed_work(&host->req_timeout);
-	if (!ret && in_interrupt()) {
-		/* delay work already running */
-		return;
-	}
-=======
 	/*
 	 * No need check the return value of cancel_delayed_work, as only ONE
 	 * path will go here!
 	 */
 	cancel_delayed_work(&host->req_timeout);
 
->>>>>>> 6b79701b
 	spin_lock_irqsave(&host->lock, flags);
 	host->mrq = NULL;
 	spin_unlock_irqrestore(&host->lock, flags);
