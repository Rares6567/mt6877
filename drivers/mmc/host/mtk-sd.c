/*
 * Copyright (c) 2014-2015 MediaTek Inc.
 * Author: Chaotian.Jing <chaotian.jing@mediatek.com>
 *
 * This program is free software; you can redistribute it and/or modify
 * it under the terms of the GNU General Public License version 2 as
 * published by the Free Software Foundation.
 *
 * This program is distributed in the hope that it will be useful,
 * but WITHOUT ANY WARRANTY; without even the implied warranty of
 * MERCHANTABILITY or FITNESS FOR A PARTICULAR PURPOSE.  See the
 * GNU General Public License for more details.
 */

#include <linux/module.h>
#include <linux/clk.h>
#include <linux/delay.h>
#include <linux/dma-mapping.h>
#include <linux/ioport.h>
#include <linux/irq.h>
#include <linux/of_address.h>
#include <linux/of_device.h>
#include <linux/of_irq.h>
#include <linux/of_gpio.h>
#include <linux/pinctrl/consumer.h>
#include <linux/platform_device.h>
#include <linux/pm.h>
#include <linux/pm_runtime.h>
#include <linux/regulator/consumer.h>
#include <linux/slab.h>
#include <linux/spinlock.h>
#include <linux/interrupt.h>

#include <linux/mmc/card.h>
#include <linux/mmc/core.h>
#include <linux/mmc/host.h>
#include <linux/mmc/mmc.h>
#include <linux/mmc/sd.h>
#include <linux/mmc/sdio.h>
#include <linux/mmc/slot-gpio.h>

#include "cqhci.h"

#define MAX_BD_NUM          1024

/*--------------------------------------------------------------------------*/
/* Common Definition                                                        */
/*--------------------------------------------------------------------------*/
#define MSDC_BUS_1BITS          0x0
#define MSDC_BUS_4BITS          0x1
#define MSDC_BUS_8BITS          0x2

#define MSDC_BURST_64B          0x6

/*--------------------------------------------------------------------------*/
/* Register Offset                                                          */
/*--------------------------------------------------------------------------*/
#define MSDC_CFG         0x0
#define MSDC_IOCON       0x04
#define MSDC_PS          0x08
#define MSDC_INT         0x0c
#define MSDC_INTEN       0x10
#define MSDC_FIFOCS      0x14
#define SDC_CFG          0x30
#define SDC_CMD          0x34
#define SDC_ARG          0x38
#define SDC_STS          0x3c
#define SDC_RESP0        0x40
#define SDC_RESP1        0x44
#define SDC_RESP2        0x48
#define SDC_RESP3        0x4c
#define SDC_BLK_NUM      0x50
#define SDC_ADV_CFG0     0x64
#define EMMC_IOCON       0x7c
#define SDC_ACMD_RESP    0x80
#define DMA_SA_H4BIT     0x8c
#define MSDC_DMA_SA      0x90
#define MSDC_DMA_CTRL    0x98
#define MSDC_DMA_CFG     0x9c
#define MSDC_PATCH_BIT   0xb0
#define MSDC_PATCH_BIT1  0xb4
#define MSDC_PATCH_BIT2  0xb8
#define MSDC_PAD_TUNE    0xec
#define MSDC_PAD_TUNE0   0xf0
#define PAD_DS_TUNE      0x188
#define PAD_CMD_TUNE     0x18c
#define EMMC50_CFG0      0x208
#define EMMC50_CFG3      0x220
#define SDC_FIFO_CFG     0x228

/*--------------------------------------------------------------------------*/
/* Top Pad Register Offset                                                  */
/*--------------------------------------------------------------------------*/
#define EMMC_TOP_CONTROL	0x00
#define EMMC_TOP_CMD		0x04
#define EMMC50_PAD_DS_TUNE	0x0c

/*--------------------------------------------------------------------------*/
/* Register Mask                                                            */
/*--------------------------------------------------------------------------*/

/* MSDC_CFG mask */
#define MSDC_CFG_MODE           (0x1 << 0)	/* RW */
#define MSDC_CFG_CKPDN          (0x1 << 1)	/* RW */
#define MSDC_CFG_RST            (0x1 << 2)	/* RW */
#define MSDC_CFG_PIO            (0x1 << 3)	/* RW */
#define MSDC_CFG_CKDRVEN        (0x1 << 4)	/* RW */
#define MSDC_CFG_BV18SDT        (0x1 << 5)	/* RW */
#define MSDC_CFG_BV18PSS        (0x1 << 6)	/* R  */
#define MSDC_CFG_CKSTB          (0x1 << 7)	/* R  */
#define MSDC_CFG_CKDIV          (0xff << 8)	/* RW */
#define MSDC_CFG_CKMOD          (0x3 << 16)	/* RW */
#define MSDC_CFG_HS400_CK_MODE  (0x1 << 18)	/* RW */
#define MSDC_CFG_HS400_CK_MODE_EXTRA  (0x1 << 22)	/* RW */
#define MSDC_CFG_CKDIV_EXTRA    (0xfff << 8)	/* RW */
#define MSDC_CFG_CKMOD_EXTRA    (0x3 << 20)	/* RW */

/* MSDC_IOCON mask */
#define MSDC_IOCON_SDR104CKS    (0x1 << 0)	/* RW */
#define MSDC_IOCON_RSPL         (0x1 << 1)	/* RW */
#define MSDC_IOCON_DSPL         (0x1 << 2)	/* RW */
#define MSDC_IOCON_DDLSEL       (0x1 << 3)	/* RW */
#define MSDC_IOCON_DDR50CKD     (0x1 << 4)	/* RW */
#define MSDC_IOCON_DSPLSEL      (0x1 << 5)	/* RW */
#define MSDC_IOCON_W_DSPL       (0x1 << 8)	/* RW */
#define MSDC_IOCON_D0SPL        (0x1 << 16)	/* RW */
#define MSDC_IOCON_D1SPL        (0x1 << 17)	/* RW */
#define MSDC_IOCON_D2SPL        (0x1 << 18)	/* RW */
#define MSDC_IOCON_D3SPL        (0x1 << 19)	/* RW */
#define MSDC_IOCON_D4SPL        (0x1 << 20)	/* RW */
#define MSDC_IOCON_D5SPL        (0x1 << 21)	/* RW */
#define MSDC_IOCON_D6SPL        (0x1 << 22)	/* RW */
#define MSDC_IOCON_D7SPL        (0x1 << 23)	/* RW */
#define MSDC_IOCON_RISCSZ       (0x3 << 24)	/* RW */

/* MSDC_PS mask */
#define MSDC_PS_CDEN            (0x1 << 0)	/* RW */
#define MSDC_PS_CDSTS           (0x1 << 1)	/* R  */
#define MSDC_PS_CDDEBOUNCE      (0xf << 12)	/* RW */
#define MSDC_PS_DAT             (0xff << 16)	/* R  */
#define MSDC_PS_CMD             (0x1 << 24)	/* R  */
#define MSDC_PS_WP              (0x1 << 31)	/* R  */

/* MSDC_INT mask */
#define MSDC_INT_MMCIRQ         (0x1 << 0)	/* W1C */
#define MSDC_INT_CDSC           (0x1 << 1)	/* W1C */
#define MSDC_INT_ACMDRDY        (0x1 << 3)	/* W1C */
#define MSDC_INT_ACMDTMO        (0x1 << 4)	/* W1C */
#define MSDC_INT_ACMDCRCERR     (0x1 << 5)	/* W1C */
#define MSDC_INT_DMAQ_EMPTY     (0x1 << 6)	/* W1C */
#define MSDC_INT_SDIOIRQ        (0x1 << 7)	/* W1C */
#define MSDC_INT_CMDRDY         (0x1 << 8)	/* W1C */
#define MSDC_INT_CMDTMO         (0x1 << 9)	/* W1C */
#define MSDC_INT_RSPCRCERR      (0x1 << 10)	/* W1C */
#define MSDC_INT_CSTA           (0x1 << 11)	/* R */
#define MSDC_INT_XFER_COMPL     (0x1 << 12)	/* W1C */
#define MSDC_INT_DXFER_DONE     (0x1 << 13)	/* W1C */
#define MSDC_INT_DATTMO         (0x1 << 14)	/* W1C */
#define MSDC_INT_DATCRCERR      (0x1 << 15)	/* W1C */
#define MSDC_INT_ACMD19_DONE    (0x1 << 16)	/* W1C */
#define MSDC_INT_DMA_BDCSERR    (0x1 << 17)	/* W1C */
#define MSDC_INT_DMA_GPDCSERR   (0x1 << 18)	/* W1C */
#define MSDC_INT_DMA_PROTECT    (0x1 << 19)	/* W1C */
#define MSDC_INT_CMDQ           (0x1 << 28)	/* W1C */

/* MSDC_INTEN mask */
#define MSDC_INTEN_MMCIRQ       (0x1 << 0)	/* RW */
#define MSDC_INTEN_CDSC         (0x1 << 1)	/* RW */
#define MSDC_INTEN_ACMDRDY      (0x1 << 3)	/* RW */
#define MSDC_INTEN_ACMDTMO      (0x1 << 4)	/* RW */
#define MSDC_INTEN_ACMDCRCERR   (0x1 << 5)	/* RW */
#define MSDC_INTEN_DMAQ_EMPTY   (0x1 << 6)	/* RW */
#define MSDC_INTEN_SDIOIRQ      (0x1 << 7)	/* RW */
#define MSDC_INTEN_CMDRDY       (0x1 << 8)	/* RW */
#define MSDC_INTEN_CMDTMO       (0x1 << 9)	/* RW */
#define MSDC_INTEN_RSPCRCERR    (0x1 << 10)	/* RW */
#define MSDC_INTEN_CSTA         (0x1 << 11)	/* RW */
#define MSDC_INTEN_XFER_COMPL   (0x1 << 12)	/* RW */
#define MSDC_INTEN_DXFER_DONE   (0x1 << 13)	/* RW */
#define MSDC_INTEN_DATTMO       (0x1 << 14)	/* RW */
#define MSDC_INTEN_DATCRCERR    (0x1 << 15)	/* RW */
#define MSDC_INTEN_ACMD19_DONE  (0x1 << 16)	/* RW */
#define MSDC_INTEN_DMA_BDCSERR  (0x1 << 17)	/* RW */
#define MSDC_INTEN_DMA_GPDCSERR (0x1 << 18)	/* RW */
#define MSDC_INTEN_DMA_PROTECT  (0x1 << 19)	/* RW */

/* MSDC_FIFOCS mask */
#define MSDC_FIFOCS_RXCNT       (0xff << 0)	/* R */
#define MSDC_FIFOCS_TXCNT       (0xff << 16)	/* R */
#define MSDC_FIFOCS_CLR         (0x1 << 31)	/* RW */

/* SDC_CFG mask */
#define SDC_CFG_SDIOINTWKUP     (0x1 << 0)	/* RW */
#define SDC_CFG_INSWKUP         (0x1 << 1)	/* RW */
#define SDC_CFG_WRDTOC          (0x1fff  << 2)  /* RW */
#define SDC_CFG_BUSWIDTH        (0x3 << 16)	/* RW */
#define SDC_CFG_SDIO            (0x1 << 19)	/* RW */
#define SDC_CFG_SDIOIDE         (0x1 << 20)	/* RW */
#define SDC_CFG_INTATGAP        (0x1 << 21)	/* RW */
#define SDC_CFG_DTOC            (0xff << 24)	/* RW */

/* SDC_STS mask */
#define SDC_STS_SDCBUSY         (0x1 << 0)	/* RW */
#define SDC_STS_CMDBUSY         (0x1 << 1)	/* RW */
#define SDC_STS_SWR_COMPL       (0x1 << 31)	/* RW */

/* SDC_ADV_CFG0 mask */
#define SDC_RX_ENHANCE_EN	(0x1 << 20)	/* RW */

/* DMA_SA_H4BIT mask */
#define DMA_ADDR_HIGH_4BIT      (0xf << 0)      /* RW */

/* MSDC_DMA_CTRL mask */
#define MSDC_DMA_CTRL_START     (0x1 << 0)	/* W */
#define MSDC_DMA_CTRL_STOP      (0x1 << 1)	/* W */
#define MSDC_DMA_CTRL_RESUME    (0x1 << 2)	/* W */
#define MSDC_DMA_CTRL_MODE      (0x1 << 8)	/* RW */
#define MSDC_DMA_CTRL_LASTBUF   (0x1 << 10)	/* RW */
#define MSDC_DMA_CTRL_BRUSTSZ   (0x7 << 12)	/* RW */

/* MSDC_DMA_CFG mask */
#define MSDC_DMA_CFG_STS        (0x1 << 0)	/* R */
#define MSDC_DMA_CFG_DECSEN     (0x1 << 1)	/* RW */
#define MSDC_DMA_CFG_AHBHPROT2  (0x2 << 8)	/* RW */
#define MSDC_DMA_CFG_ACTIVEEN   (0x2 << 12)	/* RW */
#define MSDC_DMA_CFG_CS12B16B   (0x1 << 16)	/* RW */

/* MSDC_PATCH_BIT mask */
#define MSDC_PATCH_BIT_ODDSUPP    (0x1 <<  1)	/* RW */
#define MSDC_INT_DAT_LATCH_CK_SEL (0x7 <<  7)
#define MSDC_CKGEN_MSDC_DLY_SEL   (0x1f << 10)
#define MSDC_PATCH_BIT_IODSSEL    (0x1 << 16)	/* RW */
#define MSDC_PATCH_BIT_IOINTSEL   (0x1 << 17)	/* RW */
#define MSDC_PATCH_BIT_BUSYDLY    (0xf << 18)	/* RW */
#define MSDC_PATCH_BIT_WDOD       (0xf << 22)	/* RW */
#define MSDC_PATCH_BIT_IDRTSEL    (0x1 << 26)	/* RW */
#define MSDC_PATCH_BIT_CMDFSEL    (0x1 << 27)	/* RW */
#define MSDC_PATCH_BIT_INTDLSEL   (0x1 << 28)	/* RW */
#define MSDC_PATCH_BIT_SPCPUSH    (0x1 << 29)	/* RW */
#define MSDC_PATCH_BIT_DECRCTMO   (0x1 << 30)	/* RW */

<<<<<<< HEAD
#define MSDC_PB1_BUSY_CHECK_SEL   (0x1 << 7)    /* RW */
=======
#define MSDC_PATCH_BIT1_CMDTA     (0x7 << 3)    /* RW */
>>>>>>> 8cb48704
#define MSDC_PATCH_BIT1_STOP_DLY  (0xf << 8)    /* RW */

#define MSDC_PATCH_BIT2_CFGRESP   (0x1 << 15)   /* RW */
#define MSDC_PATCH_BIT2_CFGCRCSTS (0x1 << 28)   /* RW */
#define MSDC_PB2_SUPPORT_64G      (0x1 << 1)    /* RW */
#define MSDC_PB2_RESPWAIT         (0x3 << 2)    /* RW */
#define MSDC_PB2_RESPSTSENSEL     (0x7 << 16)   /* RW */
#define MSDC_PB2_CRCSTSENSEL      (0x7 << 29)   /* RW */

#define MSDC_PAD_TUNE_DATWRDLY	  (0x1f <<  0)	/* RW */
#define MSDC_PAD_TUNE_DATRRDLY	  (0x1f <<  8)	/* RW */
#define MSDC_PAD_TUNE_CMDRDLY	  (0x1f << 16)  /* RW */
#define MSDC_PAD_TUNE_CMDRRDLY	  (0x1f << 22)	/* RW */
#define MSDC_PAD_TUNE_CLKTDLY	  (0x1f << 27)  /* RW */
#define MSDC_PAD_TUNE_RXDLYSEL	  (0x1 << 15)   /* RW */
#define MSDC_PAD_TUNE_RD_SEL	  (0x1 << 13)   /* RW */
#define MSDC_PAD_TUNE_CMD_SEL	  (0x1 << 21)   /* RW */

#define PAD_DS_TUNE_DLY1	  (0x1f << 2)   /* RW */
#define PAD_DS_TUNE_DLY2	  (0x1f << 7)   /* RW */
#define PAD_DS_TUNE_DLY3	  (0x1f << 12)  /* RW */

#define PAD_CMD_TUNE_RX_DLY3	  (0x1f << 1)  /* RW */

#define EMMC50_CFG_PADCMD_LATCHCK (0x1 << 0)   /* RW */
#define EMMC50_CFG_CRCSTS_EDGE    (0x1 << 3)   /* RW */
#define EMMC50_CFG_CFCSTS_SEL     (0x1 << 4)   /* RW */

#define EMMC50_CFG3_OUTS_WR       (0x1f << 0)  /* RW */

#define SDC_FIFO_CFG_WRVALIDSEL   (0x1 << 24)  /* RW */
#define SDC_FIFO_CFG_RDVALIDSEL   (0x1 << 25)  /* RW */

/* EMMC_TOP_CONTROL mask */
#define PAD_RXDLY_SEL           (0x1 << 0)      /* RW */
#define DELAY_EN                (0x1 << 1)      /* RW */
#define PAD_DAT_RD_RXDLY2       (0x1f << 2)     /* RW */
#define PAD_DAT_RD_RXDLY        (0x1f << 7)     /* RW */
#define PAD_DAT_RD_RXDLY2_SEL   (0x1 << 12)     /* RW */
#define PAD_DAT_RD_RXDLY_SEL    (0x1 << 13)     /* RW */
#define DATA_K_VALUE_SEL        (0x1 << 14)     /* RW */
#define SDC_RX_ENH_EN           (0x1 << 15)     /* TW */

/* EMMC_TOP_CMD mask */
#define PAD_CMD_RXDLY2          (0x1f << 0)     /* RW */
#define PAD_CMD_RXDLY           (0x1f << 5)     /* RW */
#define PAD_CMD_RD_RXDLY2_SEL   (0x1 << 10)     /* RW */
#define PAD_CMD_RD_RXDLY_SEL    (0x1 << 11)     /* RW */
#define PAD_CMD_TX_DLY          (0x1f << 12)    /* RW */

#define REQ_CMD_EIO  (0x1 << 0)
#define REQ_CMD_TMO  (0x1 << 1)
#define REQ_DAT_ERR  (0x1 << 2)
#define REQ_STOP_EIO (0x1 << 3)
#define REQ_STOP_TMO (0x1 << 4)
#define REQ_CMD_BUSY (0x1 << 5)

#define MSDC_PREPARE_FLAG (0x1 << 0)
#define MSDC_ASYNC_FLAG (0x1 << 1)
#define MSDC_MMAP_FLAG (0x1 << 2)

#define MTK_MMC_AUTOSUSPEND_DELAY	50
#define CMD_TIMEOUT         (HZ/10 * 5)	/* 100ms x5 */
#define DAT_TIMEOUT         (HZ    * 5)	/* 1000ms x5 */

#define PAD_DELAY_MAX	32 /* PAD delay cells */
/*--------------------------------------------------------------------------*/
/* Descriptor Structure                                                     */
/*--------------------------------------------------------------------------*/
struct mt_gpdma_desc {
	u32 gpd_info;
#define GPDMA_DESC_HWO		(0x1 << 0)
#define GPDMA_DESC_BDP		(0x1 << 1)
#define GPDMA_DESC_CHECKSUM	(0xff << 8) /* bit8 ~ bit15 */
#define GPDMA_DESC_INT		(0x1 << 16)
#define GPDMA_DESC_NEXT_H4	(0xf << 24)
#define GPDMA_DESC_PTR_H4	(0xf << 28)
	u32 next;
	u32 ptr;
	u32 gpd_data_len;
#define GPDMA_DESC_BUFLEN	(0xffff) /* bit0 ~ bit15 */
#define GPDMA_DESC_EXTLEN	(0xff << 16) /* bit16 ~ bit23 */
	u32 arg;
	u32 blknum;
	u32 cmd;
};

struct mt_bdma_desc {
	u32 bd_info;
#define BDMA_DESC_EOL		(0x1 << 0)
#define BDMA_DESC_CHECKSUM	(0xff << 8) /* bit8 ~ bit15 */
#define BDMA_DESC_BLKPAD	(0x1 << 17)
#define BDMA_DESC_DWPAD		(0x1 << 18)
#define BDMA_DESC_NEXT_H4	(0xf << 24)
#define BDMA_DESC_PTR_H4	(0xf << 28)
	u32 next;
	u32 ptr;
	u32 bd_data_len;
#define BDMA_DESC_BUFLEN	(0xffff) /* bit0 ~ bit15 */
#define BDMA_DESC_BUFLEN_EXT	(0xffffff) /* bit0 ~ bit23 */
};

struct msdc_dma {
	struct scatterlist *sg;	/* I/O scatter list */
	struct mt_gpdma_desc *gpd;		/* pointer to gpd array */
	struct mt_bdma_desc *bd;		/* pointer to bd array */
	dma_addr_t gpd_addr;	/* the physical address of gpd array */
	dma_addr_t bd_addr;	/* the physical address of bd array */
};

struct msdc_save_para {
	u32 msdc_cfg;
	u32 iocon;
	u32 sdc_cfg;
	u32 pad_tune;
	u32 patch_bit0;
	u32 patch_bit1;
	u32 patch_bit2;
	u32 pad_ds_tune;
	u32 pad_cmd_tune;
	u32 emmc50_cfg0;
	u32 emmc50_cfg3;
	u32 sdc_fifo_cfg;
	u32 emmc_top_control;
	u32 emmc_top_cmd;
	u32 emmc50_pad_ds_tune;
};

struct mtk_mmc_compatible {
	u8 clk_div_bits;
	bool hs400_tune; /* only used for MT8173 */
	u32 pad_tune_reg;
	bool async_fifo;
	bool data_tune;
	bool busy_check;
	bool stop_clk_fix;
	bool enhance_rx;
	bool support_64g;
};

struct msdc_tune_para {
	u32 iocon;
	u32 pad_tune;
	u32 pad_cmd_tune;
	u32 emmc_top_control;
	u32 emmc_top_cmd;
};

struct msdc_delay_phase {
	u8 maxlen;
	u8 start;
	u8 final_phase;
};

struct msdc_host {
	struct device *dev;
	const struct mtk_mmc_compatible *dev_comp;
	struct mmc_host *mmc;	/* mmc structure */
	int cmd_rsp;

	spinlock_t lock;
	struct mmc_request *mrq;
	struct mmc_command *cmd;
	struct mmc_data *data;
	int error;

	void __iomem *base;		/* host base address */
	void __iomem *top_base;		/* host top register base address */

	struct msdc_dma dma;	/* dma channel */
	u64 dma_mask;

	u32 timeout_ns;		/* data timeout ns */
	u32 timeout_clks;	/* data timeout clks */

	struct pinctrl *pinctrl;
	struct pinctrl_state *pins_default;
	struct pinctrl_state *pins_uhs;
	struct delayed_work req_timeout;
	int irq;		/* host interrupt */

	struct clk *src_clk;	/* msdc source clock */
	struct clk *h_clk;      /* msdc h_clk */
	struct clk *bus_clk;	/* bus clock which used to access register */
	struct clk *src_clk_cg; /* msdc source clock control gate */
	u32 mclk;		/* mmc subsystem clock frequency */
	u32 src_clk_freq;	/* source clock frequency */
	unsigned char timing;
	bool vqmmc_enabled;
	u32 latch_ck;
	u32 hs400_ds_delay;
	u32 hs200_cmd_int_delay; /* cmd internal delay for HS200/SDR104 */
	u32 hs400_cmd_int_delay; /* cmd internal delay for HS400 */
	bool hs400_cmd_resp_sel_rising;
				 /* cmd response sample selection for HS400 */
	bool hs400_mode;	/* current eMMC will run at hs400 mode */
	bool cqhci;	/* support eMMC hw cmdq */
	struct msdc_save_para save_para; /* used when gate HCLK */
	struct msdc_tune_para def_tune_para; /* default tune setting */
	struct msdc_tune_para saved_tune_para; /* tune result of CMD21/CMD19 */
	struct cqhci_host *cq_host;
};

static const struct mtk_mmc_compatible mt8135_compat = {
	.clk_div_bits = 8,
	.hs400_tune = false,
	.pad_tune_reg = MSDC_PAD_TUNE,
	.async_fifo = false,
	.data_tune = false,
	.busy_check = false,
	.stop_clk_fix = false,
	.enhance_rx = false,
	.support_64g = false,
};

static const struct mtk_mmc_compatible mt8173_compat = {
	.clk_div_bits = 8,
	.hs400_tune = true,
	.pad_tune_reg = MSDC_PAD_TUNE,
	.async_fifo = false,
	.data_tune = false,
	.busy_check = false,
	.stop_clk_fix = false,
	.enhance_rx = false,
	.support_64g = false,
};

static const struct mtk_mmc_compatible mt8183_compat = {
	.clk_div_bits = 12,
	.hs400_tune = false,
	.pad_tune_reg = MSDC_PAD_TUNE0,
	.async_fifo = true,
	.data_tune = true,
	.busy_check = true,
	.stop_clk_fix = true,
	.enhance_rx = true,
	.support_64g = true,
};

static const struct mtk_mmc_compatible mt2701_compat = {
	.clk_div_bits = 12,
	.hs400_tune = false,
	.pad_tune_reg = MSDC_PAD_TUNE0,
	.async_fifo = true,
	.data_tune = true,
	.busy_check = false,
	.stop_clk_fix = false,
	.enhance_rx = false,
	.support_64g = false,
};

static const struct mtk_mmc_compatible mt2712_compat = {
	.clk_div_bits = 12,
	.hs400_tune = false,
	.pad_tune_reg = MSDC_PAD_TUNE0,
	.async_fifo = true,
	.data_tune = true,
	.busy_check = true,
	.stop_clk_fix = true,
	.enhance_rx = true,
	.support_64g = true,
};

static const struct mtk_mmc_compatible mt7622_compat = {
	.clk_div_bits = 12,
	.hs400_tune = false,
	.pad_tune_reg = MSDC_PAD_TUNE0,
	.async_fifo = true,
	.data_tune = true,
	.busy_check = true,
	.stop_clk_fix = true,
	.enhance_rx = true,
	.support_64g = false,
};

static const struct mtk_mmc_compatible mt6779_compat = {
	.clk_div_bits = 12,
	.hs400_tune = false,
	.pad_tune_reg = MSDC_PAD_TUNE0,
	.async_fifo = true,
	.data_tune = true,
	.busy_check = true,
	.stop_clk_fix = true,
	.enhance_rx = true,
	.support_64g = true,
};

static const struct of_device_id msdc_of_ids[] = {
	{ .compatible = "mediatek,mt8135-mmc", .data = &mt8135_compat},
	{ .compatible = "mediatek,mt8173-mmc", .data = &mt8173_compat},
	{ .compatible = "mediatek,mt8183-mmc", .data = &mt8183_compat},
	{ .compatible = "mediatek,mt2701-mmc", .data = &mt2701_compat},
	{ .compatible = "mediatek,mt2712-mmc", .data = &mt2712_compat},
	{ .compatible = "mediatek,mt7622-mmc", .data = &mt7622_compat},
	{ .compatible = "mediatek,mt6779-mmc", .data = &mt6779_compat},
	{}
};
MODULE_DEVICE_TABLE(of, msdc_of_ids);

static void sdr_set_bits(void __iomem *reg, u32 bs)
{
	u32 val = readl(reg);

	val |= bs;
	writel(val, reg);
}

static void sdr_clr_bits(void __iomem *reg, u32 bs)
{
	u32 val = readl(reg);

	val &= ~bs;
	writel(val, reg);
}

static void sdr_set_field(void __iomem *reg, u32 field, u32 val)
{
	unsigned int tv = readl(reg);

	tv &= ~field;
	tv |= ((val) << (ffs((unsigned int)field) - 1));
	writel(tv, reg);
}

static void sdr_get_field(void __iomem *reg, u32 field, u32 *val)
{
	unsigned int tv = readl(reg);

	*val = ((tv & field) >> (ffs((unsigned int)field) - 1));
}

static void msdc_reset_hw(struct msdc_host *host)
{
	u32 val;

	sdr_set_bits(host->base + MSDC_CFG, MSDC_CFG_RST);
	while (readl(host->base + MSDC_CFG) & MSDC_CFG_RST)
		cpu_relax();

	sdr_set_bits(host->base + MSDC_FIFOCS, MSDC_FIFOCS_CLR);
	while (readl(host->base + MSDC_FIFOCS) & MSDC_FIFOCS_CLR)
		cpu_relax();

	val = readl(host->base + MSDC_INT);
	writel(val, host->base + MSDC_INT);
}

static void msdc_cmd_next(struct msdc_host *host,
		struct mmc_request *mrq, struct mmc_command *cmd);

static const u32 cmd_ints_mask = MSDC_INTEN_CMDRDY | MSDC_INTEN_RSPCRCERR |
			MSDC_INTEN_CMDTMO | MSDC_INTEN_ACMDRDY |
			MSDC_INTEN_ACMDCRCERR | MSDC_INTEN_ACMDTMO;
static const u32 data_ints_mask = MSDC_INTEN_XFER_COMPL | MSDC_INTEN_DATTMO |
			MSDC_INTEN_DATCRCERR | MSDC_INTEN_DMA_BDCSERR |
			MSDC_INTEN_DMA_GPDCSERR | MSDC_INTEN_DMA_PROTECT;

static u8 msdc_dma_calcs(u8 *buf, u32 len)
{
	u32 i, sum = 0;

	for (i = 0; i < len; i++)
		sum += buf[i];
	return 0xff - (u8) sum;
}

static inline void msdc_dma_setup(struct msdc_host *host, struct msdc_dma *dma,
		struct mmc_data *data)
{
	unsigned int j, dma_len;
	dma_addr_t dma_address;
	u32 dma_ctrl;
	struct scatterlist *sg;
	struct mt_gpdma_desc *gpd;
	struct mt_bdma_desc *bd;

	sg = data->sg;

	gpd = dma->gpd;
	bd = dma->bd;

	/* modify gpd */
	gpd->gpd_info |= GPDMA_DESC_HWO;
	gpd->gpd_info |= GPDMA_DESC_BDP;
	/* need to clear first. use these bits to calc checksum */
	gpd->gpd_info &= ~GPDMA_DESC_CHECKSUM;
	gpd->gpd_info |= msdc_dma_calcs((u8 *) gpd, 16) << 8;

	/* modify bd */
	for_each_sg(data->sg, sg, data->sg_count, j) {
		dma_address = sg_dma_address(sg);
		dma_len = sg_dma_len(sg);

		/* init bd */
		bd[j].bd_info &= ~BDMA_DESC_BLKPAD;
		bd[j].bd_info &= ~BDMA_DESC_DWPAD;
		bd[j].ptr = lower_32_bits(dma_address);
		if (host->dev_comp->support_64g) {
			bd[j].bd_info &= ~BDMA_DESC_PTR_H4;
			bd[j].bd_info |= (upper_32_bits(dma_address) & 0xf)
					 << 28;
		}

		if (host->dev_comp->support_64g) {
			bd[j].bd_data_len &= ~BDMA_DESC_BUFLEN_EXT;
			bd[j].bd_data_len |= (dma_len & BDMA_DESC_BUFLEN_EXT);
		} else {
			bd[j].bd_data_len &= ~BDMA_DESC_BUFLEN;
			bd[j].bd_data_len |= (dma_len & BDMA_DESC_BUFLEN);
		}

		if (j == data->sg_count - 1) /* the last bd */
			bd[j].bd_info |= BDMA_DESC_EOL;
		else
			bd[j].bd_info &= ~BDMA_DESC_EOL;

		/* checksume need to clear first */
		bd[j].bd_info &= ~BDMA_DESC_CHECKSUM;
		bd[j].bd_info |= msdc_dma_calcs((u8 *)(&bd[j]), 16) << 8;
	}

	sdr_set_field(host->base + MSDC_DMA_CFG, MSDC_DMA_CFG_DECSEN, 1);
	dma_ctrl = readl_relaxed(host->base + MSDC_DMA_CTRL);
	dma_ctrl &= ~(MSDC_DMA_CTRL_BRUSTSZ | MSDC_DMA_CTRL_MODE);
	dma_ctrl |= (MSDC_BURST_64B << 12 | 1 << 8);
	writel_relaxed(dma_ctrl, host->base + MSDC_DMA_CTRL);
	if (host->dev_comp->support_64g)
		sdr_set_field(host->base + DMA_SA_H4BIT, DMA_ADDR_HIGH_4BIT,
			      upper_32_bits(dma->gpd_addr) & 0xf);
	writel(lower_32_bits(dma->gpd_addr), host->base + MSDC_DMA_SA);
}

static void msdc_prepare_data(struct msdc_host *host, struct mmc_request *mrq)
{
	struct mmc_data *data = mrq->data;

	if (!(data->host_cookie & MSDC_PREPARE_FLAG)) {
		data->host_cookie |= MSDC_PREPARE_FLAG;
		data->sg_count = dma_map_sg(host->dev, data->sg, data->sg_len,
					    mmc_get_dma_dir(data));
	}
}

static void msdc_unprepare_data(struct msdc_host *host, struct mmc_request *mrq)
{
	struct mmc_data *data = mrq->data;

	if (data->host_cookie & MSDC_ASYNC_FLAG)
		return;

	if (data->host_cookie & MSDC_PREPARE_FLAG) {
		dma_unmap_sg(host->dev, data->sg, data->sg_len,
			     mmc_get_dma_dir(data));
		data->host_cookie &= ~MSDC_PREPARE_FLAG;
	}
}

static u64 msdc_timeout_cal(struct msdc_host *host, u64 ns, u64 clks)
{
	u64 timeout, clk_ns;
	u32 mode = 0;

<<<<<<< HEAD
	if (host->mmc->actual_clock == 0) {
		timeout = 0;
	} else {
		clk_ns  = 1000000000ULL;
		do_div(clk_ns, host->mmc->actual_clock);
		timeout = ns + clk_ns - 1;
		do_div(timeout, clk_ns);
		timeout += clks;
=======
	host->timeout_ns = ns;
	host->timeout_clks = clks;
	if (host->mmc->actual_clock == 0) {
		timeout = 0;
	} else {
		clk_ns  = 1000000000UL / host->mmc->actual_clock;
		timeout = (ns + clk_ns - 1) / clk_ns + clks;
>>>>>>> 8cb48704
		/* in 1048576 sclk cycle unit */
		timeout = DIV_ROUND_UP(timeout, (0x1 << 20));
		if (host->dev_comp->clk_div_bits == 8)
			sdr_get_field(host->base + MSDC_CFG,
				      MSDC_CFG_CKMOD, &mode);
		else
			sdr_get_field(host->base + MSDC_CFG,
				      MSDC_CFG_CKMOD_EXTRA, &mode);
		/*DDR mode will double the clk cycles for data timeout */
		timeout = mode >= 2 ? timeout * 2 : timeout;
		timeout = timeout > 1 ? timeout - 1 : 0;
	}
	return timeout;
}

/* clock control primitives */
static void msdc_set_timeout(struct msdc_host *host, u64 ns, u64 clks)
{
	u64 timeout;

	host->timeout_ns = ns;
	host->timeout_clks = clks;

	timeout = msdc_timeout_cal(host, ns, clks);
	sdr_set_field(host->base + SDC_CFG, SDC_CFG_DTOC,
		(u32)(timeout > 255 ? 255 : timeout));
}

static void msdc_set_busy_timeout(struct msdc_host *host, u64 ns, u64 clks)
{
	u64 timeout;

	timeout = msdc_timeout_cal(host, ns, clks);
	sdr_set_field(host->base + SDC_CFG, SDC_CFG_WRDTOC,
		(u32)(timeout > 8191 ? 8191 : timeout));
}

static void msdc_gate_clock(struct msdc_host *host)
{
	clk_disable_unprepare(host->src_clk_cg);
	clk_disable_unprepare(host->src_clk);
	clk_disable_unprepare(host->bus_clk);
	clk_disable_unprepare(host->h_clk);
}

static void msdc_ungate_clock(struct msdc_host *host)
{
	clk_prepare_enable(host->h_clk);
	clk_prepare_enable(host->bus_clk);
	clk_prepare_enable(host->src_clk);
	clk_prepare_enable(host->src_clk_cg);
	while (!(readl(host->base + MSDC_CFG) & MSDC_CFG_CKSTB))
		cpu_relax();
}

static void msdc_set_mclk(struct msdc_host *host, unsigned char timing, u32 hz)
{
	u32 mode;
	u32 flags;
	u32 div;
	u32 sclk;
	u32 tune_reg = host->dev_comp->pad_tune_reg;

	if (!hz) {
		dev_dbg(host->dev, "set mclk to 0\n");
		host->mclk = 0;
		host->mmc->actual_clock = 0;
		sdr_clr_bits(host->base + MSDC_CFG, MSDC_CFG_CKPDN);
		return;
	}

	flags = readl(host->base + MSDC_INTEN);
	sdr_clr_bits(host->base + MSDC_INTEN, flags);
	if (host->dev_comp->clk_div_bits == 8)
		sdr_clr_bits(host->base + MSDC_CFG, MSDC_CFG_HS400_CK_MODE);
	else
		sdr_clr_bits(host->base + MSDC_CFG,
			     MSDC_CFG_HS400_CK_MODE_EXTRA);
	if (timing == MMC_TIMING_UHS_DDR50 ||
	    timing == MMC_TIMING_MMC_DDR52 ||
	    timing == MMC_TIMING_MMC_HS400) {
		if (timing == MMC_TIMING_MMC_HS400)
			mode = 0x3;
		else
			mode = 0x2; /* ddr mode and use divisor */

		if (hz >= (host->src_clk_freq >> 2)) {
			div = 0; /* mean div = 1/4 */
			sclk = host->src_clk_freq >> 2; /* sclk = clk / 4 */
		} else {
			div = (host->src_clk_freq + ((hz << 2) - 1)) / (hz << 2);
			sclk = (host->src_clk_freq >> 2) / div;
			div = (div >> 1);
		}

		if (timing == MMC_TIMING_MMC_HS400 &&
		    hz >= (host->src_clk_freq >> 1)) {
			if (host->dev_comp->clk_div_bits == 8)
				sdr_set_bits(host->base + MSDC_CFG,
					     MSDC_CFG_HS400_CK_MODE);
			else
				sdr_set_bits(host->base + MSDC_CFG,
					     MSDC_CFG_HS400_CK_MODE_EXTRA);
			sclk = host->src_clk_freq >> 1;
			div = 0; /* div is ignore when bit18 is set */
		}
	} else if (hz >= host->src_clk_freq) {
		mode = 0x1; /* no divisor */
		div = 0;
		sclk = host->src_clk_freq;
	} else {
		mode = 0x0; /* use divisor */
		if (hz >= (host->src_clk_freq >> 1)) {
			div = 0; /* mean div = 1/2 */
			sclk = host->src_clk_freq >> 1; /* sclk = clk / 2 */
		} else {
			div = (host->src_clk_freq + ((hz << 2) - 1)) / (hz << 2);
			sclk = (host->src_clk_freq >> 2) / div;
		}
	}
	sdr_clr_bits(host->base + MSDC_CFG, MSDC_CFG_CKPDN);
	/*
	 * As src_clk/HCLK use the same bit to gate/ungate,
	 * So if want to only gate src_clk, need gate its parent(mux).
	 */
	if (host->src_clk_cg)
		clk_disable_unprepare(host->src_clk_cg);
	else
		clk_disable_unprepare(clk_get_parent(host->src_clk));
	if (host->dev_comp->clk_div_bits == 8)
		sdr_set_field(host->base + MSDC_CFG,
			      MSDC_CFG_CKMOD | MSDC_CFG_CKDIV,
			      (mode << 8) | div);
	else
		sdr_set_field(host->base + MSDC_CFG,
			      MSDC_CFG_CKMOD_EXTRA | MSDC_CFG_CKDIV_EXTRA,
			      (mode << 12) | div);
	if (host->src_clk_cg)
		clk_prepare_enable(host->src_clk_cg);
	else
		clk_prepare_enable(clk_get_parent(host->src_clk));

	while (!(readl(host->base + MSDC_CFG) & MSDC_CFG_CKSTB))
		cpu_relax();
	sdr_set_bits(host->base + MSDC_CFG, MSDC_CFG_CKPDN);
	host->mmc->actual_clock = sclk;
	host->mclk = hz;
	host->timing = timing;
	/* need because clk changed. */
	msdc_set_timeout(host, host->timeout_ns, host->timeout_clks);
	sdr_set_bits(host->base + MSDC_INTEN, flags);

	/*
	 * mmc_select_hs400() will drop to 50Mhz and High speed mode,
	 * tune result of hs200/200Mhz is not suitable for 50Mhz
	 */
	if (host->mmc->actual_clock <= 52000000) {
		writel(host->def_tune_para.iocon, host->base + MSDC_IOCON);
		if (host->top_base) {
			writel(host->def_tune_para.emmc_top_control,
			       host->top_base + EMMC_TOP_CONTROL);
			writel(host->def_tune_para.emmc_top_cmd,
			       host->top_base + EMMC_TOP_CMD);
		} else {
			writel(host->def_tune_para.pad_tune,
			       host->base + tune_reg);
		}
	} else {
		writel(host->saved_tune_para.iocon, host->base + MSDC_IOCON);
		writel(host->saved_tune_para.pad_cmd_tune,
		       host->base + PAD_CMD_TUNE);
		if (host->top_base) {
			writel(host->saved_tune_para.emmc_top_control,
			       host->top_base + EMMC_TOP_CONTROL);
			writel(host->saved_tune_para.emmc_top_cmd,
			       host->top_base + EMMC_TOP_CMD);
		} else {
			writel(host->saved_tune_para.pad_tune,
			       host->base + tune_reg);
		}
	}

	if (timing == MMC_TIMING_MMC_HS400 &&
	    host->dev_comp->hs400_tune)
		sdr_set_field(host->base + tune_reg,
			      MSDC_PAD_TUNE_CMDRRDLY,
			      host->hs400_cmd_int_delay);
	dev_dbg(host->dev, "sclk: %d, timing: %d\n", host->mmc->actual_clock,
		timing);
}

static inline u32 msdc_cmd_find_resp(struct msdc_host *host,
		struct mmc_request *mrq, struct mmc_command *cmd)
{
	u32 resp;

	switch (mmc_resp_type(cmd)) {
		/* Actually, R1, R5, R6, R7 are the same */
	case MMC_RSP_R1:
		resp = 0x1;
		break;
	case MMC_RSP_R1B:
		resp = 0x7;
		break;
	case MMC_RSP_R2:
		resp = 0x2;
		break;
	case MMC_RSP_R3:
		resp = 0x3;
		break;
	case MMC_RSP_NONE:
	default:
		resp = 0x0;
		break;
	}

	return resp;
}

static inline u32 msdc_cmd_prepare_raw_cmd(struct msdc_host *host,
		struct mmc_request *mrq, struct mmc_command *cmd)
{
	/* rawcmd :
	 * vol_swt << 30 | auto_cmd << 28 | blklen << 16 | go_irq << 15 |
	 * stop << 14 | rw << 13 | dtype << 11 | rsptyp << 7 | brk << 6 | opcode
	 */
	u32 opcode = cmd->opcode;
	u32 resp = msdc_cmd_find_resp(host, mrq, cmd);
	u32 rawcmd = (opcode & 0x3f) | ((resp & 0x7) << 7);

	host->cmd_rsp = resp;

	if ((opcode == SD_IO_RW_DIRECT && cmd->flags == (unsigned int) -1) ||
	    opcode == MMC_STOP_TRANSMISSION)
		rawcmd |= (0x1 << 14);
	else if (opcode == SD_SWITCH_VOLTAGE)
		rawcmd |= (0x1 << 30);
	else if (opcode == SD_APP_SEND_SCR ||
		 opcode == SD_APP_SEND_NUM_WR_BLKS ||
		 (opcode == SD_SWITCH && mmc_cmd_type(cmd) == MMC_CMD_ADTC) ||
		 (opcode == SD_APP_SD_STATUS && mmc_cmd_type(cmd) == MMC_CMD_ADTC) ||
		 (opcode == MMC_SEND_EXT_CSD && mmc_cmd_type(cmd) == MMC_CMD_ADTC))
		rawcmd |= (0x1 << 11);

	if (cmd->data) {
		struct mmc_data *data = cmd->data;

		if (mmc_op_multi(opcode)) {
			if (mmc_card_mmc(host->mmc->card) && mrq->sbc &&
			    !(mrq->sbc->arg & 0xFFFF0000))
				rawcmd |= 0x2 << 28; /* AutoCMD23 */
		}

		rawcmd |= ((data->blksz & 0xFFF) << 16);
		if (data->flags & MMC_DATA_WRITE)
			rawcmd |= (0x1 << 13);
		if (data->blocks > 1)
			rawcmd |= (0x2 << 11);
		else
			rawcmd |= (0x1 << 11);
		/* Always use dma mode */
		sdr_clr_bits(host->base + MSDC_CFG, MSDC_CFG_PIO);

		if (host->timeout_ns != data->timeout_ns ||
		    host->timeout_clks != data->timeout_clks)
			msdc_set_timeout(host, data->timeout_ns,
					data->timeout_clks);

		writel(data->blocks, host->base + SDC_BLK_NUM);
	}
	return rawcmd;
}

static void msdc_start_data(struct msdc_host *host, struct mmc_request *mrq,
			    struct mmc_command *cmd, struct mmc_data *data)
{
	bool read;

	WARN_ON(host->data);
	host->data = data;
	read = data->flags & MMC_DATA_READ;

	mod_delayed_work(system_wq, &host->req_timeout, DAT_TIMEOUT);
	msdc_dma_setup(host, &host->dma, data);
	sdr_set_bits(host->base + MSDC_INTEN, data_ints_mask);
	sdr_set_field(host->base + MSDC_DMA_CTRL, MSDC_DMA_CTRL_START, 1);
	dev_dbg(host->dev, "DMA start\n");
	dev_dbg(host->dev, "%s: cmd=%d DMA data: %d blocks; read=%d\n",
			__func__, cmd->opcode, data->blocks, read);
}

static int msdc_auto_cmd_done(struct msdc_host *host, int events,
		struct mmc_command *cmd)
{
	u32 *rsp = cmd->resp;

	rsp[0] = readl(host->base + SDC_ACMD_RESP);

	if (events & MSDC_INT_ACMDRDY) {
		cmd->error = 0;
	} else {
		msdc_reset_hw(host);
		if (events & MSDC_INT_ACMDCRCERR) {
			cmd->error = -EILSEQ;
			host->error |= REQ_STOP_EIO;
		} else if (events & MSDC_INT_ACMDTMO) {
			cmd->error = -ETIMEDOUT;
			host->error |= REQ_STOP_TMO;
		}
		dev_err(host->dev,
			"%s: AUTO_CMD%d arg=%08X; rsp %08X; cmd_error=%d\n",
			__func__, cmd->opcode, cmd->arg, rsp[0], cmd->error);
	}
	return cmd->error;
}

static void msdc_track_cmd_data(struct msdc_host *host,
				struct mmc_command *cmd, struct mmc_data *data)
{
	if (host->error)
		dev_dbg(host->dev, "%s: cmd=%d arg=%08X; host->error=0x%08X\n",
			__func__, cmd->opcode, cmd->arg, host->error);
}

static void msdc_request_done(struct msdc_host *host, struct mmc_request *mrq)
{
	unsigned long flags;
	bool ret;

	ret = cancel_delayed_work(&host->req_timeout);
	if (!ret && in_interrupt()) {
		/* delay work already running */
		return;
	}
	spin_lock_irqsave(&host->lock, flags);
	host->mrq = NULL;
	spin_unlock_irqrestore(&host->lock, flags);

	msdc_track_cmd_data(host, mrq->cmd, mrq->data);
	if (mrq->data)
		msdc_unprepare_data(host, mrq);
	mmc_request_done(host->mmc, mrq);
}

/* returns true if command is fully handled; returns false otherwise */
static bool msdc_cmd_done(struct msdc_host *host, int events,
			  struct mmc_request *mrq, struct mmc_command *cmd)
{
	bool done = false;
	bool sbc_error;
	unsigned long flags;
	u32 *rsp = cmd->resp;

	if (mrq->sbc && cmd == mrq->cmd &&
	    (events & (MSDC_INT_ACMDRDY | MSDC_INT_ACMDCRCERR
				   | MSDC_INT_ACMDTMO)))
		msdc_auto_cmd_done(host, events, mrq->sbc);

	sbc_error = mrq->sbc && mrq->sbc->error;

	if (!sbc_error && !(events & (MSDC_INT_CMDRDY
					| MSDC_INT_RSPCRCERR
					| MSDC_INT_CMDTMO)))
		return done;

	spin_lock_irqsave(&host->lock, flags);
	done = !host->cmd;
	host->cmd = NULL;
	spin_unlock_irqrestore(&host->lock, flags);

	if (done)
		return true;

	sdr_clr_bits(host->base + MSDC_INTEN, cmd_ints_mask);

	if (cmd->flags & MMC_RSP_PRESENT) {
		if (cmd->flags & MMC_RSP_136) {
			rsp[0] = readl(host->base + SDC_RESP3);
			rsp[1] = readl(host->base + SDC_RESP2);
			rsp[2] = readl(host->base + SDC_RESP1);
			rsp[3] = readl(host->base + SDC_RESP0);
		} else {
			rsp[0] = readl(host->base + SDC_RESP0);
		}
	}

	if (!sbc_error && !(events & MSDC_INT_CMDRDY)) {
		if (events & MSDC_INT_CMDTMO ||
		    (cmd->opcode != MMC_SEND_TUNING_BLOCK &&
		     cmd->opcode != MMC_SEND_TUNING_BLOCK_HS200))
			/*
			 * should not clear fifo/interrupt as the tune data
			 * may have alreay come when cmd19/cmd21 gets response
			 * CRC error.
			 */
			msdc_reset_hw(host);
		if (events & MSDC_INT_RSPCRCERR) {
			cmd->error = -EILSEQ;
			host->error |= REQ_CMD_EIO;
		} else if (events & MSDC_INT_CMDTMO) {
			cmd->error = -ETIMEDOUT;
			host->error |= REQ_CMD_TMO;
		}
	}
	if (cmd->error)
		dev_dbg(host->dev,
				"%s: cmd=%d arg=%08X; rsp %08X; cmd_error=%d\n",
				__func__, cmd->opcode, cmd->arg, rsp[0],
				cmd->error);

	msdc_cmd_next(host, mrq, cmd);
	return true;
}

/* It is the core layer's responsibility to ensure card status
 * is correct before issue a request. but host design do below
 * checks recommended.
 */
static inline bool msdc_cmd_is_ready(struct msdc_host *host,
		struct mmc_request *mrq, struct mmc_command *cmd)
{
	/* The max busy time we can endure is 20ms */
	unsigned long tmo = jiffies + msecs_to_jiffies(20);

	while ((readl(host->base + SDC_STS) & SDC_STS_CMDBUSY) &&
			time_before(jiffies, tmo))
		cpu_relax();
	if (readl(host->base + SDC_STS) & SDC_STS_CMDBUSY) {
		dev_err(host->dev, "CMD bus busy detected\n");
		host->error |= REQ_CMD_BUSY;
		msdc_cmd_done(host, MSDC_INT_CMDTMO, mrq, cmd);
		return false;
	}

	if (mmc_resp_type(cmd) == MMC_RSP_R1B || cmd->data) {
		tmo = jiffies + msecs_to_jiffies(20);
		/* R1B or with data, should check SDCBUSY */
		while ((readl(host->base + SDC_STS) & SDC_STS_SDCBUSY) &&
				time_before(jiffies, tmo))
			cpu_relax();
		if (readl(host->base + SDC_STS) & SDC_STS_SDCBUSY) {
			dev_err(host->dev, "Controller busy detected\n");
			host->error |= REQ_CMD_BUSY;
			msdc_cmd_done(host, MSDC_INT_CMDTMO, mrq, cmd);
			return false;
		}
	}
	return true;
}

static void msdc_start_command(struct msdc_host *host,
		struct mmc_request *mrq, struct mmc_command *cmd)
{
	u32 rawcmd;
	unsigned long flags;

	WARN_ON(host->cmd);
	host->cmd = cmd;

	mod_delayed_work(system_wq, &host->req_timeout, DAT_TIMEOUT);
	if (!msdc_cmd_is_ready(host, mrq, cmd))
		return;

	if ((readl(host->base + MSDC_FIFOCS) & MSDC_FIFOCS_TXCNT) >> 16 ||
	    readl(host->base + MSDC_FIFOCS) & MSDC_FIFOCS_RXCNT) {
		dev_err(host->dev, "TX/RX FIFO non-empty before start of IO. Reset\n");
		msdc_reset_hw(host);
	}

	cmd->error = 0;
	rawcmd = msdc_cmd_prepare_raw_cmd(host, mrq, cmd);

	spin_lock_irqsave(&host->lock, flags);
	sdr_set_bits(host->base + MSDC_INTEN, cmd_ints_mask);
	spin_unlock_irqrestore(&host->lock, flags);

	writel(cmd->arg, host->base + SDC_ARG);
	writel(rawcmd, host->base + SDC_CMD);
}

static void msdc_cmd_next(struct msdc_host *host,
		struct mmc_request *mrq, struct mmc_command *cmd)
{
	if ((cmd->error &&
	    !(cmd->error == -EILSEQ &&
	      (cmd->opcode == MMC_SEND_TUNING_BLOCK ||
	       cmd->opcode == MMC_SEND_TUNING_BLOCK_HS200))) ||
	    (mrq->sbc && mrq->sbc->error))
		msdc_request_done(host, mrq);
	else if (cmd == mrq->sbc)
		msdc_start_command(host, mrq, mrq->cmd);
	else if (!cmd->data)
		msdc_request_done(host, mrq);
	else
		msdc_start_data(host, mrq, cmd, cmd->data);
}

static void msdc_ops_request(struct mmc_host *mmc, struct mmc_request *mrq)
{
	struct msdc_host *host = mmc_priv(mmc);

	host->error = 0;
	WARN_ON(host->mrq);
	host->mrq = mrq;

	if (mrq->data)
		msdc_prepare_data(host, mrq);

	/* if SBC is required, we have HW option and SW option.
	 * if HW option is enabled, and SBC does not have "special" flags,
	 * use HW option,  otherwise use SW option
	 */
	if (mrq->sbc && (!mmc_card_mmc(mmc->card) ||
	    (mrq->sbc->arg & 0xFFFF0000)))
		msdc_start_command(host, mrq, mrq->sbc);
	else
		msdc_start_command(host, mrq, mrq->cmd);
}

static void msdc_pre_req(struct mmc_host *mmc, struct mmc_request *mrq)
{
	struct msdc_host *host = mmc_priv(mmc);
	struct mmc_data *data = mrq->data;

	if (!data)
		return;

	msdc_prepare_data(host, mrq);
	data->host_cookie |= MSDC_ASYNC_FLAG;
}

static void msdc_post_req(struct mmc_host *mmc, struct mmc_request *mrq,
		int err)
{
	struct msdc_host *host = mmc_priv(mmc);
	struct mmc_data *data;

	data = mrq->data;
	if (!data)
		return;
	if (data->host_cookie) {
		data->host_cookie &= ~MSDC_ASYNC_FLAG;
		msdc_unprepare_data(host, mrq);
	}
}

static void msdc_data_xfer_next(struct msdc_host *host,
				struct mmc_request *mrq, struct mmc_data *data)
{
	if (mmc_op_multi(mrq->cmd->opcode) && mrq->stop && !mrq->stop->error &&
	    !mrq->sbc)
		msdc_start_command(host, mrq, mrq->stop);
	else
		msdc_request_done(host, mrq);
}

static bool msdc_data_xfer_done(struct msdc_host *host, u32 events,
				struct mmc_request *mrq, struct mmc_data *data)
{
	struct mmc_command *stop = data->stop;
	unsigned long flags;
	bool done;
	unsigned int check_data = events &
	    (MSDC_INT_XFER_COMPL | MSDC_INT_DATCRCERR | MSDC_INT_DATTMO
	     | MSDC_INT_DMA_BDCSERR | MSDC_INT_DMA_GPDCSERR
	     | MSDC_INT_DMA_PROTECT);

	spin_lock_irqsave(&host->lock, flags);
	done = !host->data;
	if (check_data)
		host->data = NULL;
	spin_unlock_irqrestore(&host->lock, flags);

	if (done)
		return true;

	if (check_data || (stop && stop->error)) {
		dev_dbg(host->dev, "DMA status: 0x%8X\n",
				readl(host->base + MSDC_DMA_CFG));
		sdr_set_field(host->base + MSDC_DMA_CTRL, MSDC_DMA_CTRL_STOP,
				1);
		while (readl(host->base + MSDC_DMA_CFG) & MSDC_DMA_CFG_STS)
			cpu_relax();
		sdr_clr_bits(host->base + MSDC_INTEN, data_ints_mask);
		dev_dbg(host->dev, "DMA stop\n");

		if ((events & MSDC_INT_XFER_COMPL) && (!stop || !stop->error)) {
			data->bytes_xfered = data->blocks * data->blksz;
		} else {
			dev_dbg(host->dev, "interrupt events: %x\n", events);
			msdc_reset_hw(host);
			host->error |= REQ_DAT_ERR;
			data->bytes_xfered = 0;

			if (events & MSDC_INT_DATTMO)
				data->error = -ETIMEDOUT;
			else if (events & MSDC_INT_DATCRCERR)
				data->error = -EILSEQ;

			dev_dbg(host->dev, "%s: cmd=%d; blocks=%d",
				__func__, mrq->cmd->opcode, data->blocks);
			dev_dbg(host->dev, "data_error=%d xfer_size=%d\n",
				(int)data->error, data->bytes_xfered);
		}

		msdc_data_xfer_next(host, mrq, data);
		done = true;
	}
	return done;
}

static void msdc_set_buswidth(struct msdc_host *host, u32 width)
{
	u32 val = readl(host->base + SDC_CFG);

	val &= ~SDC_CFG_BUSWIDTH;

	switch (width) {
	default:
	case MMC_BUS_WIDTH_1:
		val |= (MSDC_BUS_1BITS << 16);
		break;
	case MMC_BUS_WIDTH_4:
		val |= (MSDC_BUS_4BITS << 16);
		break;
	case MMC_BUS_WIDTH_8:
		val |= (MSDC_BUS_8BITS << 16);
		break;
	}

	writel(val, host->base + SDC_CFG);
	dev_dbg(host->dev, "Bus Width = %d", width);
}

static int msdc_ops_switch_volt(struct mmc_host *mmc, struct mmc_ios *ios)
{
	struct msdc_host *host = mmc_priv(mmc);
	int ret = 0;

	if (!IS_ERR(mmc->supply.vqmmc)) {
		if (ios->signal_voltage != MMC_SIGNAL_VOLTAGE_330 &&
		    ios->signal_voltage != MMC_SIGNAL_VOLTAGE_180) {
			dev_err(host->dev, "Unsupported signal voltage!\n");
			return -EINVAL;
		}

		ret = mmc_regulator_set_vqmmc(mmc, ios);
		if (ret) {
			dev_dbg(host->dev, "Regulator set error %d (%d)\n",
				ret, ios->signal_voltage);
		} else {
			/* Apply different pinctrl settings for different signal voltage */
			if (ios->signal_voltage == MMC_SIGNAL_VOLTAGE_180)
				pinctrl_select_state(host->pinctrl, host->pins_uhs);
			else
				pinctrl_select_state(host->pinctrl, host->pins_default);
		}
	}
	return ret;
}

static int msdc_card_busy(struct mmc_host *mmc)
{
	struct msdc_host *host = mmc_priv(mmc);
	u32 status = readl(host->base + MSDC_PS);

	/* only check if data0 is low */
	return !(status & BIT(16));
}

static void msdc_request_timeout(struct work_struct *work)
{
	struct msdc_host *host = container_of(work, struct msdc_host,
			req_timeout.work);

	/* simulate HW timeout status */
	dev_err(host->dev, "%s: aborting cmd/data/mrq\n", __func__);
	if (host->mrq) {
		dev_err(host->dev, "%s: aborting mrq=%p cmd=%d\n", __func__,
				host->mrq, host->mrq->cmd->opcode);
		if (host->cmd) {
			dev_err(host->dev, "%s: aborting cmd=%d\n",
					__func__, host->cmd->opcode);
			msdc_cmd_done(host, MSDC_INT_CMDTMO, host->mrq,
					host->cmd);
		} else if (host->data) {
			dev_err(host->dev, "%s: abort data: cmd%d; %d blocks\n",
					__func__, host->mrq->cmd->opcode,
					host->data->blocks);
			msdc_data_xfer_done(host, MSDC_INT_DATTMO, host->mrq,
					host->data);
		}
	}
}

static void __msdc_enable_sdio_irq(struct mmc_host *mmc, int enb)
{
	unsigned long flags;
	struct msdc_host *host = mmc_priv(mmc);

	spin_lock_irqsave(&host->lock, flags);
	if (enb)
		sdr_set_bits(host->base + MSDC_INTEN, MSDC_INTEN_SDIOIRQ);
	else
		sdr_clr_bits(host->base + MSDC_INTEN, MSDC_INTEN_SDIOIRQ);
	spin_unlock_irqrestore(&host->lock, flags);
}

static void msdc_enable_sdio_irq(struct mmc_host *mmc, int enb)
{
	struct msdc_host *host = mmc_priv(mmc);

	__msdc_enable_sdio_irq(mmc, enb);

	if (enb)
		pm_runtime_get_noresume(host->dev);
	else
		pm_runtime_put_noidle(host->dev);
}

#ifdef CONFIG_MMC_CQHCI
static irqreturn_t msdc_cmdq_irq(struct msdc_host *host, u32 intsts)
{
	int cmd_err = 0, dat_err = 0;

	if (intsts & MSDC_INT_RSPCRCERR) {
		cmd_err = (unsigned int)-EILSEQ;
		pr_err("XXX CMD CRC");
	} else if (intsts & MSDC_INT_CMDTMO) {
		cmd_err = (unsigned int)-ETIMEDOUT;
		pr_err("XXX CMD TIMEOUT");
	}

	if (intsts & MSDC_INT_DATCRCERR) {
		dat_err = (unsigned int)-EILSEQ;
		pr_err("XXX DATA CRC");
	} else if (intsts & MSDC_INT_DATTMO) {
		dat_err = (unsigned int)-ETIMEDOUT;
		pr_err("XXX DATA TIMEOUT");
	}

	if (cmd_err || dat_err) {
		pr_err("cmd_err = %d, dat_err =%d, intsts = 0x%x",
			cmd_err, dat_err, intsts);
		writel(intsts, host->base + MSDC_INT); /* clear interrupts */
	}

	return cqhci_irq(host->mmc, 0, cmd_err, dat_err);
}
#endif

static irqreturn_t msdc_irq(int irq, void *dev_id)
{
	struct msdc_host *host = (struct msdc_host *) dev_id;

	while (true) {
		unsigned long flags;
		struct mmc_request *mrq;
		struct mmc_command *cmd;
		struct mmc_data *data;
		u32 events, event_mask;

		spin_lock_irqsave(&host->lock, flags);
		events = readl(host->base + MSDC_INT);
		event_mask = readl(host->base + MSDC_INTEN);
		/* clear interrupts */
		writel(events & event_mask, host->base + MSDC_INT);

		mrq = host->mrq;
		cmd = host->cmd;
		data = host->data;
		spin_unlock_irqrestore(&host->lock, flags);

		if ((events & event_mask) & MSDC_INT_SDIOIRQ) {
			__msdc_enable_sdio_irq(host->mmc, 0);
			sdio_signal_irq(host->mmc);
		}

		if (!(events & (event_mask & ~MSDC_INT_SDIOIRQ)))
			break;

#ifdef CONFIG_MMC_CQHCI
		if (host->cqhci && (events & MSDC_INT_CMDQ)) {
			msdc_cmdq_irq(host, events);
			/* clear interrupts */
			writel(events, host->base + MSDC_INT);
			return IRQ_HANDLED;
		}
#endif

		if (!mrq) {
			dev_err(host->dev,
				"%s: MRQ=NULL; events=%08X; event_mask=%08X\n",
				__func__, events, event_mask);
			WARN_ON(1);
			break;
		}

		dev_dbg(host->dev, "%s: events=%08X\n", __func__, events);

		if (cmd)
			msdc_cmd_done(host, events, mrq, cmd);
		else if (data)
			msdc_data_xfer_done(host, events, mrq, data);
	}

	return IRQ_HANDLED;
}

static void msdc_init_hw(struct msdc_host *host)
{
	u32 val;
	u32 tune_reg = host->dev_comp->pad_tune_reg;

	/* Configure to MMC/SD mode, clock free running */
	sdr_set_bits(host->base + MSDC_CFG, MSDC_CFG_MODE | MSDC_CFG_CKPDN);

	/* Reset */
	msdc_reset_hw(host);

	/* Disable card detection */
	sdr_clr_bits(host->base + MSDC_PS, MSDC_PS_CDEN);

	/* Disable and clear all interrupts */
	writel(0, host->base + MSDC_INTEN);
	val = readl(host->base + MSDC_INT);
	writel(val, host->base + MSDC_INT);

	if (host->top_base) {
		writel(0, host->top_base + EMMC_TOP_CONTROL);
		writel(0, host->top_base + EMMC_TOP_CMD);
	} else {
		writel(0, host->base + tune_reg);
	}
	writel(0, host->base + MSDC_IOCON);
	sdr_set_field(host->base + MSDC_IOCON, MSDC_IOCON_DDLSEL, 0);
	writel(0x403c0046, host->base + MSDC_PATCH_BIT);
	sdr_set_field(host->base + MSDC_PATCH_BIT, MSDC_CKGEN_MSDC_DLY_SEL, 1);
	writel(0xffff4089, host->base + MSDC_PATCH_BIT1);
	sdr_set_bits(host->base + EMMC50_CFG0, EMMC50_CFG_CFCSTS_SEL);

	if (host->dev_comp->stop_clk_fix) {
		sdr_set_field(host->base + MSDC_PATCH_BIT1,
			      MSDC_PATCH_BIT1_STOP_DLY, 3);
		sdr_clr_bits(host->base + SDC_FIFO_CFG,
			     SDC_FIFO_CFG_WRVALIDSEL);
		sdr_clr_bits(host->base + SDC_FIFO_CFG,
			     SDC_FIFO_CFG_RDVALIDSEL);
	}

	if (host->dev_comp->busy_check)
		sdr_clr_bits(host->base + MSDC_PATCH_BIT1, (1 << 7));

	if (host->dev_comp->async_fifo) {
		sdr_set_field(host->base + MSDC_PATCH_BIT2,
			      MSDC_PB2_RESPWAIT, 3);
		if (host->dev_comp->enhance_rx) {
			if (host->top_base)
				sdr_set_bits(host->top_base + EMMC_TOP_CONTROL,
					     SDC_RX_ENH_EN);
			else
				sdr_set_bits(host->base + SDC_ADV_CFG0,
					     SDC_RX_ENHANCE_EN);
		} else {
			sdr_set_field(host->base + MSDC_PATCH_BIT2,
				      MSDC_PB2_RESPSTSENSEL, 2);
			sdr_set_field(host->base + MSDC_PATCH_BIT2,
				      MSDC_PB2_CRCSTSENSEL, 2);
		}
		/* use async fifo, then no need tune internal delay */
		sdr_clr_bits(host->base + MSDC_PATCH_BIT2,
			     MSDC_PATCH_BIT2_CFGRESP);
		sdr_set_bits(host->base + MSDC_PATCH_BIT2,
			     MSDC_PATCH_BIT2_CFGCRCSTS);
	}

	if (host->dev_comp->support_64g)
		sdr_set_bits(host->base + MSDC_PATCH_BIT2,
			     MSDC_PB2_SUPPORT_64G);
	if (host->dev_comp->data_tune) {
		if (host->top_base) {
			sdr_set_bits(host->top_base + EMMC_TOP_CONTROL,
				     PAD_DAT_RD_RXDLY_SEL);
			sdr_clr_bits(host->top_base + EMMC_TOP_CONTROL,
				     DATA_K_VALUE_SEL);
			sdr_set_bits(host->top_base + EMMC_TOP_CMD,
				     PAD_CMD_RD_RXDLY_SEL);
		} else {
			sdr_set_bits(host->base + tune_reg,
				     MSDC_PAD_TUNE_RD_SEL |
				     MSDC_PAD_TUNE_CMD_SEL);
		}
	} else {
		/* choose clock tune */
		if (host->top_base)
			sdr_set_bits(host->top_base + EMMC_TOP_CONTROL,
				     PAD_RXDLY_SEL);
		else
			sdr_set_bits(host->base + tune_reg,
				     MSDC_PAD_TUNE_RXDLYSEL);
	}

	/* Configure to enable SDIO mode.
	 * it's must otherwise sdio cmd5 failed
	 */
	sdr_set_bits(host->base + SDC_CFG, SDC_CFG_SDIO);

	/* Config SDIO device detect interrupt function */
	if (host->mmc->caps & MMC_CAP_SDIO_IRQ)
		sdr_set_bits(host->base + SDC_CFG, SDC_CFG_SDIOIDE);
	else
		sdr_clr_bits(host->base + SDC_CFG, SDC_CFG_SDIOIDE);

	/* Configure to default data timeout */
	sdr_set_field(host->base + SDC_CFG, SDC_CFG_DTOC, 3);

	host->def_tune_para.iocon = readl(host->base + MSDC_IOCON);
	host->saved_tune_para.iocon = readl(host->base + MSDC_IOCON);
	if (host->top_base) {
		host->def_tune_para.emmc_top_control =
			readl(host->top_base + EMMC_TOP_CONTROL);
		host->def_tune_para.emmc_top_cmd =
			readl(host->top_base + EMMC_TOP_CMD);
		host->saved_tune_para.emmc_top_control =
			readl(host->top_base + EMMC_TOP_CONTROL);
		host->saved_tune_para.emmc_top_cmd =
			readl(host->top_base + EMMC_TOP_CMD);
	} else {
		host->def_tune_para.pad_tune = readl(host->base + tune_reg);
		host->saved_tune_para.pad_tune = readl(host->base + tune_reg);
	}
	dev_dbg(host->dev, "init hardware done!");
}

static void msdc_deinit_hw(struct msdc_host *host)
{
	u32 val;
	/* Disable and clear all interrupts */
	writel(0, host->base + MSDC_INTEN);

	val = readl(host->base + MSDC_INT);
	writel(val, host->base + MSDC_INT);
}

/* init gpd and bd list in msdc_drv_probe */
static void msdc_init_gpd_bd(struct msdc_host *host, struct msdc_dma *dma)
{
	struct mt_gpdma_desc *gpd = dma->gpd;
	struct mt_bdma_desc *bd = dma->bd;
	dma_addr_t dma_addr;
	int i;

	memset(gpd, 0, sizeof(struct mt_gpdma_desc) * 2);

	dma_addr = dma->gpd_addr + sizeof(struct mt_gpdma_desc);
	gpd->gpd_info = GPDMA_DESC_BDP; /* hwo, cs, bd pointer */
	/* gpd->next is must set for desc DMA
	 * That's why must alloc 2 gpd structure.
	 */
	gpd->next = lower_32_bits(dma_addr);
	if (host->dev_comp->support_64g)
		gpd->gpd_info |= (upper_32_bits(dma_addr) & 0xf) << 24;

	dma_addr = dma->bd_addr;
	gpd->ptr = lower_32_bits(dma->bd_addr); /* physical address */
	if (host->dev_comp->support_64g)
		gpd->gpd_info |= (upper_32_bits(dma_addr) & 0xf) << 28;

	memset(bd, 0, sizeof(struct mt_bdma_desc) * MAX_BD_NUM);
	for (i = 0; i < (MAX_BD_NUM - 1); i++) {
		dma_addr = dma->bd_addr + sizeof(*bd) * (i + 1);
		bd[i].next = lower_32_bits(dma_addr);
		if (host->dev_comp->support_64g)
			bd[i].bd_info |= (upper_32_bits(dma_addr) & 0xf) << 24;
	}
}

static void msdc_ops_set_ios(struct mmc_host *mmc, struct mmc_ios *ios)
{
	struct msdc_host *host = mmc_priv(mmc);
	int ret;

	msdc_set_buswidth(host, ios->bus_width);

	/* Suspend/Resume will do power off/on */
	switch (ios->power_mode) {
	case MMC_POWER_UP:
		if (!IS_ERR(mmc->supply.vmmc)) {
			msdc_init_hw(host);
			ret = mmc_regulator_set_ocr(mmc, mmc->supply.vmmc,
					ios->vdd);
			if (ret) {
				dev_err(host->dev, "Failed to set vmmc power!\n");
				return;
			}
		}
		break;
	case MMC_POWER_ON:
		if (!IS_ERR(mmc->supply.vqmmc) && !host->vqmmc_enabled) {
			ret = regulator_enable(mmc->supply.vqmmc);
			if (ret)
				dev_err(host->dev, "Failed to set vqmmc power!\n");
			else
				host->vqmmc_enabled = true;
		}
		break;
	case MMC_POWER_OFF:
		if (!IS_ERR(mmc->supply.vmmc))
			mmc_regulator_set_ocr(mmc, mmc->supply.vmmc, 0);

		if (!IS_ERR(mmc->supply.vqmmc) && host->vqmmc_enabled) {
			regulator_disable(mmc->supply.vqmmc);
			host->vqmmc_enabled = false;
		}
		break;
	default:
		break;
	}

	if (host->mclk != ios->clock || host->timing != ios->timing)
		msdc_set_mclk(host, ios->timing, ios->clock);
}

static u32 test_delay_bit(u32 delay, u32 bit)
{
	bit %= PAD_DELAY_MAX;
	return delay & (1 << bit);
}

static int get_delay_len(u32 delay, u32 start_bit)
{
	int i;

	for (i = 0; i < (PAD_DELAY_MAX - start_bit); i++) {
		if (test_delay_bit(delay, start_bit + i) == 0)
			return i;
	}
	return PAD_DELAY_MAX - start_bit;
}

static struct msdc_delay_phase get_best_delay(struct msdc_host *host, u32 delay)
{
	int start = 0, len = 0;
	int start_final = 0, len_final = 0;
	u8 final_phase = 0xff;
	struct msdc_delay_phase delay_phase = { 0, };

	if (delay == 0) {
		dev_err(host->dev, "phase error: [map:%x]\n", delay);
		delay_phase.final_phase = final_phase;
		return delay_phase;
	}

	while (start < PAD_DELAY_MAX) {
		len = get_delay_len(delay, start);
		if (len_final < len) {
			start_final = start;
			len_final = len;
		}
		start += len ? len : 1;
		if (len >= 12 && start_final < 4)
			break;
	}

	/* The rule is that to find the smallest delay cell */
	if (start_final == 0)
		final_phase = (start_final + len_final / 3) % PAD_DELAY_MAX;
	else
		final_phase = (start_final + len_final / 2) % PAD_DELAY_MAX;
	dev_info(host->dev, "phase: [map:%x] [maxlen:%d] [final:%d]\n",
		 delay, len_final, final_phase);

	delay_phase.maxlen = len_final;
	delay_phase.start = start_final;
	delay_phase.final_phase = final_phase;
	return delay_phase;
}

static inline void msdc_set_cmd_delay(struct msdc_host *host, u32 value)
{
	u32 tune_reg = host->dev_comp->pad_tune_reg;

	if (host->top_base)
		sdr_set_field(host->top_base + EMMC_TOP_CMD, PAD_CMD_RXDLY,
			      value);
	else
		sdr_set_field(host->base + tune_reg, MSDC_PAD_TUNE_CMDRDLY,
			      value);
}

static inline void msdc_set_data_delay(struct msdc_host *host, u32 value)
{
	u32 tune_reg = host->dev_comp->pad_tune_reg;

	if (host->top_base)
		sdr_set_field(host->top_base + EMMC_TOP_CONTROL,
			      PAD_DAT_RD_RXDLY, value);
	else
		sdr_set_field(host->base + tune_reg, MSDC_PAD_TUNE_DATRRDLY,
			      value);
}

static int msdc_tune_response(struct mmc_host *mmc, u32 opcode)
{
	struct msdc_host *host = mmc_priv(mmc);
	u32 rise_delay = 0, fall_delay = 0;
	struct msdc_delay_phase final_rise_delay, final_fall_delay = { 0,};
	struct msdc_delay_phase internal_delay_phase;
	u8 final_delay, final_maxlen;
	u32 internal_delay = 0;
	u32 tune_reg = host->dev_comp->pad_tune_reg;
	int cmd_err;
	int i, j;

	if (mmc->ios.timing == MMC_TIMING_MMC_HS200 ||
	    mmc->ios.timing == MMC_TIMING_UHS_SDR104)
		sdr_set_field(host->base + tune_reg,
			      MSDC_PAD_TUNE_CMDRRDLY,
			      host->hs200_cmd_int_delay);

	sdr_clr_bits(host->base + MSDC_IOCON, MSDC_IOCON_RSPL);
	for (i = 0 ; i < PAD_DELAY_MAX; i++) {
		msdc_set_cmd_delay(host, i);
		/*
		 * Using the same parameters, it may sometimes pass the test,
		 * but sometimes it may fail. To make sure the parameters are
		 * more stable, we test each set of parameters 3 times.
		 */
		for (j = 0; j < 3; j++) {
			mmc_send_tuning(mmc, opcode, &cmd_err);
			if (!cmd_err) {
				rise_delay |= (1 << i);
			} else {
				rise_delay &= ~(1 << i);
				break;
			}
		}
	}
	final_rise_delay = get_best_delay(host, rise_delay);
	/* if rising edge has enough margin, then do not scan falling edge */
	if (final_rise_delay.maxlen >= 12 ||
	    (final_rise_delay.start == 0 && final_rise_delay.maxlen >= 4))
		goto skip_fall;

	sdr_set_bits(host->base + MSDC_IOCON, MSDC_IOCON_RSPL);
	for (i = 0; i < PAD_DELAY_MAX; i++) {
		msdc_set_cmd_delay(host, i);
		/*
		 * Using the same parameters, it may sometimes pass the test,
		 * but sometimes it may fail. To make sure the parameters are
		 * more stable, we test each set of parameters 3 times.
		 */
		for (j = 0; j < 3; j++) {
			mmc_send_tuning(mmc, opcode, &cmd_err);
			if (!cmd_err) {
				fall_delay |= (1 << i);
			} else {
				fall_delay &= ~(1 << i);
				break;
			}
		}
	}
	final_fall_delay = get_best_delay(host, fall_delay);

skip_fall:
	final_maxlen = max(final_rise_delay.maxlen, final_fall_delay.maxlen);
	if (final_fall_delay.maxlen >= 12 && final_fall_delay.start < 4)
		final_maxlen = final_fall_delay.maxlen;
	if (final_maxlen == final_rise_delay.maxlen) {
		sdr_clr_bits(host->base + MSDC_IOCON, MSDC_IOCON_RSPL);
		final_delay = final_rise_delay.final_phase;
	} else {
		sdr_set_bits(host->base + MSDC_IOCON, MSDC_IOCON_RSPL);
		final_delay = final_fall_delay.final_phase;
	}
	msdc_set_cmd_delay(host, final_delay);

	if (host->dev_comp->async_fifo || host->hs200_cmd_int_delay)
		goto skip_internal;

	for (i = 0; i < PAD_DELAY_MAX; i++) {
		sdr_set_field(host->base + tune_reg,
			      MSDC_PAD_TUNE_CMDRRDLY, i);
		mmc_send_tuning(mmc, opcode, &cmd_err);
		if (!cmd_err)
			internal_delay |= (1 << i);
	}
	dev_dbg(host->dev, "Final internal delay: 0x%x\n", internal_delay);
	internal_delay_phase = get_best_delay(host, internal_delay);
	sdr_set_field(host->base + tune_reg, MSDC_PAD_TUNE_CMDRRDLY,
		      internal_delay_phase.final_phase);
skip_internal:
	dev_dbg(host->dev, "Final cmd pad delay: %x\n", final_delay);
	return final_delay == 0xff ? -EIO : 0;
}

static int hs400_tune_response(struct mmc_host *mmc, u32 opcode)
{
	struct msdc_host *host = mmc_priv(mmc);
	u32 cmd_delay = 0;
	struct msdc_delay_phase final_cmd_delay = { 0,};
	u8 final_delay;
	int cmd_err;
	int i, j;

	/* select EMMC50 PAD CMD tune */
	sdr_set_bits(host->base + PAD_CMD_TUNE, BIT(0));
	sdr_set_field(host->base + MSDC_PATCH_BIT1, MSDC_PATCH_BIT1_CMDTA, 2);

	if (mmc->ios.timing == MMC_TIMING_MMC_HS200 ||
	    mmc->ios.timing == MMC_TIMING_UHS_SDR104)
		sdr_set_field(host->base + MSDC_PAD_TUNE,
			      MSDC_PAD_TUNE_CMDRRDLY,
			      host->hs200_cmd_int_delay);

	if (host->hs400_cmd_resp_sel_rising)
		sdr_clr_bits(host->base + MSDC_IOCON, MSDC_IOCON_RSPL);
	else
		sdr_set_bits(host->base + MSDC_IOCON, MSDC_IOCON_RSPL);
	for (i = 0 ; i < PAD_DELAY_MAX; i++) {
		sdr_set_field(host->base + PAD_CMD_TUNE,
			      PAD_CMD_TUNE_RX_DLY3, i);
		/*
		 * Using the same parameters, it may sometimes pass the test,
		 * but sometimes it may fail. To make sure the parameters are
		 * more stable, we test each set of parameters 3 times.
		 */
		for (j = 0; j < 3; j++) {
			mmc_send_tuning(mmc, opcode, &cmd_err);
			if (!cmd_err) {
				cmd_delay |= (1 << i);
			} else {
				cmd_delay &= ~(1 << i);
				break;
			}
		}
	}
	final_cmd_delay = get_best_delay(host, cmd_delay);
	sdr_set_field(host->base + PAD_CMD_TUNE, PAD_CMD_TUNE_RX_DLY3,
		      final_cmd_delay.final_phase);
	final_delay = final_cmd_delay.final_phase;

	dev_dbg(host->dev, "Final cmd pad delay: %x\n", final_delay);
	return final_delay == 0xff ? -EIO : 0;
}

static int msdc_tune_data(struct mmc_host *mmc, u32 opcode)
{
	struct msdc_host *host = mmc_priv(mmc);
	u32 rise_delay = 0, fall_delay = 0;
	struct msdc_delay_phase final_rise_delay, final_fall_delay = { 0,};
	u8 final_delay, final_maxlen;
	int i, ret;

	sdr_set_field(host->base + MSDC_PATCH_BIT, MSDC_INT_DAT_LATCH_CK_SEL,
		      host->latch_ck);
	sdr_clr_bits(host->base + MSDC_IOCON, MSDC_IOCON_DSPL);
	sdr_clr_bits(host->base + MSDC_IOCON, MSDC_IOCON_W_DSPL);
	for (i = 0 ; i < PAD_DELAY_MAX; i++) {
		msdc_set_data_delay(host, i);
		ret = mmc_send_tuning(mmc, opcode, NULL);
		if (!ret)
			rise_delay |= (1 << i);
	}
	final_rise_delay = get_best_delay(host, rise_delay);
	/* if rising edge has enough margin, then do not scan falling edge */
	if (final_rise_delay.maxlen >= 12 ||
	    (final_rise_delay.start == 0 && final_rise_delay.maxlen >= 4))
		goto skip_fall;

	sdr_set_bits(host->base + MSDC_IOCON, MSDC_IOCON_DSPL);
	sdr_set_bits(host->base + MSDC_IOCON, MSDC_IOCON_W_DSPL);
	for (i = 0; i < PAD_DELAY_MAX; i++) {
		msdc_set_data_delay(host, i);
		ret = mmc_send_tuning(mmc, opcode, NULL);
		if (!ret)
			fall_delay |= (1 << i);
	}
	final_fall_delay = get_best_delay(host, fall_delay);

skip_fall:
	final_maxlen = max(final_rise_delay.maxlen, final_fall_delay.maxlen);
	if (final_maxlen == final_rise_delay.maxlen) {
		sdr_clr_bits(host->base + MSDC_IOCON, MSDC_IOCON_DSPL);
		sdr_clr_bits(host->base + MSDC_IOCON, MSDC_IOCON_W_DSPL);
		final_delay = final_rise_delay.final_phase;
	} else {
		sdr_set_bits(host->base + MSDC_IOCON, MSDC_IOCON_DSPL);
		sdr_set_bits(host->base + MSDC_IOCON, MSDC_IOCON_W_DSPL);
		final_delay = final_fall_delay.final_phase;
	}
	msdc_set_data_delay(host, final_delay);

	dev_dbg(host->dev, "Final data pad delay: %x\n", final_delay);
	return final_delay == 0xff ? -EIO : 0;
}

/*
 * MSDC IP which supports data tune + async fifo can do CMD/DAT tune
 * together, which can save the tuning time.
 */
static int msdc_tune_together(struct mmc_host *mmc, u32 opcode)
{
	struct msdc_host *host = mmc_priv(mmc);
	u32 rise_delay = 0, fall_delay = 0;
	struct msdc_delay_phase final_rise_delay, final_fall_delay = { 0,};
	u8 final_delay, final_maxlen;
	int i, ret;

	sdr_set_field(host->base + MSDC_PATCH_BIT, MSDC_INT_DAT_LATCH_CK_SEL,
		      host->latch_ck);

	sdr_clr_bits(host->base + MSDC_IOCON, MSDC_IOCON_RSPL);
	sdr_clr_bits(host->base + MSDC_IOCON,
		     MSDC_IOCON_DSPL | MSDC_IOCON_W_DSPL);
	for (i = 0 ; i < PAD_DELAY_MAX; i++) {
		msdc_set_cmd_delay(host, i);
		msdc_set_data_delay(host, i);
		ret = mmc_send_tuning(mmc, opcode, NULL);
		if (!ret)
			rise_delay |= (1 << i);
	}
	final_rise_delay = get_best_delay(host, rise_delay);
	/* if rising edge has enough margin, then do not scan falling edge */
	if (final_rise_delay.maxlen >= 12 ||
	    (final_rise_delay.start == 0 && final_rise_delay.maxlen >= 4))
		goto skip_fall;

	sdr_set_bits(host->base + MSDC_IOCON, MSDC_IOCON_RSPL);
	sdr_set_bits(host->base + MSDC_IOCON,
		     MSDC_IOCON_DSPL | MSDC_IOCON_W_DSPL);
	for (i = 0; i < PAD_DELAY_MAX; i++) {
		msdc_set_cmd_delay(host, i);
		msdc_set_data_delay(host, i);
		ret = mmc_send_tuning(mmc, opcode, NULL);
		if (!ret)
			fall_delay |= (1 << i);
	}
	final_fall_delay = get_best_delay(host, fall_delay);

skip_fall:
	final_maxlen = max(final_rise_delay.maxlen, final_fall_delay.maxlen);
	if (final_maxlen == final_rise_delay.maxlen) {
		sdr_clr_bits(host->base + MSDC_IOCON, MSDC_IOCON_RSPL);
		sdr_clr_bits(host->base + MSDC_IOCON,
			     MSDC_IOCON_DSPL | MSDC_IOCON_W_DSPL);
		final_delay = final_rise_delay.final_phase;
	} else {
		sdr_set_bits(host->base + MSDC_IOCON, MSDC_IOCON_RSPL);
		sdr_set_bits(host->base + MSDC_IOCON,
			     MSDC_IOCON_DSPL | MSDC_IOCON_W_DSPL);
		final_delay = final_fall_delay.final_phase;
	}

	msdc_set_cmd_delay(host, final_delay);
	msdc_set_data_delay(host, final_delay);

	dev_dbg(host->dev, "Final pad delay: %x\n", final_delay);
	return final_delay == 0xff ? -EIO : 0;
}

static int msdc_execute_tuning(struct mmc_host *mmc, u32 opcode)
{
	struct msdc_host *host = mmc_priv(mmc);
	int ret;
	u32 tune_reg = host->dev_comp->pad_tune_reg;

	if (host->dev_comp->data_tune && host->dev_comp->async_fifo) {
		ret = msdc_tune_together(mmc, opcode);
		if (host->hs400_mode) {
			sdr_clr_bits(host->base + MSDC_IOCON,
				     MSDC_IOCON_DSPL | MSDC_IOCON_W_DSPL);
			msdc_set_data_delay(host, 0);
		}
		goto tune_done;
	}
	if (host->hs400_mode &&
	    host->dev_comp->hs400_tune)
		ret = hs400_tune_response(mmc, opcode);
	else
		ret = msdc_tune_response(mmc, opcode);
	if (ret == -EIO) {
		dev_err(host->dev, "Tune response fail!\n");
		return ret;
	}
	if (host->hs400_mode == false) {
		ret = msdc_tune_data(mmc, opcode);
		if (ret == -EIO)
			dev_err(host->dev, "Tune data fail!\n");
	}

tune_done:
	host->saved_tune_para.iocon = readl(host->base + MSDC_IOCON);
	host->saved_tune_para.pad_tune = readl(host->base + tune_reg);
	host->saved_tune_para.pad_cmd_tune = readl(host->base + PAD_CMD_TUNE);
	if (host->top_base) {
		host->saved_tune_para.emmc_top_control = readl(host->top_base +
				EMMC_TOP_CONTROL);
		host->saved_tune_para.emmc_top_cmd = readl(host->top_base +
				EMMC_TOP_CMD);
	}
	return ret;
}

static int msdc_prepare_hs400_tuning(struct mmc_host *mmc, struct mmc_ios *ios)
{
	struct msdc_host *host = mmc_priv(mmc);
	host->hs400_mode = true;

	if (host->top_base)
		writel(host->hs400_ds_delay,
		       host->top_base + EMMC50_PAD_DS_TUNE);
	else
		writel(host->hs400_ds_delay, host->base + PAD_DS_TUNE);
	/* hs400 mode must set it to 0 */
	sdr_clr_bits(host->base + MSDC_PATCH_BIT2, MSDC_PATCH_BIT2_CFGCRCSTS);
	/* to improve read performance, set outstanding to 2 */
	sdr_set_field(host->base + EMMC50_CFG3, EMMC50_CFG3_OUTS_WR, 2);

	return 0;
}

static void msdc_hw_reset(struct mmc_host *mmc)
{
	struct msdc_host *host = mmc_priv(mmc);

	sdr_set_bits(host->base + EMMC_IOCON, 1);
	udelay(10); /* 10us is enough */
	sdr_clr_bits(host->base + EMMC_IOCON, 1);
}

static void msdc_ack_sdio_irq(struct mmc_host *mmc)
{
	__msdc_enable_sdio_irq(mmc, 1);
}

static void msdc_cqe_enable(struct mmc_host *mmc)
{
	struct msdc_host *host = mmc_priv(mmc);

	/* enable cmdq irq */
	writel(MSDC_INT_CMDQ, host->base + MSDC_INTEN);
	/* enable busy check */
	sdr_set_bits(host->base + MSDC_PATCH_BIT1, MSDC_PB1_BUSY_CHECK_SEL);
	/* default write data / busy timeout 20s */
	msdc_set_busy_timeout(host, 20 * 1000000000ULL, 0);
	/* default read data timeout 100ms */
	msdc_set_timeout(host, 100 * 1000000, 0);
}

void msdc_cqe_disable(struct mmc_host *mmc, bool recovery)
{
	struct msdc_host *host = mmc_priv(mmc);

	/* disable cmdq irq */
	sdr_clr_bits(host->base + MSDC_INTEN, MSDC_INT_CMDQ);
	/* disable busy check */
	sdr_clr_bits(host->base + MSDC_PATCH_BIT1, MSDC_PB1_BUSY_CHECK_SEL);

	if (recovery) {
		sdr_set_field(host->base + MSDC_DMA_CTRL,
			MSDC_DMA_CTRL_STOP, 1);
		msdc_reset_hw(host);
	}
}

static const struct mmc_host_ops mt_msdc_ops = {
	.post_req = msdc_post_req,
	.pre_req = msdc_pre_req,
	.request = msdc_ops_request,
	.set_ios = msdc_ops_set_ios,
	.get_ro = mmc_gpio_get_ro,
	.get_cd = mmc_gpio_get_cd,
	.enable_sdio_irq = msdc_enable_sdio_irq,
	.ack_sdio_irq = msdc_ack_sdio_irq,
	.start_signal_voltage_switch = msdc_ops_switch_volt,
	.card_busy = msdc_card_busy,
	.execute_tuning = msdc_execute_tuning,
	.prepare_hs400_tuning = msdc_prepare_hs400_tuning,
	.hw_reset = msdc_hw_reset,
};

static const struct cqhci_host_ops msdc_cmdq_ops = {
	.enable         = msdc_cqe_enable,
	.disable        = msdc_cqe_disable,
};


static void msdc_of_property_parse(struct platform_device *pdev,
				   struct msdc_host *host)
{
	of_property_read_u32(pdev->dev.of_node, "mediatek,latch-ck",
			     &host->latch_ck);

	of_property_read_u32(pdev->dev.of_node, "hs400-ds-delay",
			     &host->hs400_ds_delay);

	of_property_read_u32(pdev->dev.of_node, "mediatek,hs200-cmd-int-delay",
			     &host->hs200_cmd_int_delay);

	of_property_read_u32(pdev->dev.of_node, "mediatek,hs400-cmd-int-delay",
			     &host->hs400_cmd_int_delay);

	if (of_property_read_bool(pdev->dev.of_node,
				  "mediatek,hs400-cmd-resp-sel-rising"))
		host->hs400_cmd_resp_sel_rising = true;
	else
		host->hs400_cmd_resp_sel_rising = false;

	if (of_property_read_bool(pdev->dev.of_node,
				  "mediatek,cqhci"))
		host->cqhci = true;
	else
		host->cqhci = false;
}

static int msdc_drv_probe(struct platform_device *pdev)
{
	struct mmc_host *mmc;
	struct msdc_host *host;
	struct resource *res;
	int ret;

	if (!pdev->dev.of_node) {
		dev_err(&pdev->dev, "No DT found\n");
		return -EINVAL;
	}

	/* Allocate MMC host for this device */
	mmc = mmc_alloc_host(sizeof(struct msdc_host), &pdev->dev);
	if (!mmc)
		return -ENOMEM;

	host = mmc_priv(mmc);
	ret = mmc_of_parse(mmc);
	if (ret)
		goto host_free;

	res = platform_get_resource(pdev, IORESOURCE_MEM, 0);
	host->base = devm_ioremap_resource(&pdev->dev, res);
	if (IS_ERR(host->base)) {
		ret = PTR_ERR(host->base);
		goto host_free;
	}

	res = platform_get_resource(pdev, IORESOURCE_MEM, 1);
	host->top_base = devm_ioremap_resource(&pdev->dev, res);
	if (IS_ERR(host->top_base))
		host->top_base = NULL;

	ret = mmc_regulator_get_supply(mmc);
	if (ret)
		goto host_free;

	host->src_clk = devm_clk_get(&pdev->dev, "source");
	if (IS_ERR(host->src_clk)) {
		ret = PTR_ERR(host->src_clk);
		goto host_free;
	}

	host->h_clk = devm_clk_get(&pdev->dev, "hclk");
	if (IS_ERR(host->h_clk)) {
		ret = PTR_ERR(host->h_clk);
		goto host_free;
	}

	host->bus_clk = devm_clk_get(&pdev->dev, "bus_clk");
	if (IS_ERR(host->bus_clk))
		host->bus_clk = NULL;
	/*source clock control gate is optional clock*/
	host->src_clk_cg = devm_clk_get(&pdev->dev, "source_cg");
	if (IS_ERR(host->src_clk_cg))
		host->src_clk_cg = NULL;

	host->irq = platform_get_irq(pdev, 0);
	if (host->irq < 0) {
		ret = -EINVAL;
		goto host_free;
	}

	host->pinctrl = devm_pinctrl_get(&pdev->dev);
	if (IS_ERR(host->pinctrl)) {
		ret = PTR_ERR(host->pinctrl);
		dev_err(&pdev->dev, "Cannot find pinctrl!\n");
		goto host_free;
	}

	host->pins_default = pinctrl_lookup_state(host->pinctrl, "default");
	if (IS_ERR(host->pins_default)) {
		ret = PTR_ERR(host->pins_default);
		dev_err(&pdev->dev, "Cannot find pinctrl default!\n");
		goto host_free;
	}

	host->pins_uhs = pinctrl_lookup_state(host->pinctrl, "state_uhs");
	if (IS_ERR(host->pins_uhs)) {
		ret = PTR_ERR(host->pins_uhs);
		dev_err(&pdev->dev, "Cannot find pinctrl uhs!\n");
		goto host_free;
	}

	msdc_of_property_parse(pdev, host);

	host->dev = &pdev->dev;
	host->dev_comp = of_device_get_match_data(&pdev->dev);
	host->mmc = mmc;
	host->src_clk_freq = clk_get_rate(host->src_clk);
	/* Set host parameters to mmc */
	mmc->ops = &mt_msdc_ops;
	if (host->dev_comp->clk_div_bits == 8)
		mmc->f_min = DIV_ROUND_UP(host->src_clk_freq, 4 * 255);
	else
		mmc->f_min = DIV_ROUND_UP(host->src_clk_freq, 4 * 4095);

	if (mmc->caps & MMC_CAP_SDIO_IRQ)
		mmc->caps2 |= MMC_CAP2_SDIO_IRQ_NOTHREAD;

	mmc->caps |= MMC_CAP_ERASE | MMC_CAP_CMD23;
	if (host->cqhci)
		mmc->caps2 |= MMC_CAP2_CQE | MMC_CAP2_CQE_DCMD;
	/* MMC core transfer sizes tunable parameters */
	mmc->max_segs = MAX_BD_NUM;
	if (host->dev_comp->support_64g)
		mmc->max_seg_size = BDMA_DESC_BUFLEN_EXT;
	else
		mmc->max_seg_size = BDMA_DESC_BUFLEN;
	mmc->max_blk_size = 2048;
	mmc->max_req_size = 512 * 1024;
	mmc->max_blk_count = mmc->max_req_size / 512;
	if (host->dev_comp->support_64g)
		host->dma_mask = DMA_BIT_MASK(36);
	else
		host->dma_mask = DMA_BIT_MASK(32);
	mmc_dev(mmc)->dma_mask = &host->dma_mask;


#ifdef CONFIG_MMC_CQHCI
	if (host->cqhci) {
		host->cq_host = devm_kzalloc(host->mmc->parent,
			       sizeof(*host->cq_host), GFP_KERNEL);
		host->cq_host->caps |= CQHCI_TASK_DESC_SZ_128;
		host->cq_host->quirks |= CQHCI_QUIRK_DIS_BEFORE_NON_CQ_CMD;
		host->cq_host->mmio = host->base + 0x800;
		host->cq_host->ops = &msdc_cmdq_ops;
		cqhci_init(host->cq_host, mmc, true);
		host->cq_host->mmc->max_segs = 128;
		/* cqhci 16bit length */
		/* 0 size, means 65536 so we don't have to -1 here */
		host->cq_host->mmc->max_seg_size = 64 * 1024;
	}
#endif

	host->timeout_clks = 3 * 1048576;
	host->dma.gpd = dma_alloc_coherent(&pdev->dev,
				2 * sizeof(struct mt_gpdma_desc),
				&host->dma.gpd_addr, GFP_KERNEL);
	host->dma.bd = dma_alloc_coherent(&pdev->dev,
				MAX_BD_NUM * sizeof(struct mt_bdma_desc),
				&host->dma.bd_addr, GFP_KERNEL);
	if (!host->dma.gpd || !host->dma.bd) {
		ret = -ENOMEM;
		goto release_mem;
	}
	msdc_init_gpd_bd(host, &host->dma);
	INIT_DELAYED_WORK(&host->req_timeout, msdc_request_timeout);
	spin_lock_init(&host->lock);

	platform_set_drvdata(pdev, mmc);
	msdc_ungate_clock(host);
	msdc_init_hw(host);

	ret = devm_request_irq(&pdev->dev, host->irq, msdc_irq,
		IRQF_TRIGGER_LOW | IRQF_ONESHOT, pdev->name, host);
	if (ret)
		goto release;

	pm_runtime_set_active(host->dev);
	pm_runtime_set_autosuspend_delay(host->dev, MTK_MMC_AUTOSUSPEND_DELAY);
	pm_runtime_use_autosuspend(host->dev);
	pm_runtime_enable(host->dev);
	ret = mmc_add_host(mmc);

	if (ret)
		goto end;

	return 0;
end:
	pm_runtime_disable(host->dev);
release:
	platform_set_drvdata(pdev, NULL);
	msdc_deinit_hw(host);
	msdc_gate_clock(host);
release_mem:
	if (host->dma.gpd)
		dma_free_coherent(&pdev->dev,
			2 * sizeof(struct mt_gpdma_desc),
			host->dma.gpd, host->dma.gpd_addr);
	if (host->dma.bd)
		dma_free_coherent(&pdev->dev,
			MAX_BD_NUM * sizeof(struct mt_bdma_desc),
			host->dma.bd, host->dma.bd_addr);
host_free:
	mmc_free_host(mmc);

	return ret;
}

static int msdc_drv_remove(struct platform_device *pdev)
{
	struct mmc_host *mmc;
	struct msdc_host *host;

	mmc = platform_get_drvdata(pdev);
	host = mmc_priv(mmc);

	pm_runtime_get_sync(host->dev);

	platform_set_drvdata(pdev, NULL);
	mmc_remove_host(host->mmc);
	msdc_deinit_hw(host);
	msdc_gate_clock(host);

	pm_runtime_disable(host->dev);
	pm_runtime_put_noidle(host->dev);
	dma_free_coherent(&pdev->dev,
			2 * sizeof(struct mt_gpdma_desc),
			host->dma.gpd, host->dma.gpd_addr);
	dma_free_coherent(&pdev->dev, MAX_BD_NUM * sizeof(struct mt_bdma_desc),
			host->dma.bd, host->dma.bd_addr);

	mmc_free_host(host->mmc);

	return 0;
}

#ifdef CONFIG_PM
static void msdc_save_reg(struct msdc_host *host)
{
	u32 tune_reg = host->dev_comp->pad_tune_reg;

	host->save_para.msdc_cfg = readl(host->base + MSDC_CFG);
	host->save_para.iocon = readl(host->base + MSDC_IOCON);
	host->save_para.sdc_cfg = readl(host->base + SDC_CFG);
	host->save_para.patch_bit0 = readl(host->base + MSDC_PATCH_BIT);
	host->save_para.patch_bit1 = readl(host->base + MSDC_PATCH_BIT1);
	host->save_para.patch_bit2 = readl(host->base + MSDC_PATCH_BIT2);
	host->save_para.pad_ds_tune = readl(host->base + PAD_DS_TUNE);
	host->save_para.pad_cmd_tune = readl(host->base + PAD_CMD_TUNE);
	host->save_para.emmc50_cfg0 = readl(host->base + EMMC50_CFG0);
	host->save_para.emmc50_cfg3 = readl(host->base + EMMC50_CFG3);
	host->save_para.sdc_fifo_cfg = readl(host->base + SDC_FIFO_CFG);
	if (host->top_base) {
		host->save_para.emmc_top_control =
			readl(host->top_base + EMMC_TOP_CONTROL);
		host->save_para.emmc_top_cmd =
			readl(host->top_base + EMMC_TOP_CMD);
		host->save_para.emmc50_pad_ds_tune =
			readl(host->top_base + EMMC50_PAD_DS_TUNE);
	} else {
		host->save_para.pad_tune = readl(host->base + tune_reg);
	}
}

static void msdc_restore_reg(struct msdc_host *host)
{
	u32 tune_reg = host->dev_comp->pad_tune_reg;

	writel(host->save_para.msdc_cfg, host->base + MSDC_CFG);
	writel(host->save_para.iocon, host->base + MSDC_IOCON);
	writel(host->save_para.sdc_cfg, host->base + SDC_CFG);
	writel(host->save_para.patch_bit0, host->base + MSDC_PATCH_BIT);
	writel(host->save_para.patch_bit1, host->base + MSDC_PATCH_BIT1);
	writel(host->save_para.patch_bit2, host->base + MSDC_PATCH_BIT2);
	writel(host->save_para.pad_ds_tune, host->base + PAD_DS_TUNE);
	writel(host->save_para.pad_cmd_tune, host->base + PAD_CMD_TUNE);
	writel(host->save_para.emmc50_cfg0, host->base + EMMC50_CFG0);
	writel(host->save_para.emmc50_cfg3, host->base + EMMC50_CFG3);
	writel(host->save_para.sdc_fifo_cfg, host->base + SDC_FIFO_CFG);
	if (host->top_base) {
		writel(host->save_para.emmc_top_control,
		       host->top_base + EMMC_TOP_CONTROL);
		writel(host->save_para.emmc_top_cmd,
		       host->top_base + EMMC_TOP_CMD);
		writel(host->save_para.emmc50_pad_ds_tune,
		       host->top_base + EMMC50_PAD_DS_TUNE);
	} else {
		writel(host->save_para.pad_tune, host->base + tune_reg);
	}
}

static int msdc_runtime_suspend(struct device *dev)
{
	struct mmc_host *mmc = dev_get_drvdata(dev);
	struct msdc_host *host = mmc_priv(mmc);

	msdc_save_reg(host);
	msdc_gate_clock(host);
	return 0;
}

static int msdc_runtime_resume(struct device *dev)
{
	struct mmc_host *mmc = dev_get_drvdata(dev);
	struct msdc_host *host = mmc_priv(mmc);

	msdc_ungate_clock(host);
	msdc_restore_reg(host);
	return 0;
}
#endif

static const struct dev_pm_ops msdc_dev_pm_ops = {
	SET_SYSTEM_SLEEP_PM_OPS(pm_runtime_force_suspend,
				pm_runtime_force_resume)
	SET_RUNTIME_PM_OPS(msdc_runtime_suspend, msdc_runtime_resume, NULL)
};

static struct platform_driver mt_msdc_driver = {
	.probe = msdc_drv_probe,
	.remove = msdc_drv_remove,
	.driver = {
		.name = "mtk-msdc",
		.of_match_table = msdc_of_ids,
		.pm = &msdc_dev_pm_ops,
	},
};

module_platform_driver(mt_msdc_driver);
MODULE_LICENSE("GPL v2");
MODULE_DESCRIPTION("MediaTek SD/MMC Card Driver");<|MERGE_RESOLUTION|>--- conflicted
+++ resolved
@@ -239,11 +239,8 @@
 #define MSDC_PATCH_BIT_SPCPUSH    (0x1 << 29)	/* RW */
 #define MSDC_PATCH_BIT_DECRCTMO   (0x1 << 30)	/* RW */
 
-<<<<<<< HEAD
 #define MSDC_PB1_BUSY_CHECK_SEL   (0x1 << 7)    /* RW */
-=======
 #define MSDC_PATCH_BIT1_CMDTA     (0x7 << 3)    /* RW */
->>>>>>> 8cb48704
 #define MSDC_PATCH_BIT1_STOP_DLY  (0xf << 8)    /* RW */
 
 #define MSDC_PATCH_BIT2_CFGRESP   (0x1 << 15)   /* RW */
@@ -706,16 +703,6 @@
 	u64 timeout, clk_ns;
 	u32 mode = 0;
 
-<<<<<<< HEAD
-	if (host->mmc->actual_clock == 0) {
-		timeout = 0;
-	} else {
-		clk_ns  = 1000000000ULL;
-		do_div(clk_ns, host->mmc->actual_clock);
-		timeout = ns + clk_ns - 1;
-		do_div(timeout, clk_ns);
-		timeout += clks;
-=======
 	host->timeout_ns = ns;
 	host->timeout_clks = clks;
 	if (host->mmc->actual_clock == 0) {
@@ -723,7 +710,6 @@
 	} else {
 		clk_ns  = 1000000000UL / host->mmc->actual_clock;
 		timeout = (ns + clk_ns - 1) / clk_ns + clks;
->>>>>>> 8cb48704
 		/* in 1048576 sclk cycle unit */
 		timeout = DIV_ROUND_UP(timeout, (0x1 << 20));
 		if (host->dev_comp->clk_div_bits == 8)
