/*
 * Block driver for media (i.e., flash cards)
 *
 * Copyright 2002 Hewlett-Packard Company
 * Copyright 2005-2008 Pierre Ossman
 *
 * Use consistent with the GNU GPL is permitted,
 * provided that this copyright notice is
 * preserved in its entirety in all copies and derived works.
 *
 * HEWLETT-PACKARD COMPANY MAKES NO WARRANTIES, EXPRESSED OR IMPLIED,
 * AS TO THE USEFULNESS OR CORRECTNESS OF THIS CODE OR ITS
 * FITNESS FOR ANY PARTICULAR PURPOSE.
 *
 * Many thanks to Alessandro Rubini and Jonathan Corbet!
 *
 * Author:  Andrew Christian
 *          28 May 2002
 */
#include <linux/moduleparam.h>
#include <linux/module.h>
#include <linux/init.h>

#include <linux/kernel.h>
#include <linux/fs.h>
#include <linux/slab.h>
#include <linux/errno.h>
#include <linux/hdreg.h>
#include <linux/kdev_t.h>
#include <linux/blkdev.h>
#include <linux/cdev.h>
#include <linux/mutex.h>
#include <linux/scatterlist.h>
#include <linux/string_helpers.h>
#include <linux/delay.h>
#include <linux/capability.h>
#include <linux/compat.h>
#include <linux/pm_runtime.h>
#include <linux/idr.h>
#include <linux/debugfs.h>
#include <linux/elevator.h>

#include <linux/mmc/ioctl.h>
#include <linux/mmc/card.h>
#include <linux/mmc/host.h>
#include <linux/mmc/mmc.h>
#include <linux/mmc/sd.h>

#include <linux/uaccess.h>

#include "mtk_mmc_block.h"
#include "queue.h"
#include "block.h"
#include "core.h"
#include "card.h"
#include "crypto.h"
#include "host.h"
#include "bus.h"
#include "mmc_ops.h"
#include "quirks.h"
#include "sd_ops.h"
#include "mmc_crypto.h"

MODULE_ALIAS("mmc:block");
#ifdef MODULE_PARAM_PREFIX
#undef MODULE_PARAM_PREFIX
#endif
#define MODULE_PARAM_PREFIX "mmcblk."

/*
 * Set a 10 second timeout for polling write request busy state. Note, mmc core
 * is setting a 3 second timeout for SD cards, and SDHCI has long had a 10
 * second software timer to timeout the whole request, so 10 seconds should be
 * ample.
 */
#define MMC_BLK_TIMEOUT_MS  (10 * 1000)
#define MMC_SANITIZE_REQ_TIMEOUT 240000
#define MMC_EXTRACT_INDEX_FROM_ARG(x) ((x & 0x00FF0000) >> 16)
#define MMC_EXTRACT_VALUE_FROM_ARG(x) ((x & 0x0000FF00) >> 8)

#define mmc_req_rel_wr(req)	((req->cmd_flags & REQ_FUA) && \
				  (rq_data_dir(req) == WRITE))
static DEFINE_MUTEX(block_mutex);

#ifdef CONFIG_MACH_MT6739
#define CONFIG_MMC_SD_IOSCHED "kyber"
#endif

/*
 * The defaults come from config options but can be overriden by module
 * or bootarg options.
 */
static int perdev_minors = CONFIG_MMC_BLOCK_MINORS;

/*
 * We've only got one major, so number of mmcblk devices is
 * limited to (1 << 20) / number of minors per device.  It is also
 * limited by the MAX_DEVICES below.
 */
static int max_devices;

#define MAX_DEVICES 256

static DEFINE_IDA(mmc_blk_ida);
static DEFINE_IDA(mmc_rpmb_ida);

/* Device type for RPMB character devices */
static dev_t mmc_rpmb_devt;

/* Bus type for RPMB character devices */
static struct bus_type mmc_rpmb_bus_type = {
	.name = "mmc_rpmb",
};

/**
 * struct mmc_rpmb_data - special RPMB device type for these areas
 * @dev: the device for the RPMB area
 * @chrdev: character device for the RPMB area
 * @id: unique device ID number
 * @part_index: partition index (0 on first)
 * @md: parent MMC block device
 * @node: list item, so we can put this device on a list
 */
struct mmc_rpmb_data {
	struct device dev;
	struct cdev chrdev;
	int id;
	unsigned int part_index;
	struct mmc_blk_data *md;
	struct list_head node;
};

static DEFINE_MUTEX(open_lock);

module_param(perdev_minors, int, 0444);
MODULE_PARM_DESC(perdev_minors, "Minors numbers to allocate per device");

static inline int mmc_blk_part_switch(struct mmc_card *card,
				      unsigned int part_type);

static struct mmc_blk_data *mmc_blk_get(struct gendisk *disk)
{
	struct mmc_blk_data *md;

	mutex_lock(&open_lock);
	md = disk->private_data;
	if (md && md->usage == 0)
		md = NULL;
	if (md)
		md->usage++;
	mutex_unlock(&open_lock);

	return md;
}

static inline int mmc_get_devidx(struct gendisk *disk)
{
	int devidx = disk->first_minor / perdev_minors;
	return devidx;
}

static void mmc_blk_put(struct mmc_blk_data *md)
{
	mutex_lock(&open_lock);
	md->usage--;
	if (md->usage == 0) {
		int devidx = mmc_get_devidx(md->disk);
		blk_put_queue(md->queue.queue);
		ida_simple_remove(&mmc_blk_ida, devidx);
		put_disk(md->disk);
		kfree(md);
	}
	mutex_unlock(&open_lock);
}

static ssize_t power_ro_lock_show(struct device *dev,
		struct device_attribute *attr, char *buf)
{
	int ret;
	struct mmc_blk_data *md = mmc_blk_get(dev_to_disk(dev));
	struct mmc_card *card = md->queue.card;
	int locked = 0;

	if (card->ext_csd.boot_ro_lock & EXT_CSD_BOOT_WP_B_PERM_WP_EN)
		locked = 2;
	else if (card->ext_csd.boot_ro_lock & EXT_CSD_BOOT_WP_B_PWR_WP_EN)
		locked = 1;

	ret = snprintf(buf, PAGE_SIZE, "%d\n", locked);

	mmc_blk_put(md);

	return ret;
}

static ssize_t power_ro_lock_store(struct device *dev,
		struct device_attribute *attr, const char *buf, size_t count)
{
	int ret;
	struct mmc_blk_data *md, *part_md;
	struct mmc_queue *mq;
	struct request *req;
	unsigned long set;

	if (kstrtoul(buf, 0, &set))
		return -EINVAL;

	if (set != 1)
		return count;

	md = mmc_blk_get(dev_to_disk(dev));
	mq = &md->queue;

	/* Dispatch locking to the block layer */
	req = blk_get_request(mq->queue, REQ_OP_DRV_OUT, 0);
	if (IS_ERR(req)) {
		count = PTR_ERR(req);
		goto out_put;
	}
	req_to_mmc_queue_req(req)->drv_op = MMC_DRV_OP_BOOT_WP;
	blk_execute_rq(mq->queue, NULL, req, 0);
	ret = req_to_mmc_queue_req(req)->drv_op_result;
	blk_put_request(req);

	if (!ret) {
		pr_info("%s: Locking boot partition ro until next power on\n",
			md->disk->disk_name);
		set_disk_ro(md->disk, 1);

		list_for_each_entry(part_md, &md->part, part)
			if (part_md->area_type == MMC_BLK_DATA_AREA_BOOT) {
				pr_info("%s: Locking boot partition ro until next power on\n", part_md->disk->disk_name);
				set_disk_ro(part_md->disk, 1);
			}
	}
out_put:
	mmc_blk_put(md);
	return count;
}

static ssize_t force_ro_show(struct device *dev, struct device_attribute *attr,
			     char *buf)
{
	int ret;
	struct mmc_blk_data *md = mmc_blk_get(dev_to_disk(dev));

	ret = snprintf(buf, PAGE_SIZE, "%d\n",
		       get_disk_ro(dev_to_disk(dev)) ^
		       md->read_only);
	mmc_blk_put(md);
	return ret;
}

static ssize_t force_ro_store(struct device *dev, struct device_attribute *attr,
			      const char *buf, size_t count)
{
	int ret;
	char *end;
	struct mmc_blk_data *md = mmc_blk_get(dev_to_disk(dev));
	unsigned long set = simple_strtoul(buf, &end, 0);
	if (end == buf) {
		ret = -EINVAL;
		goto out;
	}

	set_disk_ro(dev_to_disk(dev), set || md->read_only);
	ret = count;
out:
	mmc_blk_put(md);
	return ret;
}

static int mmc_blk_open(struct block_device *bdev, fmode_t mode)
{
	struct mmc_blk_data *md = mmc_blk_get(bdev->bd_disk);
	int ret = -ENXIO;

	mutex_lock(&block_mutex);
	if (md) {
		if (md->usage == 2)
			check_disk_change(bdev);
		ret = 0;

		if ((mode & FMODE_WRITE) && md->read_only) {
			mmc_blk_put(md);
			ret = -EROFS;
		}
	}
	mutex_unlock(&block_mutex);

	return ret;
}

static void mmc_blk_release(struct gendisk *disk, fmode_t mode)
{
	struct mmc_blk_data *md = disk->private_data;

	mutex_lock(&block_mutex);
	mmc_blk_put(md);
	mutex_unlock(&block_mutex);
}

static int
mmc_blk_getgeo(struct block_device *bdev, struct hd_geometry *geo)
{
	geo->cylinders = get_capacity(bdev->bd_disk) / (4 * 16);
	geo->heads = 4;
	geo->sectors = 16;
	return 0;
}

struct mmc_blk_ioc_data {
	struct mmc_ioc_cmd ic;
	unsigned char *buf;
	u64 buf_bytes;
	struct mmc_rpmb_data *rpmb;
};

static struct mmc_blk_ioc_data *mmc_blk_ioctl_copy_from_user(
	struct mmc_ioc_cmd __user *user)
{
	struct mmc_blk_ioc_data *idata;
	int err;

	idata = kmalloc(sizeof(*idata), GFP_KERNEL);
	if (!idata) {
		err = -ENOMEM;
		goto out;
	}

	if (copy_from_user(&idata->ic, user, sizeof(idata->ic))) {
		err = -EFAULT;
		goto idata_err;
	}

	idata->buf_bytes = (u64) idata->ic.blksz * idata->ic.blocks;
	if (idata->buf_bytes > MMC_IOC_MAX_BYTES) {
		err = -EOVERFLOW;
		goto idata_err;
	}

	if (!idata->buf_bytes) {
		idata->buf = NULL;
		return idata;
	}

	idata->buf = memdup_user((void __user *)(unsigned long)
				 idata->ic.data_ptr, idata->buf_bytes);
	if (IS_ERR(idata->buf)) {
		err = PTR_ERR(idata->buf);
		goto idata_err;
	}

	return idata;

idata_err:
	kfree(idata);
out:
	return ERR_PTR(err);
}

static int mmc_blk_ioctl_copy_to_user(struct mmc_ioc_cmd __user *ic_ptr,
				      struct mmc_blk_ioc_data *idata)
{
	struct mmc_ioc_cmd *ic = &idata->ic;

	if (copy_to_user(&(ic_ptr->response), ic->response,
			 sizeof(ic->response)))
		return -EFAULT;

	if (!idata->ic.write_flag) {
		if (copy_to_user((void __user *)(unsigned long)ic->data_ptr,
				 idata->buf, idata->buf_bytes))
			return -EFAULT;
	}

	return 0;
}

static int ioctl_do_sanitize(struct mmc_card *card)
{
	int err;

	if (!mmc_can_sanitize(card)) {
			pr_warn("%s: %s - SANITIZE is not supported\n",
				mmc_hostname(card->host), __func__);
			err = -EOPNOTSUPP;
			goto out;
	}

	pr_debug("%s: %s - SANITIZE IN PROGRESS...\n",
		mmc_hostname(card->host), __func__);

	err = mmc_switch(card, EXT_CSD_CMD_SET_NORMAL,
					EXT_CSD_SANITIZE_START, 1,
					MMC_SANITIZE_REQ_TIMEOUT);

	if (err)
		pr_err("%s: %s - EXT_CSD_SANITIZE_START failed. err=%d\n",
		       mmc_hostname(card->host), __func__, err);

	pr_debug("%s: %s - SANITIZE COMPLETED\n", mmc_hostname(card->host),
					     __func__);
out:
	return err;
}

static inline bool mmc_blk_in_tran_state(u32 status)
{
	/*
	 * Some cards mishandle the status bits, so make sure to check both the
	 * busy indication and the card state.
	 */
	return status & R1_READY_FOR_DATA &&
	       (R1_CURRENT_STATE(status) == R1_STATE_TRAN);
}

static int card_busy_detect(struct mmc_card *card, unsigned int timeout_ms,
			    u32 *resp_errs)
{
	unsigned long timeout = jiffies + msecs_to_jiffies(timeout_ms);
	int err = 0;
	u32 status;

	do {
		bool done = time_after(jiffies, timeout);

		err = __mmc_send_status(card, &status, 5);
		if (err) {
			dev_err(mmc_dev(card->host),
				"error %d requesting status\n", err);
			return err;
		}

		/* Accumulate any response error bits seen */
		if (resp_errs)
			*resp_errs |= status;

		/*
		 * Timeout if the device never becomes ready for data and never
		 * leaves the program state.
		 */
		if (done) {
			dev_err(mmc_dev(card->host),
				"Card stuck in wrong state! %s status: %#x\n",
				 __func__, status);
			return -ETIMEDOUT;
		}

		/*
		 * Some cards mishandle the status bits,
		 * so make sure to check both the busy
		 * indication and the card state.
		 */
	} while (!mmc_blk_in_tran_state(status));

	return err;
}

static int __mmc_blk_ioctl_cmd(struct mmc_card *card, struct mmc_blk_data *md,
			       struct mmc_blk_ioc_data *idata)
{
	struct mmc_command cmd = {}, sbc = {};
	struct mmc_data data = {};
	struct mmc_request mrq = {};
	struct scatterlist sg;
	int err;
	unsigned int target_part;

	if (!card || !md || !idata)
		return -EINVAL;

	/*
	 * The RPMB accesses comes in from the character device, so we
	 * need to target these explicitly. Else we just target the
	 * partition type for the block device the ioctl() was issued
	 * on.
	 */
	if (idata->rpmb) {
		/* Support multiple RPMB partitions */
		target_part = idata->rpmb->part_index;
		target_part |= EXT_CSD_PART_CONFIG_ACC_RPMB;
	} else {
		target_part = md->part_type;
	}

	cmd.opcode = idata->ic.opcode;
	cmd.arg = idata->ic.arg;
	cmd.flags = idata->ic.flags;

	if (idata->buf_bytes) {
		data.sg = &sg;
		data.sg_len = 1;
		data.blksz = idata->ic.blksz;
		data.blocks = idata->ic.blocks;

		sg_init_one(data.sg, idata->buf, idata->buf_bytes);

		if (idata->ic.write_flag)
			data.flags = MMC_DATA_WRITE;
		else
			data.flags = MMC_DATA_READ;

		/* data.flags must already be set before doing this. */
		mmc_set_data_timeout(&data, card);

		/* Allow overriding the timeout_ns for empirical tuning. */
		if (idata->ic.data_timeout_ns)
			data.timeout_ns = idata->ic.data_timeout_ns;

		if ((cmd.flags & MMC_RSP_R1B) == MMC_RSP_R1B) {
			/*
			 * Pretend this is a data transfer and rely on the
			 * host driver to compute timeout.  When all host
			 * drivers support cmd.cmd_timeout for R1B, this
			 * can be changed to:
			 *
			 *     mrq.data = NULL;
			 *     cmd.cmd_timeout = idata->ic.cmd_timeout_ms;
			 */
			data.timeout_ns = idata->ic.cmd_timeout_ms * 1000000;
		}

		mrq.data = &data;
	}

	mrq.cmd = &cmd;

	err = mmc_blk_part_switch(card, target_part);
	if (err)
		return err;

	if (idata->ic.is_acmd) {
		err = mmc_app_cmd(card->host, card);
		if (err)
			return err;
	}

	if (idata->rpmb) {
		sbc.opcode = MMC_SET_BLOCK_COUNT;
		/*
		 * We don't do any blockcount validation because the max size
		 * may be increased by a future standard. We just copy the
		 * 'Reliable Write' bit here.
		 */
		sbc.arg = data.blocks | (idata->ic.write_flag & BIT(31));
		sbc.flags = MMC_RSP_R1 | MMC_CMD_AC;
		mrq.sbc = &sbc;
	}

	if ((MMC_EXTRACT_INDEX_FROM_ARG(cmd.arg) == EXT_CSD_SANITIZE_START) &&
	    (cmd.opcode == MMC_SWITCH)) {
		err = ioctl_do_sanitize(card);

		if (err)
			pr_err("%s: ioctl_do_sanitize() failed. err = %d",
			       __func__, err);

		return err;
	}

	mmc_wait_for_req(card->host, &mrq);
	memcpy(&idata->ic.response, cmd.resp, sizeof(cmd.resp));

	if (cmd.error) {
		dev_err(mmc_dev(card->host), "%s: cmd error %d\n",
						__func__, cmd.error);
		return cmd.error;
	}
	if (data.error) {
		dev_err(mmc_dev(card->host), "%s: data error %d\n",
						__func__, data.error);
		return data.error;
	}

	/*
	 * Make sure the cache of the PARTITION_CONFIG register and
	 * PARTITION_ACCESS bits is updated in case the ioctl ext_csd write
	 * changed it successfully.
	 */
	if ((MMC_EXTRACT_INDEX_FROM_ARG(cmd.arg) == EXT_CSD_PART_CONFIG) &&
	    (cmd.opcode == MMC_SWITCH)) {
		struct mmc_blk_data *main_md = dev_get_drvdata(&card->dev);
		u8 value = MMC_EXTRACT_VALUE_FROM_ARG(cmd.arg);

		/*
		 * Update cache so the next mmc_blk_part_switch call operates
		 * on up-to-date data.
		 */
		card->ext_csd.part_config = value;
		main_md->part_curr = value & EXT_CSD_PART_CONFIG_ACC_MASK;
	}

	/*
	 * Make sure to update CACHE_CTRL in case it was changed. The cache
	 * will get turned back on if the card is re-initialized, e.g.
	 * suspend/resume or hw reset in recovery.
	 */
	if ((MMC_EXTRACT_INDEX_FROM_ARG(cmd.arg) == EXT_CSD_CACHE_CTRL) &&
	    (cmd.opcode == MMC_SWITCH)) {
		u8 value = MMC_EXTRACT_VALUE_FROM_ARG(cmd.arg) & 1;

		card->ext_csd.cache_ctrl = value;
	}

	/*
	 * According to the SD specs, some commands require a delay after
	 * issuing the command.
	 */
	if (idata->ic.postsleep_min_us)
		usleep_range(idata->ic.postsleep_min_us, idata->ic.postsleep_max_us);

	if (idata->rpmb || (cmd.flags & MMC_RSP_R1B) == MMC_RSP_R1B) {
		/*
		 * Ensure RPMB/R1B command has completed by polling CMD13
		 * "Send Status".
		 */
		err = card_busy_detect(card, MMC_BLK_TIMEOUT_MS, NULL);
	}

	return err;
}

static int mmc_blk_ioctl_cmd(struct mmc_blk_data *md,
			     struct mmc_ioc_cmd __user *ic_ptr,
			     struct mmc_rpmb_data *rpmb)
{
	struct mmc_blk_ioc_data *idata;
	struct mmc_blk_ioc_data *idatas[1];
	struct mmc_queue *mq;
	struct mmc_card *card;
	int err = 0, ioc_err = 0;
	struct request *req;

	idata = mmc_blk_ioctl_copy_from_user(ic_ptr);
	if (IS_ERR(idata))
		return PTR_ERR(idata);
	/* This will be NULL on non-RPMB ioctl():s */
	idata->rpmb = rpmb;

	card = md->queue.card;
	if (IS_ERR(card)) {
		err = PTR_ERR(card);
		goto cmd_done;
	}

	/*
	 * Dispatch the ioctl() into the block request queue.
	 */
	mq = &md->queue;
	req = blk_get_request(mq->queue,
		idata->ic.write_flag ? REQ_OP_DRV_OUT : REQ_OP_DRV_IN, 0);
	if (IS_ERR(req)) {
		err = PTR_ERR(req);
		goto cmd_done;
	}
	idatas[0] = idata;
	req_to_mmc_queue_req(req)->drv_op =
		rpmb ? MMC_DRV_OP_IOCTL_RPMB : MMC_DRV_OP_IOCTL;
	req_to_mmc_queue_req(req)->drv_op_data = idatas;
	req_to_mmc_queue_req(req)->ioc_count = 1;
	blk_execute_rq(mq->queue, NULL, req, 0);
	ioc_err = req_to_mmc_queue_req(req)->drv_op_result;
	err = mmc_blk_ioctl_copy_to_user(ic_ptr, idata);
	blk_put_request(req);

cmd_done:
	kfree(idata->buf);
	kfree(idata);
	return ioc_err ? ioc_err : err;
}

static int mmc_blk_ioctl_multi_cmd(struct mmc_blk_data *md,
				   struct mmc_ioc_multi_cmd __user *user,
				   struct mmc_rpmb_data *rpmb)
{
	struct mmc_blk_ioc_data **idata = NULL;
	struct mmc_ioc_cmd __user *cmds = user->cmds;
	struct mmc_card *card;
	struct mmc_queue *mq;
	int i, err = 0, ioc_err = 0;
	__u64 num_of_cmds;
	struct request *req;

	if (copy_from_user(&num_of_cmds, &user->num_of_cmds,
			   sizeof(num_of_cmds)))
		return -EFAULT;

	if (!num_of_cmds)
		return 0;

	if (num_of_cmds > MMC_IOC_MAX_CMDS)
		return -EINVAL;

	idata = kcalloc(num_of_cmds, sizeof(*idata), GFP_KERNEL);
	if (!idata)
		return -ENOMEM;

	for (i = 0; i < num_of_cmds; i++) {
		idata[i] = mmc_blk_ioctl_copy_from_user(&cmds[i]);
		if (IS_ERR(idata[i])) {
			err = PTR_ERR(idata[i]);
			num_of_cmds = i;
			goto cmd_err;
		}
		/* This will be NULL on non-RPMB ioctl():s */
		idata[i]->rpmb = rpmb;
	}

	card = md->queue.card;
	if (IS_ERR(card)) {
		err = PTR_ERR(card);
		goto cmd_err;
	}


	/*
	 * Dispatch the ioctl()s into the block request queue.
	 */
	mq = &md->queue;
	req = blk_get_request(mq->queue,
		idata[0]->ic.write_flag ? REQ_OP_DRV_OUT : REQ_OP_DRV_IN, 0);
	if (IS_ERR(req)) {
		err = PTR_ERR(req);
		goto cmd_err;
	}
	req_to_mmc_queue_req(req)->drv_op =
		rpmb ? MMC_DRV_OP_IOCTL_RPMB : MMC_DRV_OP_IOCTL;
	req_to_mmc_queue_req(req)->drv_op_data = idata;
	req_to_mmc_queue_req(req)->ioc_count = num_of_cmds;
	blk_execute_rq(mq->queue, NULL, req, 0);
	ioc_err = req_to_mmc_queue_req(req)->drv_op_result;

	/* copy to user if data and response */
	for (i = 0; i < num_of_cmds && !err; i++)
		err = mmc_blk_ioctl_copy_to_user(&cmds[i], idata[i]);

	blk_put_request(req);

cmd_err:
	for (i = 0; i < num_of_cmds; i++) {
		kfree(idata[i]->buf);
		kfree(idata[i]);
	}
	kfree(idata);
	return ioc_err ? ioc_err : err;
}

#ifdef CONFIG_MTK_EMMC_SUPPORT_OTP
#define MMC_SEND_WRITE_PROT_TYPE        31
#define EXT_CSD_USR_WP                  171     /* R/W */
#define US_PERM_WP_EN                   4

static int is_otp_dev(struct block_device *bdev)
{
	if (bdev && bdev->bd_part && bdev->bd_part->info
		&& !strcmp(bdev->bd_part->info->volname, "otp"))
		return 1;
	return 0;
}
static int mmc_otp_ops_check(struct block_device *bdev,
	struct mmc_ioc_cmd __user *ic_ptr)
{
	u32 opcode, arg;

	if (is_otp_dev(bdev) == 0)
		return 0;

	if ((get_user(opcode, &ic_ptr->opcode) == 0) &&
		(get_user(arg, &ic_ptr->arg) == 0)) {
		if ((opcode == MMC_SET_WRITE_PROT)
		 || (opcode == MMC_CLR_WRITE_PROT)
		 || (opcode == MMC_SEND_WRITE_PROT)
		 || (opcode == MMC_SEND_WRITE_PROT_TYPE)) {
			if (arg >= bdev->bd_part->nr_sects)
				return -EFAULT;
			arg += bdev->bd_part->start_sect;
		} else if (opcode == MMC_SWITCH) {
			if (((arg >> 16) & 0xFF) != EXT_CSD_USR_WP)
				return -EPERM;
#ifndef CONFIG_MTK_EMMC_SUPPORT_OTP_FOR_CUSTOMER
			/* prevent users' permanent writ protect in sqc */
			if (((arg >> 8) & US_PERM_WP_EN)
	&& ((((arg >> 24) & 0x3) == MMC_SWITCH_MODE_SET_BITS)
	|| (((arg >> 24) & 0x3) == MMC_SWITCH_MODE_WRITE_BYTE))) {
				return -EPERM;
			}
#endif
		} else {
			return -EPERM;
		}
	if (put_user(arg, &ic_ptr->arg) != 0)
		return -EFAULT;
	} else
		return -EFAULT;

	return 0;

}
#endif

static int mmc_blk_check_blkdev(struct block_device *bdev)
{
	/*
	 * The caller must have CAP_SYS_RAWIO, and must be calling this on the
	 * whole block device, not on a partition.  This prevents overspray
	 * between sibling partitions.
	 */
#ifdef CONFIG_MTK_EMMC_SUPPORT_OTP
	if (is_otp_dev(bdev))
		return 0;
#endif
	if ((!capable(CAP_SYS_RAWIO)) || (bdev != bdev->bd_contains))
		return -EPERM;
	return 0;
}

static int mmc_blk_ioctl(struct block_device *bdev, fmode_t mode,
	unsigned int cmd, unsigned long arg)
{
	struct mmc_blk_data *md;
	int ret;

	switch (cmd) {
	case MMC_IOC_CMD:
		ret = mmc_blk_check_blkdev(bdev);
		if (ret)
			return ret;
#ifdef CONFIG_MTK_EMMC_SUPPORT_OTP
		ret = mmc_otp_ops_check(bdev,
				(struct mmc_ioc_cmd __user *)arg);
		if (ret)
			return ret;
#endif
		md = mmc_blk_get(bdev->bd_disk);
		if (!md)
			return -EINVAL;
		ret = mmc_blk_ioctl_cmd(md,
					(struct mmc_ioc_cmd __user *)arg,
					NULL);
		mmc_blk_put(md);
		return ret;
	case MMC_IOC_MULTI_CMD:
		ret = mmc_blk_check_blkdev(bdev);
		if (ret)
			return ret;
		md = mmc_blk_get(bdev->bd_disk);
		if (!md)
			return -EINVAL;
		ret = mmc_blk_ioctl_multi_cmd(md,
					(struct mmc_ioc_multi_cmd __user *)arg,
					NULL);
		mmc_blk_put(md);
		return ret;
	default:
		return -EINVAL;
	}
}

#ifdef CONFIG_COMPAT
static int mmc_blk_compat_ioctl(struct block_device *bdev, fmode_t mode,
	unsigned int cmd, unsigned long arg)
{
	return mmc_blk_ioctl(bdev, mode, cmd, (unsigned long) compat_ptr(arg));
}
#endif

static const struct block_device_operations mmc_bdops = {
	.open			= mmc_blk_open,
	.release		= mmc_blk_release,
	.getgeo			= mmc_blk_getgeo,
	.owner			= THIS_MODULE,
	.ioctl			= mmc_blk_ioctl,
#ifdef CONFIG_COMPAT
	.compat_ioctl		= mmc_blk_compat_ioctl,
#endif
};

static int mmc_blk_part_switch_pre(struct mmc_card *card,
				   unsigned int part_type)
{
	int ret = 0;

	if (part_type == EXT_CSD_PART_CONFIG_ACC_RPMB) {
		if (card->ext_csd.cmdq_en) {
			ret = mmc_cmdq_disable(card);
			if (ret)
				return ret;
		}
		mmc_retune_pause(card->host);
	}

	return ret;
}

static int mmc_blk_part_switch_post(struct mmc_card *card,
				    unsigned int part_type)
{
	int ret = 0;

	if (part_type == EXT_CSD_PART_CONFIG_ACC_RPMB) {
		mmc_retune_unpause(card->host);
		if (card->reenable_cmdq && !card->ext_csd.cmdq_en)
			ret = mmc_cmdq_enable(card);
	}

	return ret;
}

static inline int mmc_blk_part_switch(struct mmc_card *card,
				      unsigned int part_type)
{
	int ret = 0;
	struct mmc_blk_data *main_md = dev_get_drvdata(&card->dev);

	if (main_md->part_curr == part_type)
		return 0;

	if (mmc_card_mmc(card)) {
		u8 part_config = card->ext_csd.part_config;

		ret = mmc_blk_part_switch_pre(card, part_type);
		if (ret)
			return ret;

		part_config &= ~EXT_CSD_PART_CONFIG_ACC_MASK;
		part_config |= part_type;

		ret = mmc_switch(card, EXT_CSD_CMD_SET_NORMAL,
				 EXT_CSD_PART_CONFIG, part_config,
				 card->ext_csd.part_time);
		if (ret) {
			mmc_blk_part_switch_post(card, part_type);
			return ret;
		}

		card->ext_csd.part_config = part_config;

		ret = mmc_blk_part_switch_post(card, main_md->part_curr);
	}

	main_md->part_curr = part_type;
	return ret;
}

static int mmc_sd_num_wr_blocks(struct mmc_card *card, u32 *written_blocks)
{
	int err;
	u32 result;
	__be32 *blocks;

	struct mmc_request mrq = {};
	struct mmc_command cmd = {};
	struct mmc_data data = {};

	struct scatterlist sg;

	cmd.opcode = MMC_APP_CMD;
	cmd.arg = card->rca << 16;
	cmd.flags = MMC_RSP_SPI_R1 | MMC_RSP_R1 | MMC_CMD_AC;

	err = mmc_wait_for_cmd(card->host, &cmd, 0);
	if (err)
		return err;
	if (!mmc_host_is_spi(card->host) && !(cmd.resp[0] & R1_APP_CMD))
		return -EIO;

	memset(&cmd, 0, sizeof(struct mmc_command));

	cmd.opcode = SD_APP_SEND_NUM_WR_BLKS;
	cmd.arg = 0;
	cmd.flags = MMC_RSP_SPI_R1 | MMC_RSP_R1 | MMC_CMD_ADTC;

	data.blksz = 4;
	data.blocks = 1;
	data.flags = MMC_DATA_READ;
	data.sg = &sg;
	data.sg_len = 1;
	mmc_set_data_timeout(&data, card);

	mrq.cmd = &cmd;
	mrq.data = &data;

	blocks = kmalloc(4, GFP_KERNEL);
	if (!blocks)
		return -ENOMEM;

	sg_init_one(&sg, blocks, 4);

	mmc_wait_for_req(card->host, &mrq);

	result = ntohl(*blocks);
	kfree(blocks);

	if (cmd.error || data.error)
		return -EIO;

	*written_blocks = result;

	return 0;
}

static unsigned int mmc_blk_clock_khz(struct mmc_host *host)
{
	if (host->actual_clock)
		return host->actual_clock / 1000;

	/* Clock may be subject to a divisor, fudge it by a factor of 2. */
	if (host->ios.clock)
		return host->ios.clock / 2000;

	/* How can there be no clock */
	WARN_ON_ONCE(1);
	return 100; /* 100 kHz is minimum possible value */
}

static unsigned int mmc_blk_data_timeout_ms(struct mmc_host *host,
					    struct mmc_data *data)
{
	unsigned int ms = DIV_ROUND_UP(data->timeout_ns, 1000000);
	unsigned int khz;

	if (data->timeout_clks) {
		khz = mmc_blk_clock_khz(host);
		ms += DIV_ROUND_UP(data->timeout_clks, khz);
	}

	return ms;
}

static int mmc_blk_reset(struct mmc_blk_data *md, struct mmc_host *host,
			 int type)
{
	int err;

	if (md->reset_done & type)
		return -EEXIST;

	md->reset_done |= type;
	err = mmc_hw_reset(host);
	/* Ensure we switch back to the correct partition */
	if (err != -EOPNOTSUPP) {
		struct mmc_blk_data *main_md =
			dev_get_drvdata(&host->card->dev);
		int part_err;

		main_md->part_curr = main_md->part_type;
		part_err = mmc_blk_part_switch(host->card, md->part_type);
		if (part_err) {
			/*
			 * We have failed to get back into the correct
			 * partition, so we need to abort the whole request.
			 */
			return -ENODEV;
		}
	}
	return err;
}

static inline void mmc_blk_reset_success(struct mmc_blk_data *md, int type)
{
	md->reset_done &= ~type;
}

/*
 * The non-block commands come back from the block layer after it queued it and
 * processed it with all other requests and then they get issued in this
 * function.
 */
static void mmc_blk_issue_drv_op(struct mmc_queue *mq, struct request *req)
{
	struct mmc_queue_req *mq_rq;
	struct mmc_card *card = mq->card;
	struct mmc_blk_data *md = mq->blkdata;
	struct mmc_blk_ioc_data **idata;
	bool rpmb_ioctl;
	u8 **ext_csd;
	u32 status;
	int ret;
	int i;

	mq_rq = req_to_mmc_queue_req(req);
	rpmb_ioctl = (mq_rq->drv_op == MMC_DRV_OP_IOCTL_RPMB);

	switch (mq_rq->drv_op) {
	case MMC_DRV_OP_IOCTL:
		if (card->ext_csd.cmdq_en) {
			ret = mmc_cmdq_disable(card);
			if (ret)
				break;
		}
		/* fallthrough */
	case MMC_DRV_OP_IOCTL_RPMB:
		idata = mq_rq->drv_op_data;
		for (i = 0, ret = 0; i < mq_rq->ioc_count; i++) {
			ret = __mmc_blk_ioctl_cmd(card, md, idata[i]);
			if (ret)
				break;
		}
		/* Always switch back to main area after RPMB access */
		if (rpmb_ioctl)
			mmc_blk_part_switch(card, 0);
		else if (card->reenable_cmdq && !card->ext_csd.cmdq_en)
			mmc_cmdq_enable(card);
		break;
	case MMC_DRV_OP_BOOT_WP:
		ret = mmc_switch(card, EXT_CSD_CMD_SET_NORMAL, EXT_CSD_BOOT_WP,
				 card->ext_csd.boot_ro_lock |
				 EXT_CSD_BOOT_WP_B_PWR_WP_EN,
				 card->ext_csd.part_time);
		if (ret)
			pr_err("%s: Locking boot partition ro until next power on failed: %d\n",
			       md->disk->disk_name, ret);
		else
			card->ext_csd.boot_ro_lock |=
				EXT_CSD_BOOT_WP_B_PWR_WP_EN;
		break;
	case MMC_DRV_OP_GET_CARD_STATUS:
		ret = mmc_send_status(card, &status);
		if (!ret)
			ret = status;
		break;
	case MMC_DRV_OP_GET_EXT_CSD:
		ext_csd = mq_rq->drv_op_data;
		ret = mmc_get_ext_csd(card, ext_csd);
		break;
	default:
		pr_err("%s: unknown driver specific operation\n",
		       md->disk->disk_name);
		ret = -EINVAL;
		break;
	}
	mq_rq->drv_op_result = ret;
	blk_mq_end_request(req, ret ? BLK_STS_IOERR : BLK_STS_OK);
}

static void mmc_blk_issue_discard_rq(struct mmc_queue *mq, struct request *req)
{
	struct mmc_blk_data *md = mq->blkdata;
	struct mmc_card *card = md->queue.card;
	unsigned int from, nr, arg;
	int err = 0, type = MMC_BLK_DISCARD;
	blk_status_t status = BLK_STS_OK;

	if (!mmc_can_erase(card)) {
		status = BLK_STS_NOTSUPP;
		goto fail;
	}

	from = blk_rq_pos(req);
	nr = blk_rq_sectors(req);

	if (mmc_can_discard(card))
		arg = MMC_DISCARD_ARG;
	else if (mmc_can_trim(card))
		arg = MMC_TRIM_ARG;
	else
		arg = MMC_ERASE_ARG;
	do {
		err = 0;
		if (card->quirks & MMC_QUIRK_INAND_CMD38) {
			err = mmc_switch(card, EXT_CSD_CMD_SET_NORMAL,
					 INAND_CMD38_ARG_EXT_CSD,
					 arg == MMC_TRIM_ARG ?
					 INAND_CMD38_ARG_TRIM :
					 INAND_CMD38_ARG_ERASE,
					 0);
		}
		if (!err)
			err = mmc_erase(card, from, nr, arg);
	} while (err == -EIO && !mmc_blk_reset(md, card->host, type));
	if (err)
		status = BLK_STS_IOERR;
	else
		mmc_blk_reset_success(md, type);
fail:
	blk_mq_end_request(req, status);
}

static void mmc_blk_issue_secdiscard_rq(struct mmc_queue *mq,
				       struct request *req)
{
	struct mmc_blk_data *md = mq->blkdata;
	struct mmc_card *card = md->queue.card;
	unsigned int from, nr, arg;
	int err = 0, type = MMC_BLK_SECDISCARD;
	blk_status_t status = BLK_STS_OK;

	if (!(mmc_can_secure_erase_trim(card))) {
		status = BLK_STS_NOTSUPP;
		goto out;
	}

	from = blk_rq_pos(req);
	nr = blk_rq_sectors(req);

	if (mmc_can_trim(card) && !mmc_erase_group_aligned(card, from, nr))
		arg = MMC_SECURE_TRIM1_ARG;
	else
		arg = MMC_SECURE_ERASE_ARG;

retry:
	if (card->quirks & MMC_QUIRK_INAND_CMD38) {
		err = mmc_switch(card, EXT_CSD_CMD_SET_NORMAL,
				 INAND_CMD38_ARG_EXT_CSD,
				 arg == MMC_SECURE_TRIM1_ARG ?
				 INAND_CMD38_ARG_SECTRIM1 :
				 INAND_CMD38_ARG_SECERASE,
				 0);
		if (err)
			goto out_retry;
	}

	err = mmc_erase(card, from, nr, arg);
	if (err == -EIO)
		goto out_retry;
	if (err) {
		status = BLK_STS_IOERR;
		goto out;
	}

	if (arg == MMC_SECURE_TRIM1_ARG) {
		if (card->quirks & MMC_QUIRK_INAND_CMD38) {
			err = mmc_switch(card, EXT_CSD_CMD_SET_NORMAL,
					 INAND_CMD38_ARG_EXT_CSD,
					 INAND_CMD38_ARG_SECTRIM2,
					 0);
			if (err)
				goto out_retry;
		}

		err = mmc_erase(card, from, nr, MMC_SECURE_TRIM2_ARG);
		if (err == -EIO)
			goto out_retry;
		if (err) {
			status = BLK_STS_IOERR;
			goto out;
		}
	}

out_retry:
	if (err && !mmc_blk_reset(md, card->host, type))
		goto retry;
	if (!err)
		mmc_blk_reset_success(md, type);
out:
	blk_mq_end_request(req, status);
}

static void mmc_blk_issue_flush(struct mmc_queue *mq, struct request *req)
{
	struct mmc_blk_data *md = mq->blkdata;
	struct mmc_card *card = md->queue.card;
	int ret = 0;

	ret = mmc_flush_cache(card);
	blk_mq_end_request(req, ret ? BLK_STS_IOERR : BLK_STS_OK);
}

/*
 * Reformat current write as a reliable write, supporting
 * both legacy and the enhanced reliable write MMC cards.
 * In each transfer we'll handle only as much as a single
 * reliable write can handle, thus finish the request in
 * partial completions.
 */
static inline void mmc_apply_rel_rw(struct mmc_blk_request *brq,
				    struct mmc_card *card,
				    struct request *req)
{
	if (!(card->ext_csd.rel_param & EXT_CSD_WR_REL_PARAM_EN)) {
		/* Legacy mode imposes restrictions on transfers. */
		if (!IS_ALIGNED(blk_rq_pos(req), card->ext_csd.rel_sectors))
			brq->data.blocks = 1;

		if (brq->data.blocks > card->ext_csd.rel_sectors)
			brq->data.blocks = card->ext_csd.rel_sectors;
		else if (brq->data.blocks < card->ext_csd.rel_sectors)
			brq->data.blocks = 1;
	}
}

#define CMD_ERRORS_EXCL_OOR						\
	(R1_ADDRESS_ERROR |	/* Misaligned address */		\
	 R1_BLOCK_LEN_ERROR |	/* Transferred block length incorrect */\
	 R1_WP_VIOLATION |	/* Tried to write to protected block */	\
	 R1_CARD_ECC_FAILED |	/* Card ECC failed */			\
	 R1_CC_ERROR |		/* Card controller error */		\
	 R1_ERROR)		/* General/unknown error */

#define CMD_ERRORS							\
	(CMD_ERRORS_EXCL_OOR |						\
	 R1_OUT_OF_RANGE)	/* Command argument out of range */	\

static void mmc_blk_eval_resp_error(struct mmc_blk_request *brq)
{
	u32 val;

	/*
	 * Per the SD specification(physical layer version 4.10)[1],
	 * section 4.3.3, it explicitly states that "When the last
	 * block of user area is read using CMD18, the host should
	 * ignore OUT_OF_RANGE error that may occur even the sequence
	 * is correct". And JESD84-B51 for eMMC also has a similar
	 * statement on section 6.8.3.
	 *
	 * Multiple block read/write could be done by either predefined
	 * method, namely CMD23, or open-ending mode. For open-ending mode,
	 * we should ignore the OUT_OF_RANGE error as it's normal behaviour.
	 *
	 * However the spec[1] doesn't tell us whether we should also
	 * ignore that for predefined method. But per the spec[1], section
	 * 4.15 Set Block Count Command, it says"If illegal block count
	 * is set, out of range error will be indicated during read/write
	 * operation (For example, data transfer is stopped at user area
	 * boundary)." In another word, we could expect a out of range error
	 * in the response for the following CMD18/25. And if argument of
	 * CMD23 + the argument of CMD18/25 exceed the max number of blocks,
	 * we could also expect to get a -ETIMEDOUT or any error number from
	 * the host drivers due to missing data response(for write)/data(for
	 * read), as the cards will stop the data transfer by itself per the
	 * spec. So we only need to check R1_OUT_OF_RANGE for open-ending mode.
	 */

	if (!brq->stop.error) {
		bool oor_with_open_end;
		/* If there is no error yet, check R1 response */

		val = brq->stop.resp[0] & CMD_ERRORS;
		oor_with_open_end = val & R1_OUT_OF_RANGE && !brq->mrq.sbc;

		if (val && !oor_with_open_end)
			brq->stop.error = -EIO;
	}
}

static void mmc_blk_data_prep(struct mmc_queue *mq, struct mmc_queue_req *mqrq,
			      int disable_multi, bool *do_rel_wr_p,
			      bool *do_data_tag_p)
{
	struct mmc_blk_data *md = mq->blkdata;
	struct mmc_card *card = md->queue.card;
	struct mmc_blk_request *brq = &mqrq->brq;
	struct request *req = mmc_queue_req_to_req(mqrq);
	bool do_rel_wr, do_data_tag;

	/*
	 * Reliable writes are used to implement Forced Unit Access and
	 * are supported only on MMCs.
	 */
	do_rel_wr = (req->cmd_flags & REQ_FUA) &&
		    rq_data_dir(req) == WRITE &&
		    (md->flags & MMC_BLK_REL_WR);

	memset(brq, 0, sizeof(struct mmc_blk_request));
	/*
	 * Although keep it should work normally, but only
	 * call it in CQHCI for safe, SWcmdq will do this in
	 * mmc_blk_swcq_issue_rw_rq().
	 */
#ifndef CONFIG_MTK_EMMC_CQ_SUPPORT
	mmc_crypto_prepare_req(mqrq);
#endif

	brq->mrq.data = &brq->data;
	brq->mrq.tag = req->tag;

	brq->stop.opcode = MMC_STOP_TRANSMISSION;
	brq->stop.arg = 0;

	if (rq_data_dir(req) == READ) {
		brq->data.flags = MMC_DATA_READ;
		brq->stop.flags = MMC_RSP_SPI_R1 | MMC_RSP_R1 | MMC_CMD_AC;
	} else {
		brq->data.flags = MMC_DATA_WRITE;
		brq->stop.flags = MMC_RSP_SPI_R1B | MMC_RSP_R1B | MMC_CMD_AC;
	}

	brq->data.blksz = 512;
	brq->data.blocks = blk_rq_sectors(req);
	brq->data.blk_addr = blk_rq_pos(req);

	/*
	 * The command queue supports 2 priorities: "high" (1) and "simple" (0).
	 * The eMMC will give "high" priority tasks priority over "simple"
	 * priority tasks. Here we always set "simple" priority by not setting
	 * MMC_DATA_PRIO.
	 */

	/*
	 * The block layer doesn't support all sector count
	 * restrictions, so we need to be prepared for too big
	 * requests.
	 */
	if (brq->data.blocks > card->host->max_blk_count)
		brq->data.blocks = card->host->max_blk_count;

	if (brq->data.blocks > 1) {
		/*
		 * Some SD cards in SPI mode return a CRC error or even lock up
		 * completely when trying to read the last block using a
		 * multiblock read command.
		 */
		if (mmc_host_is_spi(card->host) && (rq_data_dir(req) == READ) &&
		    (blk_rq_pos(req) + blk_rq_sectors(req) ==
		     get_capacity(md->disk)))
			brq->data.blocks--;

		/*
		 * After a read error, we redo the request one sector
		 * at a time in order to accurately determine which
		 * sectors can be read successfully.
		 */
		if (disable_multi)
			brq->data.blocks = 1;

		/*
		 * Some controllers have HW issues while operating
		 * in multiple I/O mode
		 */
		if (card->host->ops->multi_io_quirk)
			brq->data.blocks = card->host->ops->multi_io_quirk(card,
						(rq_data_dir(req) == READ) ?
						MMC_DATA_READ : MMC_DATA_WRITE,
						brq->data.blocks);
	}

	if (do_rel_wr) {
		mmc_apply_rel_rw(brq, card, req);
		brq->data.flags |= MMC_DATA_REL_WR;
	}

	/*
	 * Data tag is used only during writing meta data to speed
	 * up write and any subsequent read of this meta data
	 */
	do_data_tag = card->ext_csd.data_tag_unit_size &&
		      (req->cmd_flags & REQ_META) &&
		      (rq_data_dir(req) == WRITE) &&
		      ((brq->data.blocks * brq->data.blksz) >=
		       card->ext_csd.data_tag_unit_size);

	if (do_data_tag)
		brq->data.flags |= MMC_DATA_DAT_TAG;

	mmc_set_data_timeout(&brq->data, card);

	brq->data.sg = mqrq->sg;
	brq->data.sg_len = mmc_queue_map_sg(mq, mqrq);

	/*
	 * Adjust the sg list so it is the same size as the
	 * request.
	 */
	if (brq->data.blocks != blk_rq_sectors(req)) {
		int i, data_size = brq->data.blocks << 9;
		struct scatterlist *sg;

		for_each_sg(brq->data.sg, sg, brq->data.sg_len, i) {
			data_size -= sg->length;
			if (data_size <= 0) {
				sg->length += data_size;
				i++;
				break;
			}
		}
		brq->data.sg_len = i;
	}

	if (do_rel_wr_p)
		*do_rel_wr_p = do_rel_wr;

	if (do_data_tag_p)
		*do_data_tag_p = do_data_tag;
#ifdef	CONFIG_MTK_EMMC_CQ_SUPPORT
	mqrq->areq.mrq = &brq->mrq;
#endif
}

#define MMC_CQE_RETRIES 2

static void mmc_blk_cqe_complete_rq(struct mmc_queue *mq, struct request *req)
{
	struct mmc_queue_req *mqrq = req_to_mmc_queue_req(req);
	struct mmc_request *mrq = &mqrq->brq.mrq;
	struct request_queue *q = req->q;
	struct mmc_host *host = mq->card->host;
	enum mmc_issue_type issue_type = mmc_issue_type(mq, req);
	unsigned long flags;
	bool put_card;
	int err;

	mmc_cqe_post_req(host, mrq);

	if (mrq->cmd && mrq->cmd->error)
		err = mrq->cmd->error;
	else if (mrq->data && mrq->data->error)
		err = mrq->data->error;
	else
		err = 0;

	if (err) {
		if (mqrq->retries++ < MMC_CQE_RETRIES)
			blk_mq_requeue_request(req, true);
		else
			blk_mq_end_request(req, BLK_STS_IOERR);
	} else if (mrq->data) {
		if (blk_update_request(req, BLK_STS_OK, mrq->data->bytes_xfered))
			blk_mq_requeue_request(req, true);
		else {
			mt_biolog_cqhci_complete(req->tag);
			__blk_mq_end_request(req, BLK_STS_OK);
		}
	} else {
		blk_mq_end_request(req, BLK_STS_OK);
	}

	spin_lock_irqsave(q->queue_lock, flags);

	mq->in_flight[issue_type] -= 1;

	put_card = (mmc_tot_in_flight(mq) == 0);

	mmc_cqe_check_busy(mq);

	spin_unlock_irqrestore(q->queue_lock, flags);

	if (!mq->cqe_busy)
		blk_mq_run_hw_queues(q, true);

	if (put_card)
		mmc_put_card(mq->card, &mq->ctx);
}

void mmc_blk_cqe_recovery(struct mmc_queue *mq)
{
	struct mmc_card *card = mq->card;
	struct mmc_host *host = card->host;
	int err;

	pr_debug("%s: CQE recovery start\n", mmc_hostname(host));

	err = mmc_cqe_recovery(host);
	if (err)
		mmc_blk_reset(mq->blkdata, host, MMC_BLK_CQE_RECOVERY);
	else
		mmc_blk_reset_success(mq->blkdata, MMC_BLK_CQE_RECOVERY);

	pr_debug("%s: CQE recovery done\n", mmc_hostname(host));
}

static void mmc_blk_cqe_req_done(struct mmc_request *mrq)
{
	struct mmc_queue_req *mqrq = container_of(mrq, struct mmc_queue_req,
						  brq.mrq);
	struct request *req = mmc_queue_req_to_req(mqrq);
	struct request_queue *q = req->q;
	struct mmc_queue *mq = q->queuedata;

	/*
	 * Block layer timeouts race with completions which means the normal
	 * completion path cannot be used during recovery.
	 */
	if (mq->in_recovery)
		mmc_blk_cqe_complete_rq(mq, req);
	else
		blk_mq_complete_request(req);
}

static int mmc_blk_cqe_start_req(struct mmc_host *host, struct mmc_request *mrq)
{
	mrq->done		= mmc_blk_cqe_req_done;
	mrq->recovery_notifier	= mmc_cqe_recovery_notifier;

	return mmc_cqe_start_req(host, mrq);
}

static struct mmc_request *mmc_blk_cqe_prep_dcmd(struct mmc_queue_req *mqrq,
						 struct request *req)
{
	struct mmc_blk_request *brq = &mqrq->brq;

	memset(brq, 0, sizeof(*brq));

	brq->mrq.cmd = &brq->cmd;
	brq->mrq.tag = req->tag;

	return &brq->mrq;
}

static int mmc_blk_cqe_issue_flush(struct mmc_queue *mq, struct request *req)
{
	struct mmc_queue_req *mqrq = req_to_mmc_queue_req(req);
	struct mmc_request *mrq = mmc_blk_cqe_prep_dcmd(mqrq, req);

	mrq->cmd->opcode = MMC_SWITCH;
	mrq->cmd->arg = (MMC_SWITCH_MODE_WRITE_BYTE << 24) |
			(EXT_CSD_FLUSH_CACHE << 16) |
			(1 << 8) |
			EXT_CSD_CMD_SET_NORMAL;
	mrq->cmd->flags = MMC_CMD_AC | MMC_RSP_R1B;

	return mmc_blk_cqe_start_req(mq->card->host, mrq);
}

static int mmc_blk_cqe_issue_rw_rq(struct mmc_queue *mq, struct request *req)
{
	struct mmc_queue_req *mqrq = req_to_mmc_queue_req(req);

	if (req) {
		mt_bio_queue_alloc(current, req->q, false);
		mt_biolog_cqhci_check();
		mt_biolog_cqhci_queue_task(mq->card->host, req->tag,
			&(mqrq->brq.mrq));
	}

	mmc_blk_data_prep(mq, mqrq, 0, NULL, NULL);

	return mmc_blk_cqe_start_req(mq->card->host, &mqrq->brq.mrq);
}

static void mmc_blk_rw_rq_prep(struct mmc_queue_req *mqrq,
			       struct mmc_card *card,
			       int disable_multi,
			       struct mmc_queue *mq)
{
	u32 readcmd, writecmd;
	struct mmc_blk_request *brq = &mqrq->brq;
	struct request *req = mmc_queue_req_to_req(mqrq);
	struct mmc_blk_data *md = mq->blkdata;
	bool do_rel_wr, do_data_tag;

	mmc_blk_data_prep(mq, mqrq, disable_multi, &do_rel_wr, &do_data_tag);

	brq->mrq.cmd = &brq->cmd;

	brq->cmd.arg = blk_rq_pos(req);
	if (!mmc_card_blockaddr(card))
		brq->cmd.arg <<= 9;
	brq->cmd.flags = MMC_RSP_SPI_R1 | MMC_RSP_R1 | MMC_CMD_ADTC;

	if (brq->data.blocks > 1 || do_rel_wr) {
		/* SPI multiblock writes terminate using a special
		 * token, not a STOP_TRANSMISSION request.
		 */
		if (!mmc_host_is_spi(card->host) ||
		    rq_data_dir(req) == READ)
			brq->mrq.stop = &brq->stop;
		readcmd = MMC_READ_MULTIPLE_BLOCK;
		writecmd = MMC_WRITE_MULTIPLE_BLOCK;
	} else {
		brq->mrq.stop = NULL;
		readcmd = MMC_READ_SINGLE_BLOCK;
		writecmd = MMC_WRITE_BLOCK;
	}

#ifdef CONFIG_MTK_EMMC_CQ_SUPPORT
	if (mq->use_swcq) {
		readcmd = MMC_EXECUTE_READ_TASK;
		writecmd = MMC_EXECUTE_WRITE_TASK;
	}
#endif

	brq->cmd.opcode = rq_data_dir(req) == READ ? readcmd : writecmd;

	/*
	 * Pre-defined multi-block transfers are preferable to
	 * open ended-ones (and necessary for reliable writes).
	 * However, it is not sufficient to just send CMD23,
	 * and avoid the final CMD12, as on an error condition
	 * CMD12 (stop) needs to be sent anyway. This, coupled
	 * with Auto-CMD23 enhancements provided by some
	 * hosts, means that the complexity of dealing
	 * with this is best left to the host. If CMD23 is
	 * supported by card and host, we'll fill sbc in and let
	 * the host deal with handling it correctly. This means
	 * that for hosts that don't expose MMC_CAP_CMD23, no
	 * change of behavior will be observed.
	 *
	 * N.B: Some MMC cards experience perf degradation.
	 * We'll avoid using CMD23-bounded multiblock writes for
	 * these, while retaining features like reliable writes.
	 */
	if ((md->flags & MMC_BLK_CMD23) && mmc_op_multi(brq->cmd.opcode) &&
	    (do_rel_wr || !(card->quirks & MMC_QUIRK_BLK_NO_CMD23) ||
	     do_data_tag)) {
		brq->sbc.opcode = MMC_SET_BLOCK_COUNT;
		brq->sbc.arg = brq->data.blocks |
			(do_rel_wr ? (1 << 31) : 0) |
			(do_data_tag ? (1 << 29) : 0);
		brq->sbc.flags = MMC_RSP_R1 | MMC_CMD_AC;
		brq->mrq.sbc = &brq->sbc;
	}

#ifdef CONFIG_MTK_EMMC_CQ_SUPPORT
	if (mq->use_swcq) {
		int rt = 0;

		//rt = IS_RT_CLASS_REQ(req);
		brq->mrq.flags = rt;
		brq->mrq_que.flags = rt;

		brq->sbc.opcode = MMC_QUE_TASK_PARAMS;
		brq->sbc.arg = brq->data.blocks |
			(do_rel_wr ? (1 << 31) : 0) |
			((rq_data_dir(req) == WRITE) ? 0 : (1 << 30)) |
			(do_data_tag ? (1 << 29) : 0) |
			(rt << 23) | ((atomic_read(&mqrq->index) - 1) << 16);
		brq->sbc.flags = MMC_RSP_R1 | MMC_CMD_AC;
		brq->mrq_que.sbc = &brq->sbc;

		brq->que.opcode = MMC_QUE_TASK_ADDR;
		brq->que.arg = blk_rq_pos(req);
		if (!mmc_card_blockaddr(card))
			brq->que.arg <<= 9;
		brq->que.flags = MMC_RSP_R1 | MMC_CMD_AC;
		brq->mrq_que.cmd = &brq->que;

		brq->cmd.arg = (atomic_read(&mqrq->index) - 1) << 16;
		mqrq->areq.mrq_que = &brq->mrq_que;

		brq->mrq.areq = &mqrq->areq;
		brq->mrq_que.areq = &mqrq->areq;
	}
#endif

	if (req->bio)
		brq->mrq.req = req;
#if defined(CONFIG_MTK_HW_FDE)
	/* request is from mmc layer */
	brq->mrq.is_mmc_req = true;
#endif

}

#define MMC_MAX_RETRIES		5
#define MMC_DATA_RETRIES	2
#define MMC_NO_RETRIES		(MMC_MAX_RETRIES + 1)

static int mmc_blk_send_stop(struct mmc_card *card, unsigned int timeout)
{
	struct mmc_command cmd = {
		.opcode = MMC_STOP_TRANSMISSION,
		.flags = MMC_RSP_SPI_R1 | MMC_RSP_R1 | MMC_CMD_AC,
		/* Some hosts wait for busy anyway, so provide a busy timeout */
		.busy_timeout = timeout,
	};

	return mmc_wait_for_cmd(card->host, &cmd, 5);
}

static int mmc_blk_fix_state(struct mmc_card *card, struct request *req)
{
	struct mmc_queue_req *mqrq = req_to_mmc_queue_req(req);
	struct mmc_blk_request *brq = &mqrq->brq;
	unsigned int timeout = mmc_blk_data_timeout_ms(card->host, &brq->data);
	int err;

	mmc_retune_hold_now(card->host);

	mmc_blk_send_stop(card, timeout);

	err = card_busy_detect(card, timeout, NULL);

	mmc_retune_release(card->host);

	return err;
}

#define MMC_READ_SINGLE_RETRIES	2

/* Single sector read during recovery */
static void mmc_blk_read_single(struct mmc_queue *mq, struct request *req)
{
	struct mmc_queue_req *mqrq = req_to_mmc_queue_req(req);
	struct mmc_request *mrq = &mqrq->brq.mrq;
	struct mmc_card *card = mq->card;
	struct mmc_host *host = card->host;
	blk_status_t error = BLK_STS_OK;

	do {
		u32 status;
		int err;
		int retries = 0;

		while (retries++ <= MMC_READ_SINGLE_RETRIES) {
			mmc_blk_rw_rq_prep(mqrq, card, 1, mq);

			mmc_wait_for_req(host, mrq);
<<<<<<< HEAD
			err = mmc_send_status(card, &status);
			if (err)
				goto error_exit;
			
			if (!mmc_host_is_spi(host) &&
				!mmc_blk_in_tran_state(status)) {
				err = mmc_blk_fix_state(card, req);
				if (err)
					goto error_exit;
			}

			if (!mrq->cmd->error)
				break;

=======

			err = mmc_send_status(card, &status);
			if (err)
				goto error_exit;

			if (!mmc_host_is_spi(host) &&
			    !mmc_blk_in_tran_state(status)) {
				err = mmc_blk_fix_state(card, req);
				if (err)
					goto error_exit;
			}

			if (!mrq->cmd->error)
				break;
>>>>>>> b33f661b
		}

		if (mrq->cmd->error ||
		    mrq->data->error ||
		    (!mmc_host_is_spi(host) &&
		     (mrq->cmd->resp[0] & CMD_ERRORS || status & CMD_ERRORS)))
			error = BLK_STS_IOERR;
		else
			error = BLK_STS_OK;

	} while (blk_update_request(req, error, 512));

	return;

error_exit:
	mrq->data->bytes_xfered = 0;
	blk_update_request(req, BLK_STS_IOERR, 512);
	/* Let it try the remaining request again */
	if (mqrq->retries > MMC_MAX_RETRIES - 1)
		mqrq->retries = MMC_MAX_RETRIES - 1;
}

static inline bool mmc_blk_oor_valid(struct mmc_blk_request *brq)
{
	return !!brq->mrq.sbc;
}

static inline u32 mmc_blk_stop_err_bits(struct mmc_blk_request *brq)
{
	return mmc_blk_oor_valid(brq) ? CMD_ERRORS : CMD_ERRORS_EXCL_OOR;
}

/*
 * Check for errors the host controller driver might not have seen such as
 * response mode errors or invalid card state.
 */
static bool mmc_blk_status_error(struct request *req, u32 status)
{
	struct mmc_queue_req *mqrq = req_to_mmc_queue_req(req);
	struct mmc_blk_request *brq = &mqrq->brq;
	struct mmc_queue *mq = req->q->queuedata;
	u32 stop_err_bits;

	if (mmc_host_is_spi(mq->card->host))
		return false;

	stop_err_bits = mmc_blk_stop_err_bits(brq);

	return brq->cmd.resp[0]  & CMD_ERRORS    ||
	       brq->stop.resp[0] & stop_err_bits ||
	       status            & stop_err_bits ||
	       (rq_data_dir(req) == WRITE && !mmc_blk_in_tran_state(status));
}

static inline bool mmc_blk_cmd_started(struct mmc_blk_request *brq)
{
	return !brq->sbc.error && !brq->cmd.error &&
	       !(brq->cmd.resp[0] & CMD_ERRORS);
}

/*
 * Requests are completed by mmc_blk_mq_complete_rq() which sets simple
 * policy:
 * 1. A request that has transferred at least some data is considered
 * successful and will be requeued if there is remaining data to
 * transfer.
 * 2. Otherwise the number of retries is incremented and the request
 * will be requeued if there are remaining retries.
 * 3. Otherwise the request will be errored out.
 * That means mmc_blk_mq_complete_rq() is controlled by bytes_xfered and
 * mqrq->retries. So there are only 4 possible actions here:
 *	1. do not accept the bytes_xfered value i.e. set it to zero
 *	2. change mqrq->retries to determine the number of retries
 *	3. try to reset the card
 *	4. read one sector at a time
 */
static void mmc_blk_mq_rw_recovery(struct mmc_queue *mq, struct request *req)
{
	int type = rq_data_dir(req) == READ ? MMC_BLK_READ : MMC_BLK_WRITE;
	struct mmc_queue_req *mqrq = req_to_mmc_queue_req(req);
	struct mmc_blk_request *brq = &mqrq->brq;
	struct mmc_blk_data *md = mq->blkdata;
	struct mmc_card *card = mq->card;
	u32 status;
	u32 blocks;
	int err;

	/*
	 * Some errors the host driver might not have seen. Set the number of
	 * bytes transferred to zero in that case.
	 */
	err = __mmc_send_status(card, &status, 0);
	if (err || mmc_blk_status_error(req, status))
		brq->data.bytes_xfered = 0;

	mmc_retune_release(card->host);

	/*
	 * Try again to get the status. This also provides an opportunity for
	 * re-tuning.
	 */
	if (err)
		err = __mmc_send_status(card, &status, 0);

	/*
	 * Nothing more to do after the number of bytes transferred has been
	 * updated and there is no card.
	 */
	if (err && mmc_detect_card_removed(card->host))
		return;

	/* Try to get back to "tran" state */
	if (!mmc_host_is_spi(mq->card->host) &&
	    (err || !mmc_blk_in_tran_state(status)))
		err = mmc_blk_fix_state(mq->card, req);

	/*
	 * Special case for SD cards where the card might record the number of
	 * blocks written.
	 */
	if (!err && mmc_blk_cmd_started(brq) && mmc_card_sd(card) &&
	    rq_data_dir(req) == WRITE) {
		if (mmc_sd_num_wr_blocks(card, &blocks))
			brq->data.bytes_xfered = 0;
		else
			brq->data.bytes_xfered = blocks << 9;
	}

	/* Reset if the card is in a bad state */
	if (!mmc_host_is_spi(mq->card->host) &&
	    err && mmc_blk_reset(md, card->host, type)) {
		pr_err("%s: recovery failed!\n", req->rq_disk->disk_name);
		mqrq->retries = MMC_NO_RETRIES;
		return;
	}

	/*
	 * If anything was done, just return and if there is anything remaining
	 * on the request it will get requeued.
	 */
	if (brq->data.bytes_xfered)
		return;

	/* Reset before last retry */
	if (mqrq->retries + 1 == MMC_MAX_RETRIES)
		mmc_blk_reset(md, card->host, type);

	/* Command errors fail fast, so use all MMC_MAX_RETRIES */
	if (brq->sbc.error || brq->cmd.error)
		return;

	/* Reduce the remaining retries for data errors */
	if (mqrq->retries < MMC_MAX_RETRIES - MMC_DATA_RETRIES) {
		mqrq->retries = MMC_MAX_RETRIES - MMC_DATA_RETRIES;
		return;
	}

	/* FIXME: Missing single sector read for large sector size */
	if (!mmc_large_sector(card) && rq_data_dir(req) == READ &&
	    brq->data.blocks > 1) {
		/* Read one sector at a time */
		mmc_blk_read_single(mq, req);
		return;
	}
}

static inline bool mmc_blk_rq_error(struct mmc_blk_request *brq)
{
	mmc_blk_eval_resp_error(brq);

	return brq->sbc.error || brq->cmd.error || brq->stop.error ||
	       brq->data.error || brq->cmd.resp[0] & CMD_ERRORS;
}

static int mmc_blk_card_busy(struct mmc_card *card, struct request *req)
{
	struct mmc_queue_req *mqrq = req_to_mmc_queue_req(req);
	u32 status = 0;
	int err;

	if (mmc_host_is_spi(card->host) || rq_data_dir(req) == READ)
		return 0;

	err = card_busy_detect(card, MMC_BLK_TIMEOUT_MS, &status);

	/*
	 * Do not assume data transferred correctly if there are any error bits
	 * set.
	 */
	if (status & mmc_blk_stop_err_bits(&mqrq->brq)) {
		mqrq->brq.data.bytes_xfered = 0;
		err = err ? err : -EIO;
	}

	/* Copy the exception bit so it will be seen later on */
	if (mmc_card_mmc(card) && status & R1_EXCEPTION_EVENT)
		mqrq->brq.cmd.resp[0] |= R1_EXCEPTION_EVENT;

	return err;
}

static inline void mmc_blk_rw_reset_success(struct mmc_queue *mq,
					    struct request *req)
{
	int type = rq_data_dir(req) == READ ? MMC_BLK_READ : MMC_BLK_WRITE;

	mmc_blk_reset_success(mq->blkdata, type);
}

static void mmc_blk_mq_complete_rq(struct mmc_queue *mq, struct request *req)
{
	struct mmc_queue_req *mqrq = req_to_mmc_queue_req(req);
	unsigned int nr_bytes = mqrq->brq.data.bytes_xfered;

	if (nr_bytes) {
		if (blk_update_request(req, BLK_STS_OK, nr_bytes))
			blk_mq_requeue_request(req, true);
		else
			__blk_mq_end_request(req, BLK_STS_OK);
	} else if (!blk_rq_bytes(req)) {
		__blk_mq_end_request(req, BLK_STS_IOERR);
	} else if (mqrq->retries++ < MMC_MAX_RETRIES) {
		blk_mq_requeue_request(req, true);
	} else {
		if (mmc_card_removed(mq->card))
			req->rq_flags |= RQF_QUIET;
		blk_mq_end_request(req, BLK_STS_IOERR);
	}
}

static bool mmc_blk_urgent_bkops_needed(struct mmc_queue *mq,
					struct mmc_queue_req *mqrq)
{
	return mmc_card_mmc(mq->card) && !mmc_host_is_spi(mq->card->host) &&
	       (mqrq->brq.cmd.resp[0] & R1_EXCEPTION_EVENT ||
		mqrq->brq.stop.resp[0] & R1_EXCEPTION_EVENT);
}

static void mmc_blk_urgent_bkops(struct mmc_queue *mq,
				 struct mmc_queue_req *mqrq)
{
	if (mmc_blk_urgent_bkops_needed(mq, mqrq))
		mmc_start_bkops(mq->card, true);
}

void mmc_blk_mq_complete(struct request *req)
{
	struct mmc_queue *mq = req->q->queuedata;

	if (mq->use_cqe)
		mmc_blk_cqe_complete_rq(mq, req);
	else
		mmc_blk_mq_complete_rq(mq, req);
}

static void mmc_blk_mq_poll_completion(struct mmc_queue *mq,
				       struct request *req)
{
	struct mmc_queue_req *mqrq = req_to_mmc_queue_req(req);
	struct mmc_host *host = mq->card->host;

	if (mmc_blk_rq_error(&mqrq->brq) ||
	    mmc_blk_card_busy(mq->card, req)) {
		mmc_blk_mq_rw_recovery(mq, req);
	} else {
		mmc_blk_rw_reset_success(mq, req);
		mmc_retune_release(host);
	}

	mmc_blk_urgent_bkops(mq, mqrq);
}

static void mmc_blk_mq_dec_in_flight(struct mmc_queue *mq, struct request *req)
{
	struct request_queue *q = req->q;
	unsigned long flags;
	bool put_card;

	spin_lock_irqsave(q->queue_lock, flags);

	mq->in_flight[mmc_issue_type(mq, req)] -= 1;

	put_card = (mmc_tot_in_flight(mq) == 0);

	spin_unlock_irqrestore(q->queue_lock, flags);

	if (put_card)
		mmc_put_card(mq->card, &mq->ctx);
}

static void mmc_blk_mq_post_req(struct mmc_queue *mq, struct request *req)
{
	struct mmc_queue_req *mqrq = req_to_mmc_queue_req(req);
	struct mmc_request *mrq = &mqrq->brq.mrq;
	struct mmc_host *host = mq->card->host;

	mmc_post_req(host, mrq, 0);

	/*
	 * Block layer timeouts race with completions which means the normal
	 * completion path cannot be used during recovery.
	 */
	if (mq->in_recovery)
		mmc_blk_mq_complete_rq(mq, req);
	else
		blk_mq_complete_request(req);

	mmc_blk_mq_dec_in_flight(mq, req);
}

void mmc_blk_mq_recovery(struct mmc_queue *mq)
{
	struct request *req = mq->recovery_req;
	struct mmc_host *host = mq->card->host;
	struct mmc_queue_req *mqrq = req_to_mmc_queue_req(req);

	mq->recovery_req = NULL;
	mq->rw_wait = false;

	if (mmc_blk_rq_error(&mqrq->brq)) {
		mmc_retune_hold_now(host);
		mmc_blk_mq_rw_recovery(mq, req);
	}

	mmc_blk_urgent_bkops(mq, mqrq);

	mmc_blk_mq_post_req(mq, req);
}

static void mmc_blk_mq_complete_prev_req(struct mmc_queue *mq,
					 struct request **prev_req)
{
	if (mmc_host_done_complete(mq->card->host))
		return;

	mutex_lock(&mq->complete_lock);

	if (!mq->complete_req)
		goto out_unlock;

	mmc_blk_mq_poll_completion(mq, mq->complete_req);

	if (prev_req)
		*prev_req = mq->complete_req;
	else
		mmc_blk_mq_post_req(mq, mq->complete_req);

	mq->complete_req = NULL;

out_unlock:
	mutex_unlock(&mq->complete_lock);
}

void mmc_blk_mq_complete_work(struct work_struct *work)
{
	struct mmc_queue *mq = container_of(work, struct mmc_queue,
					    complete_work);

	mmc_blk_mq_complete_prev_req(mq, NULL);
}

static void mmc_blk_mq_req_done(struct mmc_request *mrq)
{
	struct mmc_queue_req *mqrq = container_of(mrq, struct mmc_queue_req,
						  brq.mrq);
	struct request *req = mmc_queue_req_to_req(mqrq);
	struct request_queue *q = req->q;
	struct mmc_queue *mq = q->queuedata;
	struct mmc_host *host = mq->card->host;
	unsigned long flags;

	if (!mmc_host_done_complete(host)) {
		bool waiting;

		/*
		 * We cannot complete the request in this context, so record
		 * that there is a request to complete, and that a following
		 * request does not need to wait (although it does need to
		 * complete complete_req first).
		 */
		spin_lock_irqsave(q->queue_lock, flags);
		mq->complete_req = req;
		mq->rw_wait = false;
		waiting = mq->waiting;
		spin_unlock_irqrestore(q->queue_lock, flags);

		/*
		 * If 'waiting' then the waiting task will complete this
		 * request, otherwise queue a work to do it. Note that
		 * complete_work may still race with the dispatch of a following
		 * request.
		 */
		if (waiting)
			wake_up(&mq->wait);
		else
			queue_work(mq->card->complete_wq, &mq->complete_work);

		return;
	}

	/* Take the recovery path for errors or urgent background operations */
	if (mmc_blk_rq_error(&mqrq->brq) ||
	    mmc_blk_urgent_bkops_needed(mq, mqrq)) {
		spin_lock_irqsave(q->queue_lock, flags);
		mq->recovery_needed = true;
		mq->recovery_req = req;
		spin_unlock_irqrestore(q->queue_lock, flags);
		wake_up(&mq->wait);
		schedule_work(&mq->recovery_work);
		return;
	}

	mmc_blk_rw_reset_success(mq, req);

	mq->rw_wait = false;
	wake_up(&mq->wait);

	mmc_blk_mq_post_req(mq, req);
}

static bool mmc_blk_rw_wait_cond(struct mmc_queue *mq, int *err)
{
	struct request_queue *q = mq->queue;
	unsigned long flags;
	bool done;

	/*
	 * Wait while there is another request in progress, but not if recovery
	 * is needed. Also indicate whether there is a request waiting to start.
	 */
	spin_lock_irqsave(q->queue_lock, flags);
	if (mq->recovery_needed) {
		*err = -EBUSY;
		done = true;
	} else {
		done = !mq->rw_wait;
	}
	mq->waiting = !done;
	spin_unlock_irqrestore(q->queue_lock, flags);

	return done;
}

static int mmc_blk_rw_wait(struct mmc_queue *mq, struct request **prev_req)
{
	int err = 0;

	wait_event(mq->wait, mmc_blk_rw_wait_cond(mq, &err));

	/* Always complete the previous request if there is one */
	mmc_blk_mq_complete_prev_req(mq, prev_req);

	return err;
}

static int mmc_blk_mq_issue_rw_rq(struct mmc_queue *mq,
				  struct request *req)
{
	struct mmc_queue_req *mqrq = req_to_mmc_queue_req(req);
	struct mmc_host *host = mq->card->host;
	struct request *prev_req = NULL;
	int err = 0;

	/* blocktag SD Card path only */
	if (req && req->__data_len &&
		(host->caps2 & MMC_CAP2_NO_MMC)) {
		mt_bio_queue_alloc(current, req->q, true);
		mt_biolog_mmcqd_req_check(true);
		mt_biolog_mmcqd_req_start(host, req, true);
	}

	mmc_blk_rw_rq_prep(mqrq, mq->card, 0, mq);

	mqrq->brq.mrq.done = mmc_blk_mq_req_done;

	mmc_pre_req(host, &mqrq->brq.mrq);

	err = mmc_blk_rw_wait(mq, &prev_req);
	if (err)
		goto out_post_req;

	mq->rw_wait = true;
	err = mmc_start_request(host, &mqrq->brq.mrq);

	if (prev_req)
		mmc_blk_mq_post_req(mq, prev_req);

	if (err)
		mq->rw_wait = false;

	/* Release re-tuning here where there is no synchronization required */
	if (err || mmc_host_done_complete(host))
		mmc_retune_release(host);

	if (!err)
		mt_biolog_mmcqd_req_end(mqrq->brq.mrq.data, true);

out_post_req:
	if (err)
		mmc_post_req(host, &mqrq->brq.mrq, err);

	return err;
}
#ifdef CONFIG_MTK_EMMC_CQ_SUPPORT

int mmc_blk_end_queued_req(struct mmc_host *host,
	struct mmc_async_req *areq_active, int index)
{

	struct mmc_queue *mq;
	struct mmc_blk_request *brq;
	struct mmc_queue_req *mq_rq;
	struct request *req;

	mq_rq = container_of(areq_active, struct mmc_queue_req, areq);
	brq = &mq_rq->brq;
	req = mmc_queue_req_to_req(mq_rq);
	mq = req->q->queuedata;
	host->areq_que[index] = NULL;
	/* make sure host->areq_que[index] clear earlier than atomic_set(&mq->mqrq[index].index
	 * which maybe caused by cpu out of order execution or C compiler optimization.
	 * Otherwise, there is a competition risk at mmc_blk_swcq_issue_rw_rq :
	 * "card->host->areq_que[atomic_read(&mqrq->index) - 1] = new_areq;"
	 */
	mb();
	mmc_blk_mq_post_req(mq, req);
	mq->mqrq[index].req = NULL;
	atomic_set(&mq->mqrq[index].index, 0);
	/* make sure mq->mqrq[index].index clear earlier than atomic_dec(&host->areq_cnt)
	 * which maybe caused by cpu out of order execution.
	 * Otherwise, there is a competition risk at mmc_blk_swcq_issue_rw_rq :
	 * "index = mmc_get_cmdq_index(mq);"
	 * index may be equal to cmdq_depth
	 */
	mb();
	atomic_dec(&host->areq_cnt);

	if (atomic_read(&host->areq_cnt) == 0)
		wake_up_interruptible(&host->cmp_que);

	return 0;
}


static int mmc_get_cmdq_index(struct mmc_queue *mq)
{
	int i;

	/* cmdq should be enabled when calling this function */
	for (i = 0; i < mq->card->ext_csd.cmdq_depth; i++) {
		if (!atomic_read(&mq->mqrq[i].index))
			break;
	}
	return i;
}

static int mmc_blk_swcq_issue_rw_rq(struct mmc_queue *mq,
				  struct request *req)
{
	struct mmc_queue_req *mqrq = req_to_mmc_queue_req(req);
	struct mmc_host *host = mq->card->host;
	int err = 0;
	int index = 0;
	struct mmc_async_req *new_areq = &mqrq->areq;
	struct mmc_card *card = mq->card;

	if (atomic_read(&host->areq_cnt) < card->ext_csd.cmdq_depth) {
		index = mmc_get_cmdq_index(mq);
		if (WARN_ON(index == card->ext_csd.cmdq_depth)) {
			pr_info("%s,areq_cnt:%d\n",
				__func__, atomic_read(&host->areq_cnt));
			return -EBUSY;
		}
	} else
		return -EBUSY;

	if (req) {
		mt_bio_queue_alloc(current, req->q, false);
		mt_biolog_mmcqd_req_check(false);
		mt_biolog_mmcqd_req_start(host, req, false);
	}
	mq->mqrq[index].req = req;
	atomic_set(&mqrq->index, index + 1);
	atomic_set(&mq->mqrq[index].index, index + 1);
	atomic_inc(&card->host->areq_cnt);

	mmc_blk_rw_rq_prep(mqrq, mq->card, 0, mq);

	new_areq->mrq_que->done =  mmc_wait_cmdq_done;
	new_areq->mrq_que->host = host;
	card->host->areq_que[atomic_read(&mqrq->index) - 1] = new_areq;

	mmc_pre_req(host, new_areq->mrq);
	err = mmc_start_request(host, new_areq->mrq_que);

	/* Release re-tuning here where there is no synchronization required */
	if (err || mmc_host_done_complete(host))
		mmc_retune_release(host);

	if (err)
		mmc_post_req(host, &mqrq->brq.mrq, err);

	if (!err)
		mt_biolog_mmcqd_req_end(mqrq->brq.mrq.data, false);

	return err;
}
#endif

static int mmc_blk_wait_for_idle(struct mmc_queue *mq, struct mmc_host *host)
{
	int ret = 0;
	if (mq->use_cqe)
		ret = host->cqe_ops->cqe_wait_for_idle(host);
#ifdef CONFIG_MTK_EMMC_CQ_SUPPORT
	else if (mq->use_swcq)
		mmc_wait_cmdq_empty(host);
#endif
	else
		ret = mmc_blk_rw_wait(mq, NULL);

	return ret;
}

enum mmc_issued mmc_blk_mq_issue_rq(struct mmc_queue *mq, struct request *req)
{
	struct mmc_blk_data *md = mq->blkdata;
	struct mmc_card *card = md->queue.card;
	struct mmc_host *host = card->host;
	int ret;

	ret = mmc_blk_part_switch(card, md->part_type);
	if (ret)
		return MMC_REQ_FAILED_TO_START;

	switch (mmc_issue_type(mq, req)) {
	case MMC_ISSUE_SYNC:
		ret = mmc_blk_wait_for_idle(mq, host);
		if (ret)
			return MMC_REQ_BUSY;
		switch (req_op(req)) {
		case REQ_OP_DRV_IN:
		case REQ_OP_DRV_OUT:
			mmc_blk_issue_drv_op(mq, req);
			break;
		case REQ_OP_DISCARD:
			mmc_blk_issue_discard_rq(mq, req);
			break;
		case REQ_OP_SECURE_ERASE:
			mmc_blk_issue_secdiscard_rq(mq, req);
			break;
		case REQ_OP_FLUSH:
			mmc_blk_issue_flush(mq, req);
			break;
		default:
			WARN_ON_ONCE(1);
			return MMC_REQ_FAILED_TO_START;
		}
		return MMC_REQ_FINISHED;
	case MMC_ISSUE_DCMD:
	case MMC_ISSUE_ASYNC:
		switch (req_op(req)) {
		case REQ_OP_FLUSH:
			if (!mmc_cache_enabled(host)) {
				blk_mq_end_request(req, BLK_STS_OK);
				return MMC_REQ_FINISHED;
			}
			ret = mmc_blk_cqe_issue_flush(mq, req);
			break;
		case REQ_OP_READ:
		case REQ_OP_WRITE:
			if (mq->use_cqe)
				ret = mmc_blk_cqe_issue_rw_rq(mq, req);
#ifdef	CONFIG_MTK_EMMC_CQ_SUPPORT
			else if (mq->use_swcq)
				ret = mmc_blk_swcq_issue_rw_rq(mq, req);
#endif
			else
				ret = mmc_blk_mq_issue_rw_rq(mq, req);
			break;
		default:
			WARN_ON_ONCE(1);
			ret = -EINVAL;
		}
		if (!ret)
			return MMC_REQ_STARTED;
		return ret == -EBUSY ? MMC_REQ_BUSY : MMC_REQ_FAILED_TO_START;
	default:
		WARN_ON_ONCE(1);
		return MMC_REQ_FAILED_TO_START;
	}
}

static inline int mmc_blk_readonly(struct mmc_card *card)
{
	return mmc_card_readonly(card) ||
	       !(card->csd.cmdclass & CCC_BLOCK_WRITE);
}

static struct mmc_blk_data *mmc_blk_alloc_req(struct mmc_card *card,
					      struct device *parent,
					      sector_t size,
					      bool default_ro,
					      const char *subname,
					      int area_type)
{
	struct mmc_blk_data *md;
	int devidx, ret;

	devidx = ida_simple_get(&mmc_blk_ida, 0, max_devices, GFP_KERNEL);
	if (devidx < 0) {
		/*
		 * We get -ENOSPC because there are no more any available
		 * devidx. The reason may be that, either userspace haven't yet
		 * unmounted the partitions, which postpones mmc_blk_release()
		 * from being called, or the device has more partitions than
		 * what we support.
		 */
		if (devidx == -ENOSPC)
			dev_err(mmc_dev(card->host),
				"no more device IDs available\n");

		return ERR_PTR(devidx);
	}

	md = kzalloc(sizeof(struct mmc_blk_data), GFP_KERNEL);
	if (!md) {
		ret = -ENOMEM;
		goto out;
	}

	md->area_type = area_type;

	/*
	 * Set the read-only status based on the supported commands
	 * and the write protect switch.
	 */
	md->read_only = mmc_blk_readonly(card);

	md->disk = alloc_disk(perdev_minors);
	if (md->disk == NULL) {
		ret = -ENOMEM;
		goto err_kfree;
	}

	spin_lock_init(&md->lock);
	INIT_LIST_HEAD(&md->part);
	INIT_LIST_HEAD(&md->rpmbs);
	md->usage = 1;

	ret = mmc_init_queue(&md->queue, card, &md->lock, subname);
	if (ret)
		goto err_putdisk;

	md->queue.blkdata = md;

	/*
	 * Keep an extra reference to the queue so that we can shutdown the
	 * queue (i.e. call blk_cleanup_queue()) while there are still
	 * references to the 'md'. The corresponding blk_put_queue() is in
	 * mmc_blk_put().
	 */
	if (!blk_get_queue(md->queue.queue)) {
		mmc_cleanup_queue(&md->queue);
		ret = -ENODEV;
		goto err_putdisk;
	}

	md->disk->major	= MMC_BLOCK_MAJOR;
	md->disk->first_minor = devidx * perdev_minors;
	md->disk->fops = &mmc_bdops;
	md->disk->private_data = md;
	md->disk->queue = md->queue.queue;
	md->parent = parent;
	set_disk_ro(md->disk, md->read_only || default_ro);
	md->disk->flags = GENHD_FL_EXT_DEVT;
	if (area_type & (MMC_BLK_DATA_AREA_RPMB | MMC_BLK_DATA_AREA_BOOT))
		md->disk->flags |= GENHD_FL_NO_PART_SCAN
				   | GENHD_FL_SUPPRESS_PARTITION_INFO;

	/*
	 * As discussed on lkml, GENHD_FL_REMOVABLE should:
	 *
	 * - be set for removable media with permanent block devices
	 * - be unset for removable block devices with permanent media
	 *
	 * Since MMC block devices clearly fall under the second
	 * case, we do not set GENHD_FL_REMOVABLE.  Userspace
	 * should use the block device creation/destruction hotplug
	 * messages to tell when the card is present.
	 */

	snprintf(md->disk->disk_name, sizeof(md->disk->disk_name),
		 "mmcblk%u%s", card->host->index, subname ? subname : "");

	set_capacity(md->disk, size);

	if (mmc_host_cmd23(card->host)) {
		if ((mmc_card_mmc(card) &&
		     card->csd.mmca_vsn >= CSD_SPEC_VER_3) ||
		    (mmc_card_sd(card) &&
		     card->scr.cmds & SD_SCR_CMD23_SUPPORT))
			md->flags |= MMC_BLK_CMD23;
	}

	if (mmc_card_mmc(card) &&
	    md->flags & MMC_BLK_CMD23 &&
	    ((card->ext_csd.rel_param & EXT_CSD_WR_REL_PARAM_EN) ||
	     card->ext_csd.rel_sectors)) {
		md->flags |= MMC_BLK_REL_WR;
		blk_queue_write_cache(md->queue.queue, true, true);
	}

	return md;

 err_putdisk:
	put_disk(md->disk);
 err_kfree:
	kfree(md);
 out:
	ida_simple_remove(&mmc_blk_ida, devidx);
	return ERR_PTR(ret);
}

static struct mmc_blk_data *mmc_blk_alloc(struct mmc_card *card)
{
	sector_t size;

	if (!mmc_card_sd(card) && mmc_card_blockaddr(card)) {
		/*
		 * The EXT_CSD sector count is in number or 512 byte
		 * sectors.
		 */
		size = card->ext_csd.sectors;
	} else {
		/*
		 * The CSD capacity field is in units of read_blkbits.
		 * set_capacity takes units of 512 bytes.
		 */
		size = (typeof(sector_t))card->csd.capacity
			<< (card->csd.read_blkbits - 9);
	}

	return mmc_blk_alloc_req(card, &card->dev, size, false, NULL,
					MMC_BLK_DATA_AREA_MAIN);
}

static int mmc_blk_alloc_part(struct mmc_card *card,
			      struct mmc_blk_data *md,
			      unsigned int part_type,
			      sector_t size,
			      bool default_ro,
			      const char *subname,
			      int area_type)
{
	char cap_str[10];
	struct mmc_blk_data *part_md;

	part_md = mmc_blk_alloc_req(card, disk_to_dev(md->disk), size, default_ro,
				    subname, area_type);
	if (IS_ERR(part_md))
		return PTR_ERR(part_md);
	part_md->part_type = part_type;
	list_add(&part_md->part, &md->part);

	string_get_size((u64)get_capacity(part_md->disk), 512, STRING_UNITS_2,
			cap_str, sizeof(cap_str));
	pr_info("%s: %s %s partition %u %s\n",
	       part_md->disk->disk_name, mmc_card_id(card),
	       mmc_card_name(card), part_md->part_type, cap_str);
	return 0;
}

/**
 * mmc_rpmb_ioctl() - ioctl handler for the RPMB chardev
 * @filp: the character device file
 * @cmd: the ioctl() command
 * @arg: the argument from userspace
 *
 * This will essentially just redirect the ioctl()s coming in over to
 * the main block device spawning the RPMB character device.
 */
static long mmc_rpmb_ioctl(struct file *filp, unsigned int cmd,
			   unsigned long arg)
{
	struct mmc_rpmb_data *rpmb = filp->private_data;
	int ret;

	switch (cmd) {
	case MMC_IOC_CMD:
		ret = mmc_blk_ioctl_cmd(rpmb->md,
					(struct mmc_ioc_cmd __user *)arg,
					rpmb);
		break;
	case MMC_IOC_MULTI_CMD:
		ret = mmc_blk_ioctl_multi_cmd(rpmb->md,
					(struct mmc_ioc_multi_cmd __user *)arg,
					rpmb);
		break;
	default:
		ret = -EINVAL;
		break;
	}

	return ret;
}

#ifdef CONFIG_COMPAT
static long mmc_rpmb_ioctl_compat(struct file *filp, unsigned int cmd,
			      unsigned long arg)
{
	return mmc_rpmb_ioctl(filp, cmd, (unsigned long)compat_ptr(arg));
}
#endif

static int mmc_rpmb_chrdev_open(struct inode *inode, struct file *filp)
{
	struct mmc_rpmb_data *rpmb = container_of(inode->i_cdev,
						  struct mmc_rpmb_data, chrdev);

	get_device(&rpmb->dev);
	filp->private_data = rpmb;
	mmc_blk_get(rpmb->md->disk);

	return nonseekable_open(inode, filp);
}

static int mmc_rpmb_chrdev_release(struct inode *inode, struct file *filp)
{
	struct mmc_rpmb_data *rpmb = container_of(inode->i_cdev,
						  struct mmc_rpmb_data, chrdev);

	mmc_blk_put(rpmb->md);
	put_device(&rpmb->dev);

	return 0;
}

static const struct file_operations mmc_rpmb_fileops = {
	.release = mmc_rpmb_chrdev_release,
	.open = mmc_rpmb_chrdev_open,
	.owner = THIS_MODULE,
	.llseek = no_llseek,
	.unlocked_ioctl = mmc_rpmb_ioctl,
#ifdef CONFIG_COMPAT
	.compat_ioctl = mmc_rpmb_ioctl_compat,
#endif
};

static void mmc_blk_rpmb_device_release(struct device *dev)
{
	struct mmc_rpmb_data *rpmb = dev_get_drvdata(dev);

	ida_simple_remove(&mmc_rpmb_ida, rpmb->id);
	kfree(rpmb);
}

static int mmc_blk_alloc_rpmb_part(struct mmc_card *card,
				   struct mmc_blk_data *md,
				   unsigned int part_index,
				   sector_t size,
				   const char *subname)
{
	int devidx, ret;
	char rpmb_name[DISK_NAME_LEN];
	char cap_str[10];
	struct mmc_rpmb_data *rpmb;

	/* This creates the minor number for the RPMB char device */
	devidx = ida_simple_get(&mmc_rpmb_ida, 0, max_devices, GFP_KERNEL);
	if (devidx < 0)
		return devidx;

	rpmb = kzalloc(sizeof(*rpmb), GFP_KERNEL);
	if (!rpmb) {
		ida_simple_remove(&mmc_rpmb_ida, devidx);
		return -ENOMEM;
	}

	snprintf(rpmb_name, sizeof(rpmb_name),
		 "mmcblk%u%s", card->host->index, subname ? subname : "");

	rpmb->id = devidx;
	rpmb->part_index = part_index;
	rpmb->dev.init_name = rpmb_name;
	rpmb->dev.bus = &mmc_rpmb_bus_type;
	rpmb->dev.devt = MKDEV(MAJOR(mmc_rpmb_devt), rpmb->id);
	rpmb->dev.parent = &card->dev;
	rpmb->dev.release = mmc_blk_rpmb_device_release;
	device_initialize(&rpmb->dev);
	dev_set_drvdata(&rpmb->dev, rpmb);
	rpmb->md = md;

	cdev_init(&rpmb->chrdev, &mmc_rpmb_fileops);
	rpmb->chrdev.owner = THIS_MODULE;
	ret = cdev_device_add(&rpmb->chrdev, &rpmb->dev);
	if (ret) {
		pr_err("%s: could not add character device\n", rpmb_name);
		goto out_put_device;
	}

	list_add(&rpmb->node, &md->rpmbs);

	string_get_size((u64)size, 512, STRING_UNITS_2,
			cap_str, sizeof(cap_str));

	pr_info("%s: %s %s partition %u %s, chardev (%d:%d)\n",
		rpmb_name, mmc_card_id(card),
		mmc_card_name(card), EXT_CSD_PART_CONFIG_ACC_RPMB, cap_str,
		MAJOR(mmc_rpmb_devt), rpmb->id);

	return 0;

out_put_device:
	put_device(&rpmb->dev);
	return ret;
}

static void mmc_blk_remove_rpmb_part(struct mmc_rpmb_data *rpmb)

{
	cdev_device_del(&rpmb->chrdev, &rpmb->dev);
	put_device(&rpmb->dev);
}

/* MMC Physical partitions consist of two boot partitions and
 * up to four general purpose partitions.
 * For each partition enabled in EXT_CSD a block device will be allocatedi
 * to provide access to the partition.
 */

static int mmc_blk_alloc_parts(struct mmc_card *card, struct mmc_blk_data *md)
{
	int idx, ret;

	if (!mmc_card_mmc(card))
		return 0;

	for (idx = 0; idx < card->nr_parts; idx++) {
		if (card->part[idx].area_type & MMC_BLK_DATA_AREA_RPMB) {
			/*
			 * RPMB partitions does not provide block access, they
			 * are only accessed using ioctl():s. Thus create
			 * special RPMB block devices that do not have a
			 * backing block queue for these.
			 */
			ret = mmc_blk_alloc_rpmb_part(card, md,
				card->part[idx].part_cfg,
				card->part[idx].size >> 9,
				card->part[idx].name);
			if (ret)
				return ret;
		} else if (card->part[idx].size) {
			ret = mmc_blk_alloc_part(card, md,
				card->part[idx].part_cfg,
				card->part[idx].size >> 9,
				card->part[idx].force_ro,
				card->part[idx].name,
				card->part[idx].area_type);
			if (ret)
				return ret;
		}
	}

	return 0;
}

static void mmc_blk_remove_req(struct mmc_blk_data *md)
{
	struct mmc_card *card;

	if (md) {
		/*
		 * Flush remaining requests and free queues. It
		 * is freeing the queue that stops new requests
		 * from being accepted.
		 */
		card = md->queue.card;
		if (md->disk->flags & GENHD_FL_UP) {
			device_remove_file(disk_to_dev(md->disk), &md->force_ro);
			if ((md->area_type & MMC_BLK_DATA_AREA_BOOT) &&
					card->ext_csd.boot_ro_lockable)
				device_remove_file(disk_to_dev(md->disk),
					&md->power_ro_lock);

			del_gendisk(md->disk);
		}
		mmc_cleanup_queue(&md->queue);
		mmc_blk_put(md);
	}
}

static void mmc_blk_remove_parts(struct mmc_card *card,
				 struct mmc_blk_data *md)
{
	struct list_head *pos, *q;
	struct mmc_blk_data *part_md;
	struct mmc_rpmb_data *rpmb;

	/* Remove RPMB partitions */
	list_for_each_safe(pos, q, &md->rpmbs) {
		rpmb = list_entry(pos, struct mmc_rpmb_data, node);
		list_del(pos);
		mmc_blk_remove_rpmb_part(rpmb);
	}
	/* Remove block partitions */
	list_for_each_safe(pos, q, &md->part) {
		part_md = list_entry(pos, struct mmc_blk_data, part);
		list_del(pos);
		mmc_blk_remove_req(part_md);
	}
}

static int mmc_add_disk(struct mmc_blk_data *md)
{
	int ret;
	struct mmc_card *card = md->queue.card;

	device_add_disk(md->parent, md->disk);
	md->force_ro.show = force_ro_show;
	md->force_ro.store = force_ro_store;
	sysfs_attr_init(&md->force_ro.attr);
	md->force_ro.attr.name = "force_ro";
	md->force_ro.attr.mode = S_IRUGO | S_IWUSR;
	ret = device_create_file(disk_to_dev(md->disk), &md->force_ro);
	if (ret)
		goto force_ro_fail;

	if ((md->area_type & MMC_BLK_DATA_AREA_BOOT) &&
	     card->ext_csd.boot_ro_lockable) {
		umode_t mode;

		if (card->ext_csd.boot_ro_lock & EXT_CSD_BOOT_WP_B_PWR_WP_DIS)
			mode = S_IRUGO;
		else
			mode = S_IRUGO | S_IWUSR;

		md->power_ro_lock.show = power_ro_lock_show;
		md->power_ro_lock.store = power_ro_lock_store;
		sysfs_attr_init(&md->power_ro_lock.attr);
		md->power_ro_lock.attr.mode = mode;
		md->power_ro_lock.attr.name =
					"ro_lock_until_next_power_on";
		ret = device_create_file(disk_to_dev(md->disk),
				&md->power_ro_lock);
		if (ret)
			goto power_ro_lock_fail;
	}
	return ret;

power_ro_lock_fail:
	device_remove_file(disk_to_dev(md->disk), &md->force_ro);
force_ro_fail:
	del_gendisk(md->disk);

	return ret;
}

#ifdef CONFIG_DEBUG_FS

static int mmc_dbg_card_status_get(void *data, u64 *val)
{
	struct mmc_card *card = data;
	struct mmc_blk_data *md = dev_get_drvdata(&card->dev);
	struct mmc_queue *mq = &md->queue;
	struct request *req;
	int ret;

	/* Ask the block layer about the card status */
	req = blk_get_request(mq->queue, REQ_OP_DRV_IN, 0);
	if (IS_ERR(req))
		return PTR_ERR(req);
	req_to_mmc_queue_req(req)->drv_op = MMC_DRV_OP_GET_CARD_STATUS;
	blk_execute_rq(mq->queue, NULL, req, 0);
	ret = req_to_mmc_queue_req(req)->drv_op_result;
	if (ret >= 0) {
		*val = ret;
		ret = 0;
	}
	blk_put_request(req);

	return ret;
}
DEFINE_SIMPLE_ATTRIBUTE(mmc_dbg_card_status_fops, mmc_dbg_card_status_get,
		NULL, "%08llx\n");

/* That is two digits * 512 + 1 for newline */
#define EXT_CSD_STR_LEN 1025

static int mmc_ext_csd_open(struct inode *inode, struct file *filp)
{
	struct mmc_card *card = inode->i_private;
	struct mmc_blk_data *md = dev_get_drvdata(&card->dev);
	struct mmc_queue *mq = &md->queue;
	struct request *req;
	char *buf;
	ssize_t n = 0;
	u8 *ext_csd;
	int err, i;

	buf = kmalloc(EXT_CSD_STR_LEN + 1, GFP_KERNEL);
	if (!buf)
		return -ENOMEM;

	/* Ask the block layer for the EXT CSD */
	req = blk_get_request(mq->queue, REQ_OP_DRV_IN, 0);
	if (IS_ERR(req)) {
		err = PTR_ERR(req);
		goto out_free;
	}
	req_to_mmc_queue_req(req)->drv_op = MMC_DRV_OP_GET_EXT_CSD;
	req_to_mmc_queue_req(req)->drv_op_data = &ext_csd;
	blk_execute_rq(mq->queue, NULL, req, 0);
	err = req_to_mmc_queue_req(req)->drv_op_result;
	blk_put_request(req);
	if (err) {
		pr_err("FAILED %d\n", err);
		goto out_free;
	}

	for (i = 0; i < 512; i++)
		n += sprintf(buf + n, "%02x", ext_csd[i]);
	n += sprintf(buf + n, "\n");

	if (n != EXT_CSD_STR_LEN) {
		err = -EINVAL;
		kfree(ext_csd);
		goto out_free;
	}

	filp->private_data = buf;
	kfree(ext_csd);
	return 0;

out_free:
	kfree(buf);
	return err;
}

static ssize_t mmc_ext_csd_read(struct file *filp, char __user *ubuf,
				size_t cnt, loff_t *ppos)
{
	char *buf = filp->private_data;

	return simple_read_from_buffer(ubuf, cnt, ppos,
				       buf, EXT_CSD_STR_LEN);
}

static int mmc_ext_csd_release(struct inode *inode, struct file *file)
{
	kfree(file->private_data);
	return 0;
}

static const struct file_operations mmc_dbg_ext_csd_fops = {
	.open		= mmc_ext_csd_open,
	.read		= mmc_ext_csd_read,
	.release	= mmc_ext_csd_release,
	.llseek		= default_llseek,
};

static int mmc_blk_add_debugfs(struct mmc_card *card, struct mmc_blk_data *md)
{
	struct dentry *root;

	if (!card->debugfs_root)
		return 0;

	root = card->debugfs_root;

	if (mmc_card_mmc(card) || mmc_card_sd(card)) {
		md->status_dentry =
			debugfs_create_file("status", S_IRUSR, root, card,
					    &mmc_dbg_card_status_fops);
		if (!md->status_dentry)
			return -EIO;
	}

	if (mmc_card_mmc(card)) {
		md->ext_csd_dentry =
			debugfs_create_file("ext_csd", S_IRUSR, root, card,
					    &mmc_dbg_ext_csd_fops);
		if (!md->ext_csd_dentry)
			return -EIO;
	}

	return 0;
}

static void mmc_blk_remove_debugfs(struct mmc_card *card,
				   struct mmc_blk_data *md)
{
	if (!card->debugfs_root)
		return;

	if (!IS_ERR_OR_NULL(md->status_dentry)) {
		debugfs_remove(md->status_dentry);
		md->status_dentry = NULL;
	}

	if (!IS_ERR_OR_NULL(md->ext_csd_dentry)) {
		debugfs_remove(md->ext_csd_dentry);
		md->ext_csd_dentry = NULL;
	}
}

#else

static int mmc_blk_add_debugfs(struct mmc_card *card, struct mmc_blk_data *md)
{
	return 0;
}

static void mmc_blk_remove_debugfs(struct mmc_card *card,
				   struct mmc_blk_data *md)
{
}

#endif /* CONFIG_DEBUG_FS */

/*
 * only used for eMMC + F2FS security OTA fix
 * 1: HWcmdq; 2: SWcdmq; 0: non-eMMC
 */
static int mmc_boot_type;

int is_emmc_type(void)
{
	return mmc_boot_type;
}
EXPORT_SYMBOL_GPL(is_emmc_type);

static int mmc_blk_probe(struct mmc_card *card)
{
	struct mmc_blk_data *md, *part_md;
	char cap_str[10];

	/*
	 * Check that the card supports the command class(es) we need.
	 */
	if (!(card->csd.cmdclass & CCC_BLOCK_READ))
		return -ENODEV;

	mmc_fixup_device(card, mmc_blk_fixups);

	card->complete_wq = alloc_workqueue("mmc_complete",
					WQ_MEM_RECLAIM | WQ_HIGHPRI, 0);
	if (unlikely(!card->complete_wq)) {
		pr_err("Failed to create mmc completion workqueue");
		return -ENOMEM;
	}

	md = mmc_blk_alloc(card);
	if (IS_ERR(md))
		return PTR_ERR(md);

	string_get_size((u64)get_capacity(md->disk), 512, STRING_UNITS_2,
			cap_str, sizeof(cap_str));
	pr_info("%s: %s %s %s %s\n",
		md->disk->disk_name, mmc_card_id(card), mmc_card_name(card),
		cap_str, md->read_only ? "(ro)" : "");

	if (mmc_blk_alloc_parts(card, md))
		goto out;

	dev_set_drvdata(&card->dev, md);

	if (mmc_add_disk(md))
		goto out;

	list_for_each_entry(part_md, &md->part, part) {
		if (mmc_add_disk(part_md))
			goto out;
	}

	/* Add two debugfs entries */
	mmc_blk_add_debugfs(card, md);

	pm_runtime_set_autosuspend_delay(&card->dev, 3000);
	pm_runtime_use_autosuspend(&card->dev);

	/*
	 * Don't enable runtime PM for SD-combo cards here. Leave that
	 * decision to be taken during the SDIO init sequence instead.
	 */
	if (card->type != MMC_TYPE_SD_COMBO) {
		pm_runtime_set_active(&card->dev);
		pm_runtime_enable(&card->dev);
	}

	if (card->host->caps2 & MMC_CAP2_CQE)
		mmc_boot_type = 1;
	else
		mmc_boot_type = 2;

#ifdef CONFIG_MMC_SD_IOSCHED
	if (card->type == MMC_TYPE_SD
		&& md->disk->queue
		&& strlen(CONFIG_MMC_SD_IOSCHED) != 0) {
		if (elv_iosched_store(md->disk->queue,
				CONFIG_MMC_SD_IOSCHED,
				strlen(CONFIG_MMC_SD_IOSCHED))) {
			pr_info("%s: fail: change io scheduler of SD card to %s",
				md->disk->disk_name, CONFIG_MMC_SD_IOSCHED);
		}
	}
#endif
	return 0;

 out:
	mmc_blk_remove_parts(card, md);
	mmc_blk_remove_req(md);
	return 0;
}

static void mmc_blk_remove(struct mmc_card *card)
{
	struct mmc_blk_data *md = dev_get_drvdata(&card->dev);

	mmc_blk_remove_debugfs(card, md);
	mmc_blk_remove_parts(card, md);
	pm_runtime_get_sync(&card->dev);
	if (md->part_curr != md->part_type) {
		mmc_claim_host(card->host);
		mmc_blk_part_switch(card, md->part_type);
		mmc_release_host(card->host);
	}
	if (card->type != MMC_TYPE_SD_COMBO)
		pm_runtime_disable(&card->dev);
	pm_runtime_put_noidle(&card->dev);
	mmc_blk_remove_req(md);
	dev_set_drvdata(&card->dev, NULL);
	destroy_workqueue(card->complete_wq);
}

static int _mmc_blk_suspend(struct mmc_card *card)
{
	struct mmc_blk_data *part_md;
	struct mmc_blk_data *md = dev_get_drvdata(&card->dev);

	if (md) {
		mmc_queue_suspend(&md->queue);
		list_for_each_entry(part_md, &md->part, part) {
			mmc_queue_suspend(&part_md->queue);
		}
	}
	return 0;
}

static void mmc_blk_shutdown(struct mmc_card *card)
{
	_mmc_blk_suspend(card);
}

#ifdef CONFIG_PM_SLEEP
static int mmc_blk_suspend(struct device *dev)
{
	struct mmc_card *card = mmc_dev_to_card(dev);

	return _mmc_blk_suspend(card);
}

static int mmc_blk_resume(struct device *dev)
{
	struct mmc_blk_data *part_md;
	struct mmc_blk_data *md = dev_get_drvdata(dev);

	if (md) {
		/*
		 * Resume involves the card going into idle state,
		 * so current partition is always the main one.
		 */
		md->part_curr = md->part_type;
		mmc_queue_resume(&md->queue);
		list_for_each_entry(part_md, &md->part, part) {
			mmc_queue_resume(&part_md->queue);
		}
	}
	return 0;
}
#endif

static SIMPLE_DEV_PM_OPS(mmc_blk_pm_ops, mmc_blk_suspend, mmc_blk_resume);

static struct mmc_driver mmc_driver = {
	.drv		= {
		.name	= "mmcblk",
		.pm	= &mmc_blk_pm_ops,
	},
	.probe		= mmc_blk_probe,
	.remove		= mmc_blk_remove,
	.shutdown	= mmc_blk_shutdown,
};

static int __init mmc_blk_init(void)
{
	int res;

	mmc_boot_type = 0;

	res  = bus_register(&mmc_rpmb_bus_type);
	if (res < 0) {
		pr_err("mmcblk: could not register RPMB bus type\n");
		return res;
	}
	res = alloc_chrdev_region(&mmc_rpmb_devt, 0, MAX_DEVICES, "rpmb");
	if (res < 0) {
		pr_err("mmcblk: failed to allocate rpmb chrdev region\n");
		goto out_bus_unreg;
	}

	if (perdev_minors != CONFIG_MMC_BLOCK_MINORS)
		pr_info("mmcblk: using %d minors per device\n", perdev_minors);

	max_devices = min(MAX_DEVICES, (1 << MINORBITS) / perdev_minors);

	res = register_blkdev(MMC_BLOCK_MAJOR, "mmc");
	if (res)
		goto out_chrdev_unreg;

	res = mmc_register_driver(&mmc_driver);
	if (res)
		goto out_blkdev_unreg;
	mt_mmc_biolog_init();
	return 0;

out_blkdev_unreg:
	unregister_blkdev(MMC_BLOCK_MAJOR, "mmc");
out_chrdev_unreg:
	unregister_chrdev_region(mmc_rpmb_devt, MAX_DEVICES);
out_bus_unreg:
	bus_unregister(&mmc_rpmb_bus_type);
	return res;
}

static void __exit mmc_blk_exit(void)
{
	mmc_unregister_driver(&mmc_driver);
	unregister_blkdev(MMC_BLOCK_MAJOR, "mmc");
	unregister_chrdev_region(mmc_rpmb_devt, MAX_DEVICES);
	bus_unregister(&mmc_rpmb_bus_type);
}

module_init(mmc_blk_init);
module_exit(mmc_blk_exit);

MODULE_LICENSE("GPL");
MODULE_DESCRIPTION("Multimedia Card (MMC) block device driver");
<|MERGE_RESOLUTION|>--- conflicted
+++ resolved
@@ -1787,22 +1787,6 @@
 			mmc_blk_rw_rq_prep(mqrq, card, 1, mq);
 
 			mmc_wait_for_req(host, mrq);
-<<<<<<< HEAD
-			err = mmc_send_status(card, &status);
-			if (err)
-				goto error_exit;
-			
-			if (!mmc_host_is_spi(host) &&
-				!mmc_blk_in_tran_state(status)) {
-				err = mmc_blk_fix_state(card, req);
-				if (err)
-					goto error_exit;
-			}
-
-			if (!mrq->cmd->error)
-				break;
-
-=======
 
 			err = mmc_send_status(card, &status);
 			if (err)
@@ -1817,7 +1801,6 @@
 
 			if (!mrq->cmd->error)
 				break;
->>>>>>> b33f661b
 		}
 
 		if (mrq->cmd->error ||
