/*
 * Block driver for media (i.e., flash cards)
 *
 * Copyright 2002 Hewlett-Packard Company
 * Copyright 2005-2008 Pierre Ossman
 *
 * Use consistent with the GNU GPL is permitted,
 * provided that this copyright notice is
 * preserved in its entirety in all copies and derived works.
 *
 * HEWLETT-PACKARD COMPANY MAKES NO WARRANTIES, EXPRESSED OR IMPLIED,
 * AS TO THE USEFULNESS OR CORRECTNESS OF THIS CODE OR ITS
 * FITNESS FOR ANY PARTICULAR PURPOSE.
 *
 * Many thanks to Alessandro Rubini and Jonathan Corbet!
 *
 * Author:  Andrew Christian
 *          28 May 2002
 */
#include <linux/moduleparam.h>
#include <linux/module.h>
#include <linux/init.h>

#include <linux/kernel.h>
#include <linux/fs.h>
#include <linux/slab.h>
#include <linux/errno.h>
#include <linux/hdreg.h>
#include <linux/kdev_t.h>
#include <linux/blkdev.h>
#include <linux/cdev.h>
#include <linux/mutex.h>
#include <linux/scatterlist.h>
#include <linux/string_helpers.h>
#include <linux/delay.h>
#include <linux/capability.h>
#include <linux/compat.h>
#include <linux/pm_runtime.h>
#include <linux/idr.h>
#include <linux/debugfs.h>
#include <linux/elevator.h>

#include <linux/mmc/ioctl.h>
#include <linux/mmc/card.h>
#include <linux/mmc/host.h>
#include <linux/mmc/mmc.h>
#include <linux/mmc/sd.h>

#include <linux/uaccess.h>

#include "mtk_mmc_block.h"
#include "queue.h"
#include "block.h"
#include "core.h"
#include "card.h"
#include "crypto.h"
#include "host.h"
#include "bus.h"
#include "mmc_ops.h"
#include "quirks.h"
#include "sd_ops.h"
#include "mmc_crypto.h"

MODULE_ALIAS("mmc:block");
#ifdef MODULE_PARAM_PREFIX
#undef MODULE_PARAM_PREFIX
#endif
#define MODULE_PARAM_PREFIX "mmcblk."

/*
 * Set a 10 second timeout for polling write request busy state. Note, mmc core
 * is setting a 3 second timeout for SD cards, and SDHCI has long had a 10
 * second software timer to timeout the whole request, so 10 seconds should be
 * ample.
 */
#define MMC_BLK_TIMEOUT_MS  (10 * 1000)
#define MMC_SANITIZE_REQ_TIMEOUT 240000
#define MMC_EXTRACT_INDEX_FROM_ARG(x) ((x & 0x00FF0000) >> 16)
#define MMC_EXTRACT_VALUE_FROM_ARG(x) ((x & 0x0000FF00) >> 8)

#define mmc_req_rel_wr(req)	((req->cmd_flags & REQ_FUA) && \
				  (rq_data_dir(req) == WRITE))
static DEFINE_MUTEX(block_mutex);

#ifdef CONFIG_MACH_MT6739
#define CONFIG_MMC_SD_IOSCHED "kyber"
#endif

/*
 * The defaults come from config options but can be overriden by module
 * or bootarg options.
 */
static int perdev_minors = CONFIG_MMC_BLOCK_MINORS;

/*
 * We've only got one major, so number of mmcblk devices is
 * limited to (1 << 20) / number of minors per device.  It is also
 * limited by the MAX_DEVICES below.
 */
static int max_devices;

#define MAX_DEVICES 256

static DEFINE_IDA(mmc_blk_ida);
static DEFINE_IDA(mmc_rpmb_ida);

/* Device type for RPMB character devices */
static dev_t mmc_rpmb_devt;

/* Bus type for RPMB character devices */
static struct bus_type mmc_rpmb_bus_type = {
	.name = "mmc_rpmb",
};

/**
 * struct mmc_rpmb_data - special RPMB device type for these areas
 * @dev: the device for the RPMB area
 * @chrdev: character device for the RPMB area
 * @id: unique device ID number
 * @part_index: partition index (0 on first)
 * @md: parent MMC block device
 * @node: list item, so we can put this device on a list
 */
struct mmc_rpmb_data {
	struct device dev;
	struct cdev chrdev;
	int id;
	unsigned int part_index;
	struct mmc_blk_data *md;
	struct list_head node;
};

static DEFINE_MUTEX(open_lock);

module_param(perdev_minors, int, 0444);
MODULE_PARM_DESC(perdev_minors, "Minors numbers to allocate per device");

static inline int mmc_blk_part_switch(struct mmc_card *card,
				      unsigned int part_type);

static struct mmc_blk_data *mmc_blk_get(struct gendisk *disk)
{
	struct mmc_blk_data *md;

	mutex_lock(&open_lock);
	md = disk->private_data;
	if (md && md->usage == 0)
		md = NULL;
	if (md)
		md->usage++;
	mutex_unlock(&open_lock);

	return md;
}

static inline int mmc_get_devidx(struct gendisk *disk)
{
	int devidx = disk->first_minor / perdev_minors;
	return devidx;
}

static void mmc_blk_put(struct mmc_blk_data *md)
{
	mutex_lock(&open_lock);
	md->usage--;
	if (md->usage == 0) {
		int devidx = mmc_get_devidx(md->disk);
		blk_put_queue(md->queue.queue);
		ida_simple_remove(&mmc_blk_ida, devidx);
		put_disk(md->disk);
		kfree(md);
	}
	mutex_unlock(&open_lock);
}

static ssize_t power_ro_lock_show(struct device *dev,
		struct device_attribute *attr, char *buf)
{
	int ret;
	struct mmc_blk_data *md = mmc_blk_get(dev_to_disk(dev));
	struct mmc_card *card = md->queue.card;
	int locked = 0;

	if (card->ext_csd.boot_ro_lock & EXT_CSD_BOOT_WP_B_PERM_WP_EN)
		locked = 2;
	else if (card->ext_csd.boot_ro_lock & EXT_CSD_BOOT_WP_B_PWR_WP_EN)
		locked = 1;

	ret = snprintf(buf, PAGE_SIZE, "%d\n", locked);

	mmc_blk_put(md);

	return ret;
}

static ssize_t power_ro_lock_store(struct device *dev,
		struct device_attribute *attr, const char *buf, size_t count)
{
	int ret;
	struct mmc_blk_data *md, *part_md;
	struct mmc_queue *mq;
	struct request *req;
	unsigned long set;

	if (kstrtoul(buf, 0, &set))
		return -EINVAL;

	if (set != 1)
		return count;

	md = mmc_blk_get(dev_to_disk(dev));
	mq = &md->queue;

	/* Dispatch locking to the block layer */
	req = blk_get_request(mq->queue, REQ_OP_DRV_OUT, 0);
	if (IS_ERR(req)) {
		count = PTR_ERR(req);
		goto out_put;
	}
	req_to_mmc_queue_req(req)->drv_op = MMC_DRV_OP_BOOT_WP;
	req_to_mmc_queue_req(req)->drv_op_result = -EIO;
	blk_execute_rq(mq->queue, NULL, req, 0);
	ret = req_to_mmc_queue_req(req)->drv_op_result;
	blk_put_request(req);

	if (!ret) {
		pr_info("%s: Locking boot partition ro until next power on\n",
			md->disk->disk_name);
		set_disk_ro(md->disk, 1);

		list_for_each_entry(part_md, &md->part, part)
			if (part_md->area_type == MMC_BLK_DATA_AREA_BOOT) {
				pr_info("%s: Locking boot partition ro until next power on\n", part_md->disk->disk_name);
				set_disk_ro(part_md->disk, 1);
			}
	}
out_put:
	mmc_blk_put(md);
	return count;
}

static ssize_t force_ro_show(struct device *dev, struct device_attribute *attr,
			     char *buf)
{
	int ret;
	struct mmc_blk_data *md = mmc_blk_get(dev_to_disk(dev));

	ret = snprintf(buf, PAGE_SIZE, "%d\n",
		       get_disk_ro(dev_to_disk(dev)) ^
		       md->read_only);
	mmc_blk_put(md);
	return ret;
}

static ssize_t force_ro_store(struct device *dev, struct device_attribute *attr,
			      const char *buf, size_t count)
{
	int ret;
	char *end;
	struct mmc_blk_data *md = mmc_blk_get(dev_to_disk(dev));
	unsigned long set = simple_strtoul(buf, &end, 0);
	if (end == buf) {
		ret = -EINVAL;
		goto out;
	}

	set_disk_ro(dev_to_disk(dev), set || md->read_only);
	ret = count;
out:
	mmc_blk_put(md);
	return ret;
}

static int mmc_blk_open(struct block_device *bdev, fmode_t mode)
{
	struct mmc_blk_data *md = mmc_blk_get(bdev->bd_disk);
	int ret = -ENXIO;

	mutex_lock(&block_mutex);
	if (md) {
		if (md->usage == 2)
			check_disk_change(bdev);
		ret = 0;

		if ((mode & FMODE_WRITE) && md->read_only) {
			mmc_blk_put(md);
			ret = -EROFS;
		}
	}
	mutex_unlock(&block_mutex);

	return ret;
}

static void mmc_blk_release(struct gendisk *disk, fmode_t mode)
{
	struct mmc_blk_data *md = disk->private_data;

	mutex_lock(&block_mutex);
	mmc_blk_put(md);
	mutex_unlock(&block_mutex);
}

static int
mmc_blk_getgeo(struct block_device *bdev, struct hd_geometry *geo)
{
	geo->cylinders = get_capacity(bdev->bd_disk) / (4 * 16);
	geo->heads = 4;
	geo->sectors = 16;
	return 0;
}

struct mmc_blk_ioc_data {
	struct mmc_ioc_cmd ic;
	unsigned char *buf;
	u64 buf_bytes;
	struct mmc_rpmb_data *rpmb;
};

static struct mmc_blk_ioc_data *mmc_blk_ioctl_copy_from_user(
	struct mmc_ioc_cmd __user *user)
{
	struct mmc_blk_ioc_data *idata;
	int err;

	idata = kmalloc(sizeof(*idata), GFP_KERNEL);
	if (!idata) {
		err = -ENOMEM;
		goto out;
	}

	if (copy_from_user(&idata->ic, user, sizeof(idata->ic))) {
		err = -EFAULT;
		goto idata_err;
	}

	idata->buf_bytes = (u64) idata->ic.blksz * idata->ic.blocks;
	if (idata->buf_bytes > MMC_IOC_MAX_BYTES) {
		err = -EOVERFLOW;
		goto idata_err;
	}

	if (!idata->buf_bytes) {
		idata->buf = NULL;
		return idata;
	}

	idata->buf = memdup_user((void __user *)(unsigned long)
				 idata->ic.data_ptr, idata->buf_bytes);
	if (IS_ERR(idata->buf)) {
		err = PTR_ERR(idata->buf);
		goto idata_err;
	}

	return idata;

idata_err:
	kfree(idata);
out:
	return ERR_PTR(err);
}

static int mmc_blk_ioctl_copy_to_user(struct mmc_ioc_cmd __user *ic_ptr,
				      struct mmc_blk_ioc_data *idata)
{
	struct mmc_ioc_cmd *ic = &idata->ic;

	if (copy_to_user(&(ic_ptr->response), ic->response,
			 sizeof(ic->response)))
		return -EFAULT;

	if (!idata->ic.write_flag) {
		if (copy_to_user((void __user *)(unsigned long)ic->data_ptr,
				 idata->buf, idata->buf_bytes))
			return -EFAULT;
	}

	return 0;
}

static int ioctl_do_sanitize(struct mmc_card *card)
{
	int err;

	if (!mmc_can_sanitize(card)) {
			pr_warn("%s: %s - SANITIZE is not supported\n",
				mmc_hostname(card->host), __func__);
			err = -EOPNOTSUPP;
			goto out;
	}

	pr_debug("%s: %s - SANITIZE IN PROGRESS...\n",
		mmc_hostname(card->host), __func__);

	err = mmc_switch(card, EXT_CSD_CMD_SET_NORMAL,
					EXT_CSD_SANITIZE_START, 1,
					MMC_SANITIZE_REQ_TIMEOUT);

	if (err)
		pr_err("%s: %s - EXT_CSD_SANITIZE_START failed. err=%d\n",
		       mmc_hostname(card->host), __func__, err);

	pr_debug("%s: %s - SANITIZE COMPLETED\n", mmc_hostname(card->host),
					     __func__);
out:
	return err;
}

static inline bool mmc_blk_in_tran_state(u32 status)
{
	/*
	 * Some cards mishandle the status bits, so make sure to check both the
	 * busy indication and the card state.
	 */
	return status & R1_READY_FOR_DATA &&
	       (R1_CURRENT_STATE(status) == R1_STATE_TRAN);
}

static int card_busy_detect(struct mmc_card *card, unsigned int timeout_ms,
			    u32 *resp_errs)
{
	unsigned long timeout = jiffies + msecs_to_jiffies(timeout_ms);
	int err = 0;
	u32 status;

	do {
		bool done = time_after(jiffies, timeout);

		err = __mmc_send_status(card, &status, 5);
		if (err) {
			dev_err(mmc_dev(card->host),
				"error %d requesting status\n", err);
			return err;
		}

		/* Accumulate any response error bits seen */
		if (resp_errs)
			*resp_errs |= status;

		/*
		 * Timeout if the device never becomes ready for data and never
		 * leaves the program state.
		 */
		if (done) {
			dev_err(mmc_dev(card->host),
				"Card stuck in wrong state! %s status: %#x\n",
				 __func__, status);
			return -ETIMEDOUT;
		}

		/*
		 * Some cards mishandle the status bits,
		 * so make sure to check both the busy
		 * indication and the card state.
		 */
	} while (!mmc_blk_in_tran_state(status));

	return err;
}

static int __mmc_blk_ioctl_cmd(struct mmc_card *card, struct mmc_blk_data *md,
			       struct mmc_blk_ioc_data *idata)
{
	struct mmc_command cmd = {}, sbc = {};
	struct mmc_data data = {};
	struct mmc_request mrq = {};
	struct scatterlist sg;
	int err;
	unsigned int target_part;

	if (!card || !md || !idata)
		return -EINVAL;

	/*
	 * The RPMB accesses comes in from the character device, so we
	 * need to target these explicitly. Else we just target the
	 * partition type for the block device the ioctl() was issued
	 * on.
	 */
	if (idata->rpmb) {
		/* Support multiple RPMB partitions */
		target_part = idata->rpmb->part_index;
		target_part |= EXT_CSD_PART_CONFIG_ACC_RPMB;
	} else {
		target_part = md->part_type;
	}

	cmd.opcode = idata->ic.opcode;
	cmd.arg = idata->ic.arg;
	cmd.flags = idata->ic.flags;

	if (idata->buf_bytes) {
		data.sg = &sg;
		data.sg_len = 1;
		data.blksz = idata->ic.blksz;
		data.blocks = idata->ic.blocks;

		sg_init_one(data.sg, idata->buf, idata->buf_bytes);

		if (idata->ic.write_flag)
			data.flags = MMC_DATA_WRITE;
		else
			data.flags = MMC_DATA_READ;

		/* data.flags must already be set before doing this. */
		mmc_set_data_timeout(&data, card);

		/* Allow overriding the timeout_ns for empirical tuning. */
		if (idata->ic.data_timeout_ns)
			data.timeout_ns = idata->ic.data_timeout_ns;

		if ((cmd.flags & MMC_RSP_R1B) == MMC_RSP_R1B) {
			/*
			 * Pretend this is a data transfer and rely on the
			 * host driver to compute timeout.  When all host
			 * drivers support cmd.cmd_timeout for R1B, this
			 * can be changed to:
			 *
			 *     mrq.data = NULL;
			 *     cmd.cmd_timeout = idata->ic.cmd_timeout_ms;
			 */
			data.timeout_ns = idata->ic.cmd_timeout_ms * 1000000;
		}

		mrq.data = &data;
	}

	mrq.cmd = &cmd;

	err = mmc_blk_part_switch(card, target_part);
	if (err)
		return err;

	if (idata->ic.is_acmd) {
		err = mmc_app_cmd(card->host, card);
		if (err)
			return err;
	}

	if (idata->rpmb) {
		sbc.opcode = MMC_SET_BLOCK_COUNT;
		/*
		 * We don't do any blockcount validation because the max size
		 * may be increased by a future standard. We just copy the
		 * 'Reliable Write' bit here.
		 */
		sbc.arg = data.blocks | (idata->ic.write_flag & BIT(31));
		sbc.flags = MMC_RSP_R1 | MMC_CMD_AC;
		mrq.sbc = &sbc;
	}

	if ((MMC_EXTRACT_INDEX_FROM_ARG(cmd.arg) == EXT_CSD_SANITIZE_START) &&
	    (cmd.opcode == MMC_SWITCH)) {
		err = ioctl_do_sanitize(card);

		if (err)
			pr_err("%s: ioctl_do_sanitize() failed. err = %d",
			       __func__, err);

		return err;
	}

	mmc_wait_for_req(card->host, &mrq);
	memcpy(&idata->ic.response, cmd.resp, sizeof(cmd.resp));

	if (cmd.error) {
		dev_err(mmc_dev(card->host), "%s: cmd error %d\n",
						__func__, cmd.error);
		return cmd.error;
	}
	if (data.error) {
		dev_err(mmc_dev(card->host), "%s: data error %d\n",
						__func__, data.error);
		return data.error;
	}

	/*
	 * Make sure the cache of the PARTITION_CONFIG register and
	 * PARTITION_ACCESS bits is updated in case the ioctl ext_csd write
	 * changed it successfully.
	 */
	if ((MMC_EXTRACT_INDEX_FROM_ARG(cmd.arg) == EXT_CSD_PART_CONFIG) &&
	    (cmd.opcode == MMC_SWITCH)) {
		struct mmc_blk_data *main_md = dev_get_drvdata(&card->dev);
		u8 value = MMC_EXTRACT_VALUE_FROM_ARG(cmd.arg);

		/*
		 * Update cache so the next mmc_blk_part_switch call operates
		 * on up-to-date data.
		 */
		card->ext_csd.part_config = value;
		main_md->part_curr = value & EXT_CSD_PART_CONFIG_ACC_MASK;
	}

	/*
	 * Make sure to update CACHE_CTRL in case it was changed. The cache
	 * will get turned back on if the card is re-initialized, e.g.
	 * suspend/resume or hw reset in recovery.
	 */
	if ((MMC_EXTRACT_INDEX_FROM_ARG(cmd.arg) == EXT_CSD_CACHE_CTRL) &&
	    (cmd.opcode == MMC_SWITCH)) {
		u8 value = MMC_EXTRACT_VALUE_FROM_ARG(cmd.arg) & 1;

		card->ext_csd.cache_ctrl = value;
	}

	/*
	 * According to the SD specs, some commands require a delay after
	 * issuing the command.
	 */
	if (idata->ic.postsleep_min_us)
		usleep_range(idata->ic.postsleep_min_us, idata->ic.postsleep_max_us);

	if (idata->rpmb || (cmd.flags & MMC_RSP_R1B) == MMC_RSP_R1B) {
		/*
		 * Ensure RPMB/R1B command has completed by polling CMD13
		 * "Send Status".
		 */
		err = card_busy_detect(card, MMC_BLK_TIMEOUT_MS, NULL);
	}

	return err;
}

static int mmc_blk_ioctl_cmd(struct mmc_blk_data *md,
			     struct mmc_ioc_cmd __user *ic_ptr,
			     struct mmc_rpmb_data *rpmb)
{
	struct mmc_blk_ioc_data *idata;
	struct mmc_blk_ioc_data *idatas[1];
	struct mmc_queue *mq;
	struct mmc_card *card;
	int err = 0, ioc_err = 0;
	struct request *req;

	idata = mmc_blk_ioctl_copy_from_user(ic_ptr);
	if (IS_ERR(idata))
		return PTR_ERR(idata);
	/* This will be NULL on non-RPMB ioctl():s */
	idata->rpmb = rpmb;

	card = md->queue.card;
	if (IS_ERR(card)) {
		err = PTR_ERR(card);
		goto cmd_done;
	}

	/*
	 * Dispatch the ioctl() into the block request queue.
	 */
	mq = &md->queue;
	req = blk_get_request(mq->queue,
		idata->ic.write_flag ? REQ_OP_DRV_OUT : REQ_OP_DRV_IN, 0);
	if (IS_ERR(req)) {
		err = PTR_ERR(req);
		goto cmd_done;
	}
	idatas[0] = idata;
	req_to_mmc_queue_req(req)->drv_op =
		rpmb ? MMC_DRV_OP_IOCTL_RPMB : MMC_DRV_OP_IOCTL;
	req_to_mmc_queue_req(req)->drv_op_result = -EIO;
	req_to_mmc_queue_req(req)->drv_op_data = idatas;
	req_to_mmc_queue_req(req)->ioc_count = 1;
	blk_execute_rq(mq->queue, NULL, req, 0);
	ioc_err = req_to_mmc_queue_req(req)->drv_op_result;
	err = mmc_blk_ioctl_copy_to_user(ic_ptr, idata);
	blk_put_request(req);

cmd_done:
	kfree(idata->buf);
	kfree(idata);
	return ioc_err ? ioc_err : err;
}

static int mmc_blk_ioctl_multi_cmd(struct mmc_blk_data *md,
				   struct mmc_ioc_multi_cmd __user *user,
				   struct mmc_rpmb_data *rpmb)
{
	struct mmc_blk_ioc_data **idata = NULL;
	struct mmc_ioc_cmd __user *cmds = user->cmds;
	struct mmc_card *card;
	struct mmc_queue *mq;
	int i, err = 0, ioc_err = 0;
	__u64 num_of_cmds;
	struct request *req;

	if (copy_from_user(&num_of_cmds, &user->num_of_cmds,
			   sizeof(num_of_cmds)))
		return -EFAULT;

	if (!num_of_cmds)
		return 0;

	if (num_of_cmds > MMC_IOC_MAX_CMDS)
		return -EINVAL;

	idata = kcalloc(num_of_cmds, sizeof(*idata), GFP_KERNEL);
	if (!idata)
		return -ENOMEM;

	for (i = 0; i < num_of_cmds; i++) {
		idata[i] = mmc_blk_ioctl_copy_from_user(&cmds[i]);
		if (IS_ERR(idata[i])) {
			err = PTR_ERR(idata[i]);
			num_of_cmds = i;
			goto cmd_err;
		}
		/* This will be NULL on non-RPMB ioctl():s */
		idata[i]->rpmb = rpmb;
	}

	card = md->queue.card;
	if (IS_ERR(card)) {
		err = PTR_ERR(card);
		goto cmd_err;
	}


	/*
	 * Dispatch the ioctl()s into the block request queue.
	 */
	mq = &md->queue;
	req = blk_get_request(mq->queue,
		idata[0]->ic.write_flag ? REQ_OP_DRV_OUT : REQ_OP_DRV_IN, 0);
	if (IS_ERR(req)) {
		err = PTR_ERR(req);
		goto cmd_err;
	}
	req_to_mmc_queue_req(req)->drv_op =
		rpmb ? MMC_DRV_OP_IOCTL_RPMB : MMC_DRV_OP_IOCTL;
	req_to_mmc_queue_req(req)->drv_op_result = -EIO;
	req_to_mmc_queue_req(req)->drv_op_data = idata;
	req_to_mmc_queue_req(req)->ioc_count = num_of_cmds;
	blk_execute_rq(mq->queue, NULL, req, 0);
	ioc_err = req_to_mmc_queue_req(req)->drv_op_result;

	/* copy to user if data and response */
	for (i = 0; i < num_of_cmds && !err; i++)
		err = mmc_blk_ioctl_copy_to_user(&cmds[i], idata[i]);

	blk_put_request(req);

cmd_err:
	for (i = 0; i < num_of_cmds; i++) {
		kfree(idata[i]->buf);
		kfree(idata[i]);
	}
	kfree(idata);
	return ioc_err ? ioc_err : err;
}

#ifdef CONFIG_MTK_EMMC_SUPPORT_OTP
#define MMC_SEND_WRITE_PROT_TYPE        31
#define EXT_CSD_USR_WP                  171     /* R/W */
#define US_PERM_WP_EN                   4

static int is_otp_dev(struct block_device *bdev)
{
	if (bdev && bdev->bd_part && bdev->bd_part->info
		&& !strcmp(bdev->bd_part->info->volname, "otp"))
		return 1;
	return 0;
}
static int mmc_otp_ops_check(struct block_device *bdev,
	struct mmc_ioc_cmd __user *ic_ptr)
{
	u32 opcode, arg;

	if (is_otp_dev(bdev) == 0)
		return 0;

	if ((get_user(opcode, &ic_ptr->opcode) == 0) &&
		(get_user(arg, &ic_ptr->arg) == 0)) {
		if ((opcode == MMC_SET_WRITE_PROT)
		 || (opcode == MMC_CLR_WRITE_PROT)
		 || (opcode == MMC_SEND_WRITE_PROT)
		 || (opcode == MMC_SEND_WRITE_PROT_TYPE)) {
			if (arg >= bdev->bd_part->nr_sects)
				return -EFAULT;
			arg += bdev->bd_part->start_sect;
		} else if (opcode == MMC_SWITCH) {
			if (((arg >> 16) & 0xFF) != EXT_CSD_USR_WP)
				return -EPERM;
#ifndef CONFIG_MTK_EMMC_SUPPORT_OTP_FOR_CUSTOMER
			/* prevent users' permanent writ protect in sqc */
			if (((arg >> 8) & US_PERM_WP_EN)
	&& ((((arg >> 24) & 0x3) == MMC_SWITCH_MODE_SET_BITS)
	|| (((arg >> 24) & 0x3) == MMC_SWITCH_MODE_WRITE_BYTE))) {
				return -EPERM;
			}
#endif
		} else {
			return -EPERM;
		}
	if (put_user(arg, &ic_ptr->arg) != 0)
		return -EFAULT;
	} else
		return -EFAULT;

	return 0;

}
#endif

static int mmc_blk_check_blkdev(struct block_device *bdev)
{
	/*
	 * The caller must have CAP_SYS_RAWIO, and must be calling this on the
	 * whole block device, not on a partition.  This prevents overspray
	 * between sibling partitions.
	 */
#ifdef CONFIG_MTK_EMMC_SUPPORT_OTP
	if (is_otp_dev(bdev))
		return 0;
#endif
	if ((!capable(CAP_SYS_RAWIO)) || (bdev != bdev->bd_contains))
		return -EPERM;
	return 0;
}

static int mmc_blk_ioctl(struct block_device *bdev, fmode_t mode,
	unsigned int cmd, unsigned long arg)
{
	struct mmc_blk_data *md;
	int ret;

	switch (cmd) {
	case MMC_IOC_CMD:
		ret = mmc_blk_check_blkdev(bdev);
		if (ret)
			return ret;
#ifdef CONFIG_MTK_EMMC_SUPPORT_OTP
		ret = mmc_otp_ops_check(bdev,
				(struct mmc_ioc_cmd __user *)arg);
		if (ret)
			return ret;
#endif
		md = mmc_blk_get(bdev->bd_disk);
		if (!md)
			return -EINVAL;
		ret = mmc_blk_ioctl_cmd(md,
					(struct mmc_ioc_cmd __user *)arg,
					NULL);
		mmc_blk_put(md);
		return ret;
	case MMC_IOC_MULTI_CMD:
		ret = mmc_blk_check_blkdev(bdev);
		if (ret)
			return ret;
		md = mmc_blk_get(bdev->bd_disk);
		if (!md)
			return -EINVAL;
		ret = mmc_blk_ioctl_multi_cmd(md,
					(struct mmc_ioc_multi_cmd __user *)arg,
					NULL);
		mmc_blk_put(md);
		return ret;
	default:
		return -EINVAL;
	}
}

#ifdef CONFIG_COMPAT
static int mmc_blk_compat_ioctl(struct block_device *bdev, fmode_t mode,
	unsigned int cmd, unsigned long arg)
{
	return mmc_blk_ioctl(bdev, mode, cmd, (unsigned long) compat_ptr(arg));
}
#endif

static const struct block_device_operations mmc_bdops = {
	.open			= mmc_blk_open,
	.release		= mmc_blk_release,
	.getgeo			= mmc_blk_getgeo,
	.owner			= THIS_MODULE,
	.ioctl			= mmc_blk_ioctl,
#ifdef CONFIG_COMPAT
	.compat_ioctl		= mmc_blk_compat_ioctl,
#endif
};

static int mmc_blk_part_switch_pre(struct mmc_card *card,
				   unsigned int part_type)
{
	int ret = 0;

	if (part_type == EXT_CSD_PART_CONFIG_ACC_RPMB) {
		if (card->ext_csd.cmdq_en) {
			ret = mmc_cmdq_disable(card);
			if (ret)
				return ret;
		}
		mmc_retune_pause(card->host);
	}

	return ret;
}

static int mmc_blk_part_switch_post(struct mmc_card *card,
				    unsigned int part_type)
{
	int ret = 0;

	if (part_type == EXT_CSD_PART_CONFIG_ACC_RPMB) {
		mmc_retune_unpause(card->host);
		if (card->reenable_cmdq && !card->ext_csd.cmdq_en)
			ret = mmc_cmdq_enable(card);
	}

	return ret;
}

static inline int mmc_blk_part_switch(struct mmc_card *card,
				      unsigned int part_type)
{
	int ret = 0;
	struct mmc_blk_data *main_md = dev_get_drvdata(&card->dev);

	if (main_md->part_curr == part_type)
		return 0;

	if (mmc_card_mmc(card)) {
		u8 part_config = card->ext_csd.part_config;

		ret = mmc_blk_part_switch_pre(card, part_type);
		if (ret)
			return ret;

		part_config &= ~EXT_CSD_PART_CONFIG_ACC_MASK;
		part_config |= part_type;

		ret = mmc_switch(card, EXT_CSD_CMD_SET_NORMAL,
				 EXT_CSD_PART_CONFIG, part_config,
				 card->ext_csd.part_time);
		if (ret) {
			mmc_blk_part_switch_post(card, part_type);
			return ret;
		}

		card->ext_csd.part_config = part_config;

		ret = mmc_blk_part_switch_post(card, main_md->part_curr);
	}

	main_md->part_curr = part_type;
	return ret;
}

static int mmc_sd_num_wr_blocks(struct mmc_card *card, u32 *written_blocks)
{
	int err;
	u32 result;
	__be32 *blocks;

	struct mmc_request mrq = {};
	struct mmc_command cmd = {};
	struct mmc_data data = {};

	struct scatterlist sg;

	cmd.opcode = MMC_APP_CMD;
	cmd.arg = card->rca << 16;
	cmd.flags = MMC_RSP_SPI_R1 | MMC_RSP_R1 | MMC_CMD_AC;

	err = mmc_wait_for_cmd(card->host, &cmd, 0);
	if (err)
		return err;
	if (!mmc_host_is_spi(card->host) && !(cmd.resp[0] & R1_APP_CMD))
		return -EIO;

	memset(&cmd, 0, sizeof(struct mmc_command));

	cmd.opcode = SD_APP_SEND_NUM_WR_BLKS;
	cmd.arg = 0;
	cmd.flags = MMC_RSP_SPI_R1 | MMC_RSP_R1 | MMC_CMD_ADTC;

	data.blksz = 4;
	data.blocks = 1;
	data.flags = MMC_DATA_READ;
	data.sg = &sg;
	data.sg_len = 1;
	mmc_set_data_timeout(&data, card);

	mrq.cmd = &cmd;
	mrq.data = &data;

	blocks = kmalloc(4, GFP_KERNEL);
	if (!blocks)
		return -ENOMEM;

	sg_init_one(&sg, blocks, 4);

	mmc_wait_for_req(card->host, &mrq);

	result = ntohl(*blocks);
	kfree(blocks);

	if (cmd.error || data.error)
		return -EIO;

	*written_blocks = result;

	return 0;
}

static unsigned int mmc_blk_clock_khz(struct mmc_host *host)
{
	if (host->actual_clock)
		return host->actual_clock / 1000;

	/* Clock may be subject to a divisor, fudge it by a factor of 2. */
	if (host->ios.clock)
		return host->ios.clock / 2000;

	/* How can there be no clock */
	WARN_ON_ONCE(1);
	return 100; /* 100 kHz is minimum possible value */
}

static unsigned int mmc_blk_data_timeout_ms(struct mmc_host *host,
					    struct mmc_data *data)
{
	unsigned int ms = DIV_ROUND_UP(data->timeout_ns, 1000000);
	unsigned int khz;

	if (data->timeout_clks) {
		khz = mmc_blk_clock_khz(host);
		ms += DIV_ROUND_UP(data->timeout_clks, khz);
	}

	return ms;
}

static int mmc_blk_reset(struct mmc_blk_data *md, struct mmc_host *host,
			 int type)
{
	int err;

	if (md->reset_done & type)
		return -EEXIST;

	md->reset_done |= type;
	err = mmc_hw_reset(host);
	/* Ensure we switch back to the correct partition */
	if (err != -EOPNOTSUPP) {
		struct mmc_blk_data *main_md =
			dev_get_drvdata(&host->card->dev);
		int part_err;

		main_md->part_curr = main_md->part_type;
		part_err = mmc_blk_part_switch(host->card, md->part_type);
		if (part_err) {
			/*
			 * We have failed to get back into the correct
			 * partition, so we need to abort the whole request.
			 */
			return -ENODEV;
		}
	}
	return err;
}

static inline void mmc_blk_reset_success(struct mmc_blk_data *md, int type)
{
	md->reset_done &= ~type;
}

/*
 * The non-block commands come back from the block layer after it queued it and
 * processed it with all other requests and then they get issued in this
 * function.
 */
static void mmc_blk_issue_drv_op(struct mmc_queue *mq, struct request *req)
{
	struct mmc_queue_req *mq_rq;
	struct mmc_card *card = mq->card;
	struct mmc_blk_data *md = mq->blkdata;
	struct mmc_blk_ioc_data **idata;
	bool rpmb_ioctl;
	u8 **ext_csd;
	u32 status;
	int ret;
	int i;

	mq_rq = req_to_mmc_queue_req(req);
	rpmb_ioctl = (mq_rq->drv_op == MMC_DRV_OP_IOCTL_RPMB);

	switch (mq_rq->drv_op) {
	case MMC_DRV_OP_IOCTL:
		if (card->ext_csd.cmdq_en) {
			ret = mmc_cmdq_disable(card);
			if (ret)
				break;
		}
		/* fallthrough */
	case MMC_DRV_OP_IOCTL_RPMB:
		idata = mq_rq->drv_op_data;
		for (i = 0, ret = 0; i < mq_rq->ioc_count; i++) {
			ret = __mmc_blk_ioctl_cmd(card, md, idata[i]);
			if (ret)
				break;
		}
		/* Always switch back to main area after RPMB access */
		if (rpmb_ioctl)
			mmc_blk_part_switch(card, 0);
		else if (card->reenable_cmdq && !card->ext_csd.cmdq_en)
			mmc_cmdq_enable(card);
		break;
	case MMC_DRV_OP_BOOT_WP:
		ret = mmc_switch(card, EXT_CSD_CMD_SET_NORMAL, EXT_CSD_BOOT_WP,
				 card->ext_csd.boot_ro_lock |
				 EXT_CSD_BOOT_WP_B_PWR_WP_EN,
				 card->ext_csd.part_time);
		if (ret)
			pr_err("%s: Locking boot partition ro until next power on failed: %d\n",
			       md->disk->disk_name, ret);
		else
			card->ext_csd.boot_ro_lock |=
				EXT_CSD_BOOT_WP_B_PWR_WP_EN;
		break;
	case MMC_DRV_OP_GET_CARD_STATUS:
		ret = mmc_send_status(card, &status);
		if (!ret)
			ret = status;
		break;
	case MMC_DRV_OP_GET_EXT_CSD:
		ext_csd = mq_rq->drv_op_data;
		ret = mmc_get_ext_csd(card, ext_csd);
		break;
	default:
		pr_err("%s: unknown driver specific operation\n",
		       md->disk->disk_name);
		ret = -EINVAL;
		break;
	}
	mq_rq->drv_op_result = ret;
	blk_mq_end_request(req, ret ? BLK_STS_IOERR : BLK_STS_OK);
}

static void mmc_blk_issue_discard_rq(struct mmc_queue *mq, struct request *req)
{
	struct mmc_blk_data *md = mq->blkdata;
	struct mmc_card *card = md->queue.card;
	unsigned int from, nr, arg;
	int err = 0, type = MMC_BLK_DISCARD;
	blk_status_t status = BLK_STS_OK;

	if (!mmc_can_erase(card)) {
		status = BLK_STS_NOTSUPP;
		goto fail;
	}

	from = blk_rq_pos(req);
	nr = blk_rq_sectors(req);

	if (mmc_can_discard(card))
		arg = MMC_DISCARD_ARG;
	else if (mmc_can_trim(card))
		arg = MMC_TRIM_ARG;
	else
		arg = MMC_ERASE_ARG;
	do {
		err = 0;
		if (card->quirks & MMC_QUIRK_INAND_CMD38) {
			err = mmc_switch(card, EXT_CSD_CMD_SET_NORMAL,
					 INAND_CMD38_ARG_EXT_CSD,
					 arg == MMC_TRIM_ARG ?
					 INAND_CMD38_ARG_TRIM :
					 INAND_CMD38_ARG_ERASE,
					 card->ext_csd.generic_cmd6_time);
		}
		if (!err)
			err = mmc_erase(card, from, nr, arg);
	} while (err == -EIO && !mmc_blk_reset(md, card->host, type));
	if (err)
		status = BLK_STS_IOERR;
	else
		mmc_blk_reset_success(md, type);
fail:
	blk_mq_end_request(req, status);
}

static void mmc_blk_issue_secdiscard_rq(struct mmc_queue *mq,
				       struct request *req)
{
	struct mmc_blk_data *md = mq->blkdata;
	struct mmc_card *card = md->queue.card;
	unsigned int from, nr, arg;
	int err = 0, type = MMC_BLK_SECDISCARD;
	blk_status_t status = BLK_STS_OK;

	if (!(mmc_can_secure_erase_trim(card))) {
		status = BLK_STS_NOTSUPP;
		goto out;
	}

	from = blk_rq_pos(req);
	nr = blk_rq_sectors(req);

	if (mmc_can_trim(card) && !mmc_erase_group_aligned(card, from, nr))
		arg = MMC_SECURE_TRIM1_ARG;
	else
		arg = MMC_SECURE_ERASE_ARG;

retry:
	if (card->quirks & MMC_QUIRK_INAND_CMD38) {
		err = mmc_switch(card, EXT_CSD_CMD_SET_NORMAL,
				 INAND_CMD38_ARG_EXT_CSD,
				 arg == MMC_SECURE_TRIM1_ARG ?
				 INAND_CMD38_ARG_SECTRIM1 :
				 INAND_CMD38_ARG_SECERASE,
				 card->ext_csd.generic_cmd6_time);
		if (err)
			goto out_retry;
	}

	err = mmc_erase(card, from, nr, arg);
	if (err == -EIO)
		goto out_retry;
	if (err) {
		status = BLK_STS_IOERR;
		goto out;
	}

	if (arg == MMC_SECURE_TRIM1_ARG) {
		if (card->quirks & MMC_QUIRK_INAND_CMD38) {
			err = mmc_switch(card, EXT_CSD_CMD_SET_NORMAL,
					 INAND_CMD38_ARG_EXT_CSD,
					 INAND_CMD38_ARG_SECTRIM2,
					 card->ext_csd.generic_cmd6_time);
			if (err)
				goto out_retry;
		}

		err = mmc_erase(card, from, nr, MMC_SECURE_TRIM2_ARG);
		if (err == -EIO)
			goto out_retry;
		if (err) {
			status = BLK_STS_IOERR;
			goto out;
		}
	}

out_retry:
	if (err && !mmc_blk_reset(md, card->host, type))
		goto retry;
	if (!err)
		mmc_blk_reset_success(md, type);
out:
	blk_mq_end_request(req, status);
}

static void mmc_blk_issue_flush(struct mmc_queue *mq, struct request *req)
{
	struct mmc_blk_data *md = mq->blkdata;
	struct mmc_card *card = md->queue.card;
	int ret = 0;

	ret = mmc_flush_cache(card);
	blk_mq_end_request(req, ret ? BLK_STS_IOERR : BLK_STS_OK);
}

/*
 * Reformat current write as a reliable write, supporting
 * both legacy and the enhanced reliable write MMC cards.
 * In each transfer we'll handle only as much as a single
 * reliable write can handle, thus finish the request in
 * partial completions.
 */
static inline void mmc_apply_rel_rw(struct mmc_blk_request *brq,
				    struct mmc_card *card,
				    struct request *req)
{
	if (!(card->ext_csd.rel_param & EXT_CSD_WR_REL_PARAM_EN)) {
		/* Legacy mode imposes restrictions on transfers. */
		if (!IS_ALIGNED(blk_rq_pos(req), card->ext_csd.rel_sectors))
			brq->data.blocks = 1;

		if (brq->data.blocks > card->ext_csd.rel_sectors)
			brq->data.blocks = card->ext_csd.rel_sectors;
		else if (brq->data.blocks < card->ext_csd.rel_sectors)
			brq->data.blocks = 1;
	}
}

#define CMD_ERRORS_EXCL_OOR						\
	(R1_ADDRESS_ERROR |	/* Misaligned address */		\
	 R1_BLOCK_LEN_ERROR |	/* Transferred block length incorrect */\
	 R1_WP_VIOLATION |	/* Tried to write to protected block */	\
	 R1_CARD_ECC_FAILED |	/* Card ECC failed */			\
	 R1_CC_ERROR |		/* Card controller error */		\
	 R1_ERROR)		/* General/unknown error */

#define CMD_ERRORS							\
	(CMD_ERRORS_EXCL_OOR |						\
	 R1_OUT_OF_RANGE)	/* Command argument out of range */	\

static void mmc_blk_eval_resp_error(struct mmc_blk_request *brq)
{
	u32 val;

	/*
	 * Per the SD specification(physical layer version 4.10)[1],
	 * section 4.3.3, it explicitly states that "When the last
	 * block of user area is read using CMD18, the host should
	 * ignore OUT_OF_RANGE error that may occur even the sequence
	 * is correct". And JESD84-B51 for eMMC also has a similar
	 * statement on section 6.8.3.
	 *
	 * Multiple block read/write could be done by either predefined
	 * method, namely CMD23, or open-ending mode. For open-ending mode,
	 * we should ignore the OUT_OF_RANGE error as it's normal behaviour.
	 *
	 * However the spec[1] doesn't tell us whether we should also
	 * ignore that for predefined method. But per the spec[1], section
	 * 4.15 Set Block Count Command, it says"If illegal block count
	 * is set, out of range error will be indicated during read/write
	 * operation (For example, data transfer is stopped at user area
	 * boundary)." In another word, we could expect a out of range error
	 * in the response for the following CMD18/25. And if argument of
	 * CMD23 + the argument of CMD18/25 exceed the max number of blocks,
	 * we could also expect to get a -ETIMEDOUT or any error number from
	 * the host drivers due to missing data response(for write)/data(for
	 * read), as the cards will stop the data transfer by itself per the
	 * spec. So we only need to check R1_OUT_OF_RANGE for open-ending mode.
	 */

	if (!brq->stop.error) {
		bool oor_with_open_end;
		/* If there is no error yet, check R1 response */

		val = brq->stop.resp[0] & CMD_ERRORS;
		oor_with_open_end = val & R1_OUT_OF_RANGE && !brq->mrq.sbc;

		if (val && !oor_with_open_end)
			brq->stop.error = -EIO;
	}
}

static void mmc_blk_data_prep(struct mmc_queue *mq, struct mmc_queue_req *mqrq,
			      int disable_multi, bool *do_rel_wr_p,
			      bool *do_data_tag_p)
{
	struct mmc_blk_data *md = mq->blkdata;
	struct mmc_card *card = md->queue.card;
	struct mmc_blk_request *brq = &mqrq->brq;
	struct request *req = mmc_queue_req_to_req(mqrq);
	bool do_rel_wr, do_data_tag;

	/*
	 * Reliable writes are used to implement Forced Unit Access and
	 * are supported only on MMCs.
	 */
	do_rel_wr = (req->cmd_flags & REQ_FUA) &&
		    rq_data_dir(req) == WRITE &&
		    (md->flags & MMC_BLK_REL_WR);

	memset(brq, 0, sizeof(struct mmc_blk_request));
	/*
	 * Although keep it should work normally, but only
	 * call it in CQHCI for safe, SWcmdq will do this in
	 * mmc_blk_swcq_issue_rw_rq().
	 */
#ifndef CONFIG_MTK_EMMC_CQ_SUPPORT
	mmc_crypto_prepare_req(mqrq);
#endif

	brq->mrq.data = &brq->data;
	brq->mrq.tag = req->tag;

	brq->stop.opcode = MMC_STOP_TRANSMISSION;
	brq->stop.arg = 0;

	if (rq_data_dir(req) == READ) {
		brq->data.flags = MMC_DATA_READ;
		brq->stop.flags = MMC_RSP_SPI_R1 | MMC_RSP_R1 | MMC_CMD_AC;
	} else {
		brq->data.flags = MMC_DATA_WRITE;
		brq->stop.flags = MMC_RSP_SPI_R1B | MMC_RSP_R1B | MMC_CMD_AC;
	}

	brq->data.blksz = 512;
	brq->data.blocks = blk_rq_sectors(req);
	brq->data.blk_addr = blk_rq_pos(req);

	/*
	 * The command queue supports 2 priorities: "high" (1) and "simple" (0).
	 * The eMMC will give "high" priority tasks priority over "simple"
	 * priority tasks. Here we always set "simple" priority by not setting
	 * MMC_DATA_PRIO.
	 */

	/*
	 * The block layer doesn't support all sector count
	 * restrictions, so we need to be prepared for too big
	 * requests.
	 */
	if (brq->data.blocks > card->host->max_blk_count)
		brq->data.blocks = card->host->max_blk_count;

	if (brq->data.blocks > 1) {
		/*
		 * Some SD cards in SPI mode return a CRC error or even lock up
		 * completely when trying to read the last block using a
		 * multiblock read command.
		 */
		if (mmc_host_is_spi(card->host) && (rq_data_dir(req) == READ) &&
		    (blk_rq_pos(req) + blk_rq_sectors(req) ==
		     get_capacity(md->disk)))
			brq->data.blocks--;

		/*
		 * After a read error, we redo the request one sector
		 * at a time in order to accurately determine which
		 * sectors can be read successfully.
		 */
		if (disable_multi)
			brq->data.blocks = 1;

		/*
		 * Some controllers have HW issues while operating
		 * in multiple I/O mode
		 */
		if (card->host->ops->multi_io_quirk)
			brq->data.blocks = card->host->ops->multi_io_quirk(card,
						(rq_data_dir(req) == READ) ?
						MMC_DATA_READ : MMC_DATA_WRITE,
						brq->data.blocks);
	}

	if (do_rel_wr) {
		mmc_apply_rel_rw(brq, card, req);
		brq->data.flags |= MMC_DATA_REL_WR;
	}

	/*
	 * Data tag is used only during writing meta data to speed
	 * up write and any subsequent read of this meta data
	 */
	do_data_tag = card->ext_csd.data_tag_unit_size &&
		      (req->cmd_flags & REQ_META) &&
		      (rq_data_dir(req) == WRITE) &&
		      ((brq->data.blocks * brq->data.blksz) >=
		       card->ext_csd.data_tag_unit_size);

	if (do_data_tag)
		brq->data.flags |= MMC_DATA_DAT_TAG;

	mmc_set_data_timeout(&brq->data, card);

	brq->data.sg = mqrq->sg;
	brq->data.sg_len = mmc_queue_map_sg(mq, mqrq);

	/*
	 * Adjust the sg list so it is the same size as the
	 * request.
	 */
	if (brq->data.blocks != blk_rq_sectors(req)) {
		int i, data_size = brq->data.blocks << 9;
		struct scatterlist *sg;

		for_each_sg(brq->data.sg, sg, brq->data.sg_len, i) {
			data_size -= sg->length;
			if (data_size <= 0) {
				sg->length += data_size;
				i++;
				break;
			}
		}
		brq->data.sg_len = i;
	}

	if (do_rel_wr_p)
		*do_rel_wr_p = do_rel_wr;

	if (do_data_tag_p)
		*do_data_tag_p = do_data_tag;
#ifdef	CONFIG_MTK_EMMC_CQ_SUPPORT
	mqrq->areq.mrq = &brq->mrq;
#endif
}

#define MMC_CQE_RETRIES 2

static void mmc_blk_cqe_complete_rq(struct mmc_queue *mq, struct request *req)
{
	struct mmc_queue_req *mqrq = req_to_mmc_queue_req(req);
	struct mmc_request *mrq = &mqrq->brq.mrq;
	struct request_queue *q = req->q;
	struct mmc_host *host = mq->card->host;
	enum mmc_issue_type issue_type = mmc_issue_type(mq, req);
	unsigned long flags;
	bool put_card;
	int err;

	mmc_cqe_post_req(host, mrq);

	if (mrq->cmd && mrq->cmd->error)
		err = mrq->cmd->error;
	else if (mrq->data && mrq->data->error)
		err = mrq->data->error;
	else
		err = 0;

	if (err) {
		if (mqrq->retries++ < MMC_CQE_RETRIES)
			blk_mq_requeue_request(req, true);
		else
			blk_mq_end_request(req, BLK_STS_IOERR);
	} else if (mrq->data) {
		if (blk_update_request(req, BLK_STS_OK, mrq->data->bytes_xfered))
			blk_mq_requeue_request(req, true);
		else {
			mt_biolog_cqhci_complete(req->tag);
			__blk_mq_end_request(req, BLK_STS_OK);
<<<<<<< HEAD
		}
=======
	} else if (mq->in_recovery) {
		blk_mq_requeue_request(req, true);
>>>>>>> 38d95b42
	} else {
		blk_mq_end_request(req, BLK_STS_OK);
	}

	spin_lock_irqsave(q->queue_lock, flags);

	mq->in_flight[issue_type] -= 1;

	put_card = (mmc_tot_in_flight(mq) == 0);

	mmc_cqe_check_busy(mq);

	spin_unlock_irqrestore(q->queue_lock, flags);

	if (!mq->cqe_busy)
		blk_mq_run_hw_queues(q, true);

	if (put_card)
		mmc_put_card(mq->card, &mq->ctx);
}

void mmc_blk_cqe_recovery(struct mmc_queue *mq)
{
	struct mmc_card *card = mq->card;
	struct mmc_host *host = card->host;
	int err;

	pr_debug("%s: CQE recovery start\n", mmc_hostname(host));

	err = mmc_cqe_recovery(host);
	if (err)
		mmc_blk_reset(mq->blkdata, host, MMC_BLK_CQE_RECOVERY);
	mmc_blk_reset_success(mq->blkdata, MMC_BLK_CQE_RECOVERY);

	pr_debug("%s: CQE recovery done\n", mmc_hostname(host));
}

static void mmc_blk_cqe_req_done(struct mmc_request *mrq)
{
	struct mmc_queue_req *mqrq = container_of(mrq, struct mmc_queue_req,
						  brq.mrq);
	struct request *req = mmc_queue_req_to_req(mqrq);
	struct request_queue *q = req->q;
	struct mmc_queue *mq = q->queuedata;

	/*
	 * Block layer timeouts race with completions which means the normal
	 * completion path cannot be used during recovery.
	 */
	if (mq->in_recovery)
		mmc_blk_cqe_complete_rq(mq, req);
	else
		blk_mq_complete_request(req);
}

static int mmc_blk_cqe_start_req(struct mmc_host *host, struct mmc_request *mrq)
{
	mrq->done		= mmc_blk_cqe_req_done;
	mrq->recovery_notifier	= mmc_cqe_recovery_notifier;

	return mmc_cqe_start_req(host, mrq);
}

static struct mmc_request *mmc_blk_cqe_prep_dcmd(struct mmc_queue_req *mqrq,
						 struct request *req)
{
	struct mmc_blk_request *brq = &mqrq->brq;

	memset(brq, 0, sizeof(*brq));

	brq->mrq.cmd = &brq->cmd;
	brq->mrq.tag = req->tag;

	return &brq->mrq;
}

static int mmc_blk_cqe_issue_flush(struct mmc_queue *mq, struct request *req)
{
	struct mmc_queue_req *mqrq = req_to_mmc_queue_req(req);
	struct mmc_request *mrq = mmc_blk_cqe_prep_dcmd(mqrq, req);

	mrq->cmd->opcode = MMC_SWITCH;
	mrq->cmd->arg = (MMC_SWITCH_MODE_WRITE_BYTE << 24) |
			(EXT_CSD_FLUSH_CACHE << 16) |
			(1 << 8) |
			EXT_CSD_CMD_SET_NORMAL;
	mrq->cmd->flags = MMC_CMD_AC | MMC_RSP_R1B;

	return mmc_blk_cqe_start_req(mq->card->host, mrq);
}

static int mmc_blk_cqe_issue_rw_rq(struct mmc_queue *mq, struct request *req)
{
	struct mmc_queue_req *mqrq = req_to_mmc_queue_req(req);

	if (req) {
		mt_bio_queue_alloc(current, req->q, false);
		mt_biolog_cqhci_check();
		mt_biolog_cqhci_queue_task(mq->card->host, req->tag,
			&(mqrq->brq.mrq));
	}

	mmc_blk_data_prep(mq, mqrq, 0, NULL, NULL);

	return mmc_blk_cqe_start_req(mq->card->host, &mqrq->brq.mrq);
}

static void mmc_blk_rw_rq_prep(struct mmc_queue_req *mqrq,
			       struct mmc_card *card,
			       int disable_multi,
			       struct mmc_queue *mq)
{
	u32 readcmd, writecmd;
	struct mmc_blk_request *brq = &mqrq->brq;
	struct request *req = mmc_queue_req_to_req(mqrq);
	struct mmc_blk_data *md = mq->blkdata;
	bool do_rel_wr, do_data_tag;

	mmc_blk_data_prep(mq, mqrq, disable_multi, &do_rel_wr, &do_data_tag);

	brq->mrq.cmd = &brq->cmd;

	brq->cmd.arg = blk_rq_pos(req);
	if (!mmc_card_blockaddr(card))
		brq->cmd.arg <<= 9;
	brq->cmd.flags = MMC_RSP_SPI_R1 | MMC_RSP_R1 | MMC_CMD_ADTC;

	if (brq->data.blocks > 1 || do_rel_wr) {
		/* SPI multiblock writes terminate using a special
		 * token, not a STOP_TRANSMISSION request.
		 */
		if (!mmc_host_is_spi(card->host) ||
		    rq_data_dir(req) == READ)
			brq->mrq.stop = &brq->stop;
		readcmd = MMC_READ_MULTIPLE_BLOCK;
		writecmd = MMC_WRITE_MULTIPLE_BLOCK;
	} else {
		brq->mrq.stop = NULL;
		readcmd = MMC_READ_SINGLE_BLOCK;
		writecmd = MMC_WRITE_BLOCK;
	}

#ifdef CONFIG_MTK_EMMC_CQ_SUPPORT
	if (mq->use_swcq) {
		readcmd = MMC_EXECUTE_READ_TASK;
		writecmd = MMC_EXECUTE_WRITE_TASK;
	}
#endif

	brq->cmd.opcode = rq_data_dir(req) == READ ? readcmd : writecmd;

	/*
	 * Pre-defined multi-block transfers are preferable to
	 * open ended-ones (and necessary for reliable writes).
	 * However, it is not sufficient to just send CMD23,
	 * and avoid the final CMD12, as on an error condition
	 * CMD12 (stop) needs to be sent anyway. This, coupled
	 * with Auto-CMD23 enhancements provided by some
	 * hosts, means that the complexity of dealing
	 * with this is best left to the host. If CMD23 is
	 * supported by card and host, we'll fill sbc in and let
	 * the host deal with handling it correctly. This means
	 * that for hosts that don't expose MMC_CAP_CMD23, no
	 * change of behavior will be observed.
	 *
	 * N.B: Some MMC cards experience perf degradation.
	 * We'll avoid using CMD23-bounded multiblock writes for
	 * these, while retaining features like reliable writes.
	 */
	if ((md->flags & MMC_BLK_CMD23) && mmc_op_multi(brq->cmd.opcode) &&
	    (do_rel_wr || !(card->quirks & MMC_QUIRK_BLK_NO_CMD23) ||
	     do_data_tag)) {
		brq->sbc.opcode = MMC_SET_BLOCK_COUNT;
		brq->sbc.arg = brq->data.blocks |
			(do_rel_wr ? (1 << 31) : 0) |
			(do_data_tag ? (1 << 29) : 0);
		brq->sbc.flags = MMC_RSP_R1 | MMC_CMD_AC;
		brq->mrq.sbc = &brq->sbc;
	}

#ifdef CONFIG_MTK_EMMC_CQ_SUPPORT
	if (mq->use_swcq) {
		int rt = 0;

		//rt = IS_RT_CLASS_REQ(req);
		brq->mrq.flags = rt;
		brq->mrq_que.flags = rt;

		brq->sbc.opcode = MMC_QUE_TASK_PARAMS;
		brq->sbc.arg = brq->data.blocks |
			(do_rel_wr ? (1 << 31) : 0) |
			((rq_data_dir(req) == WRITE) ? 0 : (1 << 30)) |
			(do_data_tag ? (1 << 29) : 0) |
			(rt << 23) | ((atomic_read(&mqrq->index) - 1) << 16);
		brq->sbc.flags = MMC_RSP_R1 | MMC_CMD_AC;
		brq->mrq_que.sbc = &brq->sbc;

		brq->que.opcode = MMC_QUE_TASK_ADDR;
		brq->que.arg = blk_rq_pos(req);
		if (!mmc_card_blockaddr(card))
			brq->que.arg <<= 9;
		brq->que.flags = MMC_RSP_R1 | MMC_CMD_AC;
		brq->mrq_que.cmd = &brq->que;

		brq->cmd.arg = (atomic_read(&mqrq->index) - 1) << 16;
		mqrq->areq.mrq_que = &brq->mrq_que;

		brq->mrq.areq = &mqrq->areq;
		brq->mrq_que.areq = &mqrq->areq;
	}
#endif

	if (req->bio)
		brq->mrq.req = req;
#if defined(CONFIG_MTK_HW_FDE)
	/* request is from mmc layer */
	brq->mrq.is_mmc_req = true;
#endif

}

#define MMC_MAX_RETRIES		5
#define MMC_DATA_RETRIES	2
#define MMC_NO_RETRIES		(MMC_MAX_RETRIES + 1)

static int mmc_blk_send_stop(struct mmc_card *card, unsigned int timeout)
{
	struct mmc_command cmd = {
		.opcode = MMC_STOP_TRANSMISSION,
		.flags = MMC_RSP_SPI_R1 | MMC_RSP_R1 | MMC_CMD_AC,
		/* Some hosts wait for busy anyway, so provide a busy timeout */
		.busy_timeout = timeout,
	};

	return mmc_wait_for_cmd(card->host, &cmd, 5);
}

static int mmc_blk_fix_state(struct mmc_card *card, struct request *req)
{
	struct mmc_queue_req *mqrq = req_to_mmc_queue_req(req);
	struct mmc_blk_request *brq = &mqrq->brq;
	unsigned int timeout = mmc_blk_data_timeout_ms(card->host, &brq->data);
	int err;

	mmc_retune_hold_now(card->host);

	mmc_blk_send_stop(card, timeout);

	err = card_busy_detect(card, timeout, NULL);

	mmc_retune_release(card->host);

	return err;
}

#define MMC_READ_SINGLE_RETRIES	2

/* Single sector read during recovery */
static void mmc_blk_read_single(struct mmc_queue *mq, struct request *req)
{
	struct mmc_queue_req *mqrq = req_to_mmc_queue_req(req);
	struct mmc_request *mrq = &mqrq->brq.mrq;
	struct mmc_card *card = mq->card;
	struct mmc_host *host = card->host;
	blk_status_t error = BLK_STS_OK;

	do {
		u32 status;
		int err;
		int retries = 0;

		while (retries++ <= MMC_READ_SINGLE_RETRIES) {
			mmc_blk_rw_rq_prep(mqrq, card, 1, mq);

			mmc_wait_for_req(host, mrq);

			err = mmc_send_status(card, &status);
			if (err)
				goto error_exit;

			if (!mmc_host_is_spi(host) &&
			    !mmc_blk_in_tran_state(status)) {
				err = mmc_blk_fix_state(card, req);
				if (err)
					goto error_exit;
			}

			if (!mrq->cmd->error)
				break;
		}

		if (mrq->cmd->error ||
		    mrq->data->error ||
		    (!mmc_host_is_spi(host) &&
		     (mrq->cmd->resp[0] & CMD_ERRORS || status & CMD_ERRORS)))
			error = BLK_STS_IOERR;
		else
			error = BLK_STS_OK;

	} while (blk_update_request(req, error, 512));

	return;

error_exit:
	mrq->data->bytes_xfered = 0;
	blk_update_request(req, BLK_STS_IOERR, 512);
	/* Let it try the remaining request again */
	if (mqrq->retries > MMC_MAX_RETRIES - 1)
		mqrq->retries = MMC_MAX_RETRIES - 1;
}

static inline bool mmc_blk_oor_valid(struct mmc_blk_request *brq)
{
	return !!brq->mrq.sbc;
}

static inline u32 mmc_blk_stop_err_bits(struct mmc_blk_request *brq)
{
	return mmc_blk_oor_valid(brq) ? CMD_ERRORS : CMD_ERRORS_EXCL_OOR;
}

/*
 * Check for errors the host controller driver might not have seen such as
 * response mode errors or invalid card state.
 */
static bool mmc_blk_status_error(struct request *req, u32 status)
{
	struct mmc_queue_req *mqrq = req_to_mmc_queue_req(req);
	struct mmc_blk_request *brq = &mqrq->brq;
	struct mmc_queue *mq = req->q->queuedata;
	u32 stop_err_bits;

	if (mmc_host_is_spi(mq->card->host))
		return false;

	stop_err_bits = mmc_blk_stop_err_bits(brq);

	return brq->cmd.resp[0]  & CMD_ERRORS    ||
	       brq->stop.resp[0] & stop_err_bits ||
	       status            & stop_err_bits ||
	       (rq_data_dir(req) == WRITE && !mmc_blk_in_tran_state(status));
}

static inline bool mmc_blk_cmd_started(struct mmc_blk_request *brq)
{
	return !brq->sbc.error && !brq->cmd.error &&
	       !(brq->cmd.resp[0] & CMD_ERRORS);
}

/*
 * Requests are completed by mmc_blk_mq_complete_rq() which sets simple
 * policy:
 * 1. A request that has transferred at least some data is considered
 * successful and will be requeued if there is remaining data to
 * transfer.
 * 2. Otherwise the number of retries is incremented and the request
 * will be requeued if there are remaining retries.
 * 3. Otherwise the request will be errored out.
 * That means mmc_blk_mq_complete_rq() is controlled by bytes_xfered and
 * mqrq->retries. So there are only 4 possible actions here:
 *	1. do not accept the bytes_xfered value i.e. set it to zero
 *	2. change mqrq->retries to determine the number of retries
 *	3. try to reset the card
 *	4. read one sector at a time
 */
static void mmc_blk_mq_rw_recovery(struct mmc_queue *mq, struct request *req)
{
	int type = rq_data_dir(req) == READ ? MMC_BLK_READ : MMC_BLK_WRITE;
	struct mmc_queue_req *mqrq = req_to_mmc_queue_req(req);
	struct mmc_blk_request *brq = &mqrq->brq;
	struct mmc_blk_data *md = mq->blkdata;
	struct mmc_card *card = mq->card;
	u32 status;
	u32 blocks;
	int err;

	/*
	 * Some errors the host driver might not have seen. Set the number of
	 * bytes transferred to zero in that case.
	 */
	err = __mmc_send_status(card, &status, 0);
	if (err || mmc_blk_status_error(req, status))
		brq->data.bytes_xfered = 0;

	mmc_retune_release(card->host);

	/*
	 * Try again to get the status. This also provides an opportunity for
	 * re-tuning.
	 */
	if (err)
		err = __mmc_send_status(card, &status, 0);

	/*
	 * Nothing more to do after the number of bytes transferred has been
	 * updated and there is no card.
	 */
	if (err && mmc_detect_card_removed(card->host))
		return;

	/* Try to get back to "tran" state */
	if (!mmc_host_is_spi(mq->card->host) &&
	    (err || !mmc_blk_in_tran_state(status)))
		err = mmc_blk_fix_state(mq->card, req);

	/*
	 * Special case for SD cards where the card might record the number of
	 * blocks written.
	 */
	if (!err && mmc_blk_cmd_started(brq) && mmc_card_sd(card) &&
	    rq_data_dir(req) == WRITE) {
		if (mmc_sd_num_wr_blocks(card, &blocks))
			brq->data.bytes_xfered = 0;
		else
			brq->data.bytes_xfered = blocks << 9;
	}

	/* Reset if the card is in a bad state */
	if (!mmc_host_is_spi(mq->card->host) &&
	    err && mmc_blk_reset(md, card->host, type)) {
		pr_err("%s: recovery failed!\n", req->rq_disk->disk_name);
		mqrq->retries = MMC_NO_RETRIES;
		return;
	}

	/*
	 * If anything was done, just return and if there is anything remaining
	 * on the request it will get requeued.
	 */
	if (brq->data.bytes_xfered)
		return;

	/* Reset before last retry */
	if (mqrq->retries + 1 == MMC_MAX_RETRIES)
		mmc_blk_reset(md, card->host, type);

	/* Command errors fail fast, so use all MMC_MAX_RETRIES */
	if (brq->sbc.error || brq->cmd.error)
		return;

	/* Reduce the remaining retries for data errors */
	if (mqrq->retries < MMC_MAX_RETRIES - MMC_DATA_RETRIES) {
		mqrq->retries = MMC_MAX_RETRIES - MMC_DATA_RETRIES;
		return;
	}

	/* FIXME: Missing single sector read for large sector size */
	if (!mmc_large_sector(card) && rq_data_dir(req) == READ &&
	    brq->data.blocks > 1) {
		/* Read one sector at a time */
		mmc_blk_read_single(mq, req);
		return;
	}
}

static inline bool mmc_blk_rq_error(struct mmc_blk_request *brq)
{
	mmc_blk_eval_resp_error(brq);

	return brq->sbc.error || brq->cmd.error || brq->stop.error ||
	       brq->data.error || brq->cmd.resp[0] & CMD_ERRORS;
}

static int mmc_blk_card_busy(struct mmc_card *card, struct request *req)
{
	struct mmc_queue_req *mqrq = req_to_mmc_queue_req(req);
	u32 status = 0;
	int err;

	if (mmc_host_is_spi(card->host) || rq_data_dir(req) == READ)
		return 0;

	err = card_busy_detect(card, MMC_BLK_TIMEOUT_MS, &status);

	/*
	 * Do not assume data transferred correctly if there are any error bits
	 * set.
	 */
	if (status & mmc_blk_stop_err_bits(&mqrq->brq)) {
		mqrq->brq.data.bytes_xfered = 0;
		err = err ? err : -EIO;
	}

	/* Copy the exception bit so it will be seen later on */
	if (mmc_card_mmc(card) && status & R1_EXCEPTION_EVENT)
		mqrq->brq.cmd.resp[0] |= R1_EXCEPTION_EVENT;

	return err;
}

static inline void mmc_blk_rw_reset_success(struct mmc_queue *mq,
					    struct request *req)
{
	int type = rq_data_dir(req) == READ ? MMC_BLK_READ : MMC_BLK_WRITE;

	mmc_blk_reset_success(mq->blkdata, type);
}

static void mmc_blk_mq_complete_rq(struct mmc_queue *mq, struct request *req)
{
	struct mmc_queue_req *mqrq = req_to_mmc_queue_req(req);
	unsigned int nr_bytes = mqrq->brq.data.bytes_xfered;

	if (nr_bytes) {
		if (blk_update_request(req, BLK_STS_OK, nr_bytes))
			blk_mq_requeue_request(req, true);
		else
			__blk_mq_end_request(req, BLK_STS_OK);
	} else if (!blk_rq_bytes(req)) {
		__blk_mq_end_request(req, BLK_STS_IOERR);
	} else if (mqrq->retries++ < MMC_MAX_RETRIES) {
		blk_mq_requeue_request(req, true);
	} else {
		if (mmc_card_removed(mq->card))
			req->rq_flags |= RQF_QUIET;
		blk_mq_end_request(req, BLK_STS_IOERR);
	}
}

static bool mmc_blk_urgent_bkops_needed(struct mmc_queue *mq,
					struct mmc_queue_req *mqrq)
{
	return mmc_card_mmc(mq->card) && !mmc_host_is_spi(mq->card->host) &&
	       (mqrq->brq.cmd.resp[0] & R1_EXCEPTION_EVENT ||
		mqrq->brq.stop.resp[0] & R1_EXCEPTION_EVENT);
}

static void mmc_blk_urgent_bkops(struct mmc_queue *mq,
				 struct mmc_queue_req *mqrq)
{
	if (mmc_blk_urgent_bkops_needed(mq, mqrq))
		mmc_run_bkops(mq->card);
}

void mmc_blk_mq_complete(struct request *req)
{
	struct mmc_queue *mq = req->q->queuedata;

	if (mq->use_cqe)
		mmc_blk_cqe_complete_rq(mq, req);
	else
		mmc_blk_mq_complete_rq(mq, req);
}

static void mmc_blk_mq_poll_completion(struct mmc_queue *mq,
				       struct request *req)
{
	struct mmc_queue_req *mqrq = req_to_mmc_queue_req(req);
	struct mmc_host *host = mq->card->host;

	if (mmc_blk_rq_error(&mqrq->brq) ||
	    mmc_blk_card_busy(mq->card, req)) {
		mmc_blk_mq_rw_recovery(mq, req);
	} else {
		mmc_blk_rw_reset_success(mq, req);
		mmc_retune_release(host);
	}

	mmc_blk_urgent_bkops(mq, mqrq);
}

static void mmc_blk_mq_dec_in_flight(struct mmc_queue *mq,
				     struct request_queue *q,
				     enum mmc_issue_type issue_type)
{
	unsigned long flags;
	bool put_card;

	spin_lock_irqsave(q->queue_lock, flags);

	mq->in_flight[issue_type] -= 1;

	put_card = (mmc_tot_in_flight(mq) == 0);

	spin_unlock_irqrestore(q->queue_lock, flags);

	if (put_card)
		mmc_put_card(mq->card, &mq->ctx);
}

static void mmc_blk_mq_post_req(struct mmc_queue *mq, struct request *req)
{
	enum mmc_issue_type issue_type = mmc_issue_type(mq, req);
	struct mmc_queue_req *mqrq = req_to_mmc_queue_req(req);
	struct mmc_request *mrq = &mqrq->brq.mrq;
	struct mmc_host *host = mq->card->host;
	struct request_queue *q = req->q;

	mmc_post_req(host, mrq, 0);

	/*
	 * Block layer timeouts race with completions which means the normal
	 * completion path cannot be used during recovery.
	 */
	if (mq->in_recovery)
		mmc_blk_mq_complete_rq(mq, req);
	else
		blk_mq_complete_request(req);

	mmc_blk_mq_dec_in_flight(mq, q, issue_type);
}

void mmc_blk_mq_recovery(struct mmc_queue *mq)
{
	struct request *req = mq->recovery_req;
	struct mmc_host *host = mq->card->host;
	struct mmc_queue_req *mqrq = req_to_mmc_queue_req(req);

	mq->recovery_req = NULL;
	mq->rw_wait = false;

	if (mmc_blk_rq_error(&mqrq->brq)) {
		mmc_retune_hold_now(host);
		mmc_blk_mq_rw_recovery(mq, req);
	}

	mmc_blk_urgent_bkops(mq, mqrq);

	mmc_blk_mq_post_req(mq, req);
}

static void mmc_blk_mq_complete_prev_req(struct mmc_queue *mq,
					 struct request **prev_req)
{
	if (mmc_host_done_complete(mq->card->host))
		return;

	mutex_lock(&mq->complete_lock);

	if (!mq->complete_req)
		goto out_unlock;

	mmc_blk_mq_poll_completion(mq, mq->complete_req);

	if (prev_req)
		*prev_req = mq->complete_req;
	else
		mmc_blk_mq_post_req(mq, mq->complete_req);

	mq->complete_req = NULL;

out_unlock:
	mutex_unlock(&mq->complete_lock);
}

void mmc_blk_mq_complete_work(struct work_struct *work)
{
	struct mmc_queue *mq = container_of(work, struct mmc_queue,
					    complete_work);

	mmc_blk_mq_complete_prev_req(mq, NULL);
}

static void mmc_blk_mq_req_done(struct mmc_request *mrq)
{
	struct mmc_queue_req *mqrq = container_of(mrq, struct mmc_queue_req,
						  brq.mrq);
	struct request *req = mmc_queue_req_to_req(mqrq);
	struct request_queue *q = req->q;
	struct mmc_queue *mq = q->queuedata;
	struct mmc_host *host = mq->card->host;
	unsigned long flags;

	if (!mmc_host_done_complete(host)) {
		bool waiting;

		/*
		 * We cannot complete the request in this context, so record
		 * that there is a request to complete, and that a following
		 * request does not need to wait (although it does need to
		 * complete complete_req first).
		 */
		spin_lock_irqsave(q->queue_lock, flags);
		mq->complete_req = req;
		mq->rw_wait = false;
		waiting = mq->waiting;
		spin_unlock_irqrestore(q->queue_lock, flags);

		/*
		 * If 'waiting' then the waiting task will complete this
		 * request, otherwise queue a work to do it. Note that
		 * complete_work may still race with the dispatch of a following
		 * request.
		 */
		if (waiting)
			wake_up(&mq->wait);
		else
			queue_work(mq->card->complete_wq, &mq->complete_work);

		return;
	}

	/* Take the recovery path for errors or urgent background operations */
	if (mmc_blk_rq_error(&mqrq->brq) ||
	    mmc_blk_urgent_bkops_needed(mq, mqrq)) {
		spin_lock_irqsave(q->queue_lock, flags);
		mq->recovery_needed = true;
		mq->recovery_req = req;
		spin_unlock_irqrestore(q->queue_lock, flags);
		wake_up(&mq->wait);
		schedule_work(&mq->recovery_work);
		return;
	}

	mmc_blk_rw_reset_success(mq, req);

	mq->rw_wait = false;
	wake_up(&mq->wait);

	mmc_blk_mq_post_req(mq, req);
}

static bool mmc_blk_rw_wait_cond(struct mmc_queue *mq, int *err)
{
	struct request_queue *q = mq->queue;
	unsigned long flags;
	bool done;

	/*
	 * Wait while there is another request in progress, but not if recovery
	 * is needed. Also indicate whether there is a request waiting to start.
	 */
	spin_lock_irqsave(q->queue_lock, flags);
	if (mq->recovery_needed) {
		*err = -EBUSY;
		done = true;
	} else {
		done = !mq->rw_wait;
	}
	mq->waiting = !done;
	spin_unlock_irqrestore(q->queue_lock, flags);

	return done;
}

static int mmc_blk_rw_wait(struct mmc_queue *mq, struct request **prev_req)
{
	int err = 0;

	wait_event(mq->wait, mmc_blk_rw_wait_cond(mq, &err));

	/* Always complete the previous request if there is one */
	mmc_blk_mq_complete_prev_req(mq, prev_req);

	return err;
}

static int mmc_blk_mq_issue_rw_rq(struct mmc_queue *mq,
				  struct request *req)
{
	struct mmc_queue_req *mqrq = req_to_mmc_queue_req(req);
	struct mmc_host *host = mq->card->host;
	struct request *prev_req = NULL;
	int err = 0;

	/* blocktag SD Card path only */
	if (req && req->__data_len &&
		(host->caps2 & MMC_CAP2_NO_MMC)) {
		mt_bio_queue_alloc(current, req->q, true);
		mt_biolog_mmcqd_req_check(true);
		mt_biolog_mmcqd_req_start(host, req, true);
	}

	mmc_blk_rw_rq_prep(mqrq, mq->card, 0, mq);

	mqrq->brq.mrq.done = mmc_blk_mq_req_done;

	mmc_pre_req(host, &mqrq->brq.mrq);

	err = mmc_blk_rw_wait(mq, &prev_req);
	if (err)
		goto out_post_req;

	mq->rw_wait = true;
	err = mmc_start_request(host, &mqrq->brq.mrq);

	if (prev_req)
		mmc_blk_mq_post_req(mq, prev_req);

	if (err)
		mq->rw_wait = false;

	/* Release re-tuning here where there is no synchronization required */
	if (err || mmc_host_done_complete(host))
		mmc_retune_release(host);

	if (!err)
		mt_biolog_mmcqd_req_end(mqrq->brq.mrq.data, true);

out_post_req:
	if (err)
		mmc_post_req(host, &mqrq->brq.mrq, err);

	return err;
}
#ifdef CONFIG_MTK_EMMC_CQ_SUPPORT

int mmc_blk_end_queued_req(struct mmc_host *host,
	struct mmc_async_req *areq_active, int index)
{

	struct mmc_queue *mq;
	struct mmc_blk_request *brq;
	struct mmc_queue_req *mq_rq;
	struct request *req;

	mq_rq = container_of(areq_active, struct mmc_queue_req, areq);
	brq = &mq_rq->brq;
	req = mmc_queue_req_to_req(mq_rq);
	mq = req->q->queuedata;
	host->areq_que[index] = NULL;
	/* make sure host->areq_que[index] clear earlier than atomic_set(&mq->mqrq[index].index
	 * which maybe caused by cpu out of order execution or C compiler optimization.
	 * Otherwise, there is a competition risk at mmc_blk_swcq_issue_rw_rq :
	 * "card->host->areq_que[atomic_read(&mqrq->index) - 1] = new_areq;"
	 */
	mb();
	mmc_blk_mq_post_req(mq, req);
	mq->mqrq[index].req = NULL;
	atomic_set(&mq->mqrq[index].index, 0);
	/* make sure mq->mqrq[index].index clear earlier than atomic_dec(&host->areq_cnt)
	 * which maybe caused by cpu out of order execution.
	 * Otherwise, there is a competition risk at mmc_blk_swcq_issue_rw_rq :
	 * "index = mmc_get_cmdq_index(mq);"
	 * index may be equal to cmdq_depth
	 */
	mb();
	atomic_dec(&host->areq_cnt);

	if (atomic_read(&host->areq_cnt) == 0)
		wake_up_interruptible(&host->cmp_que);

	return 0;
}


static int mmc_get_cmdq_index(struct mmc_queue *mq)
{
	int i;

	/* cmdq should be enabled when calling this function */
	for (i = 0; i < mq->card->ext_csd.cmdq_depth; i++) {
		if (!atomic_read(&mq->mqrq[i].index))
			break;
	}
	return i;
}

static int mmc_blk_swcq_issue_rw_rq(struct mmc_queue *mq,
				  struct request *req)
{
	struct mmc_queue_req *mqrq = req_to_mmc_queue_req(req);
	struct mmc_host *host = mq->card->host;
	int err = 0;
	int index = 0;
	struct mmc_async_req *new_areq = &mqrq->areq;
	struct mmc_card *card = mq->card;

	if (atomic_read(&host->areq_cnt) < card->ext_csd.cmdq_depth) {
		index = mmc_get_cmdq_index(mq);
		if (WARN_ON(index == card->ext_csd.cmdq_depth)) {
			pr_info("%s,areq_cnt:%d\n",
				__func__, atomic_read(&host->areq_cnt));
			return -EBUSY;
		}
	} else
		return -EBUSY;

	if (req) {
		mt_bio_queue_alloc(current, req->q, false);
		mt_biolog_mmcqd_req_check(false);
		mt_biolog_mmcqd_req_start(host, req, false);
	}
	mq->mqrq[index].req = req;
	atomic_set(&mqrq->index, index + 1);
	atomic_set(&mq->mqrq[index].index, index + 1);
	atomic_inc(&card->host->areq_cnt);

	mmc_blk_rw_rq_prep(mqrq, mq->card, 0, mq);

	new_areq->mrq_que->done =  mmc_wait_cmdq_done;
	new_areq->mrq_que->host = host;
	card->host->areq_que[atomic_read(&mqrq->index) - 1] = new_areq;

	mmc_pre_req(host, new_areq->mrq);
	err = mmc_start_request(host, new_areq->mrq_que);

	/* Release re-tuning here where there is no synchronization required */
	if (err || mmc_host_done_complete(host))
		mmc_retune_release(host);

	if (err)
		mmc_post_req(host, &mqrq->brq.mrq, err);

	if (!err)
		mt_biolog_mmcqd_req_end(mqrq->brq.mrq.data, false);

	return err;
}
#endif

static int mmc_blk_wait_for_idle(struct mmc_queue *mq, struct mmc_host *host)
{
	int ret = 0;
	if (mq->use_cqe)
		ret = host->cqe_ops->cqe_wait_for_idle(host);
#ifdef CONFIG_MTK_EMMC_CQ_SUPPORT
	else if (mq->use_swcq)
		mmc_wait_cmdq_empty(host);
#endif
	else
		ret = mmc_blk_rw_wait(mq, NULL);

	return ret;
}

enum mmc_issued mmc_blk_mq_issue_rq(struct mmc_queue *mq, struct request *req)
{
	struct mmc_blk_data *md = mq->blkdata;
	struct mmc_card *card = md->queue.card;
	struct mmc_host *host = card->host;
	int ret;

	ret = mmc_blk_part_switch(card, md->part_type);
	if (ret)
		return MMC_REQ_FAILED_TO_START;

	switch (mmc_issue_type(mq, req)) {
	case MMC_ISSUE_SYNC:
		ret = mmc_blk_wait_for_idle(mq, host);
		if (ret)
			return MMC_REQ_BUSY;
		switch (req_op(req)) {
		case REQ_OP_DRV_IN:
		case REQ_OP_DRV_OUT:
			mmc_blk_issue_drv_op(mq, req);
			break;
		case REQ_OP_DISCARD:
			mmc_blk_issue_discard_rq(mq, req);
			break;
		case REQ_OP_SECURE_ERASE:
			mmc_blk_issue_secdiscard_rq(mq, req);
			break;
		case REQ_OP_FLUSH:
			mmc_blk_issue_flush(mq, req);
			break;
		default:
			WARN_ON_ONCE(1);
			return MMC_REQ_FAILED_TO_START;
		}
		return MMC_REQ_FINISHED;
	case MMC_ISSUE_DCMD:
	case MMC_ISSUE_ASYNC:
		switch (req_op(req)) {
		case REQ_OP_FLUSH:
			if (!mmc_cache_enabled(host)) {
				blk_mq_end_request(req, BLK_STS_OK);
				return MMC_REQ_FINISHED;
			}
			ret = mmc_blk_cqe_issue_flush(mq, req);
			break;
		case REQ_OP_READ:
		case REQ_OP_WRITE:
			if (mq->use_cqe)
				ret = mmc_blk_cqe_issue_rw_rq(mq, req);
#ifdef	CONFIG_MTK_EMMC_CQ_SUPPORT
			else if (mq->use_swcq)
				ret = mmc_blk_swcq_issue_rw_rq(mq, req);
#endif
			else
				ret = mmc_blk_mq_issue_rw_rq(mq, req);
			break;
		default:
			WARN_ON_ONCE(1);
			ret = -EINVAL;
		}
		if (!ret)
			return MMC_REQ_STARTED;
		return ret == -EBUSY ? MMC_REQ_BUSY : MMC_REQ_FAILED_TO_START;
	default:
		WARN_ON_ONCE(1);
		return MMC_REQ_FAILED_TO_START;
	}
}

static inline int mmc_blk_readonly(struct mmc_card *card)
{
	return mmc_card_readonly(card) ||
	       !(card->csd.cmdclass & CCC_BLOCK_WRITE);
}

static struct mmc_blk_data *mmc_blk_alloc_req(struct mmc_card *card,
					      struct device *parent,
					      sector_t size,
					      bool default_ro,
					      const char *subname,
					      int area_type)
{
	struct mmc_blk_data *md;
	int devidx, ret;

	devidx = ida_simple_get(&mmc_blk_ida, 0, max_devices, GFP_KERNEL);
	if (devidx < 0) {
		/*
		 * We get -ENOSPC because there are no more any available
		 * devidx. The reason may be that, either userspace haven't yet
		 * unmounted the partitions, which postpones mmc_blk_release()
		 * from being called, or the device has more partitions than
		 * what we support.
		 */
		if (devidx == -ENOSPC)
			dev_err(mmc_dev(card->host),
				"no more device IDs available\n");

		return ERR_PTR(devidx);
	}

	md = kzalloc(sizeof(struct mmc_blk_data), GFP_KERNEL);
	if (!md) {
		ret = -ENOMEM;
		goto out;
	}

	md->area_type = area_type;

	/*
	 * Set the read-only status based on the supported commands
	 * and the write protect switch.
	 */
	md->read_only = mmc_blk_readonly(card);

	md->disk = alloc_disk(perdev_minors);
	if (md->disk == NULL) {
		ret = -ENOMEM;
		goto err_kfree;
	}

	spin_lock_init(&md->lock);
	INIT_LIST_HEAD(&md->part);
	INIT_LIST_HEAD(&md->rpmbs);
	md->usage = 1;

	ret = mmc_init_queue(&md->queue, card, &md->lock, subname);
	if (ret)
		goto err_putdisk;

	md->queue.blkdata = md;

	/*
	 * Keep an extra reference to the queue so that we can shutdown the
	 * queue (i.e. call blk_cleanup_queue()) while there are still
	 * references to the 'md'. The corresponding blk_put_queue() is in
	 * mmc_blk_put().
	 */
	if (!blk_get_queue(md->queue.queue)) {
		mmc_cleanup_queue(&md->queue);
		ret = -ENODEV;
		goto err_putdisk;
	}

	md->disk->major	= MMC_BLOCK_MAJOR;
	md->disk->first_minor = devidx * perdev_minors;
	md->disk->fops = &mmc_bdops;
	md->disk->private_data = md;
	md->disk->queue = md->queue.queue;
	md->parent = parent;
	set_disk_ro(md->disk, md->read_only || default_ro);
	md->disk->flags = GENHD_FL_EXT_DEVT;
	if (area_type & (MMC_BLK_DATA_AREA_RPMB | MMC_BLK_DATA_AREA_BOOT))
		md->disk->flags |= GENHD_FL_NO_PART_SCAN
				   | GENHD_FL_SUPPRESS_PARTITION_INFO;

	/*
	 * As discussed on lkml, GENHD_FL_REMOVABLE should:
	 *
	 * - be set for removable media with permanent block devices
	 * - be unset for removable block devices with permanent media
	 *
	 * Since MMC block devices clearly fall under the second
	 * case, we do not set GENHD_FL_REMOVABLE.  Userspace
	 * should use the block device creation/destruction hotplug
	 * messages to tell when the card is present.
	 */

	snprintf(md->disk->disk_name, sizeof(md->disk->disk_name),
		 "mmcblk%u%s", card->host->index, subname ? subname : "");

	set_capacity(md->disk, size);

	if (mmc_host_cmd23(card->host)) {
		if ((mmc_card_mmc(card) &&
		     card->csd.mmca_vsn >= CSD_SPEC_VER_3) ||
		    (mmc_card_sd(card) &&
		     card->scr.cmds & SD_SCR_CMD23_SUPPORT))
			md->flags |= MMC_BLK_CMD23;
	}

	if (mmc_card_mmc(card) &&
	    md->flags & MMC_BLK_CMD23 &&
	    ((card->ext_csd.rel_param & EXT_CSD_WR_REL_PARAM_EN) ||
	     card->ext_csd.rel_sectors)) {
		md->flags |= MMC_BLK_REL_WR;
		blk_queue_write_cache(md->queue.queue, true, true);
	}

	return md;

 err_putdisk:
	put_disk(md->disk);
 err_kfree:
	kfree(md);
 out:
	ida_simple_remove(&mmc_blk_ida, devidx);
	return ERR_PTR(ret);
}

static struct mmc_blk_data *mmc_blk_alloc(struct mmc_card *card)
{
	sector_t size;

	if (!mmc_card_sd(card) && mmc_card_blockaddr(card)) {
		/*
		 * The EXT_CSD sector count is in number or 512 byte
		 * sectors.
		 */
		size = card->ext_csd.sectors;
	} else {
		/*
		 * The CSD capacity field is in units of read_blkbits.
		 * set_capacity takes units of 512 bytes.
		 */
		size = (typeof(sector_t))card->csd.capacity
			<< (card->csd.read_blkbits - 9);
	}

	return mmc_blk_alloc_req(card, &card->dev, size, false, NULL,
					MMC_BLK_DATA_AREA_MAIN);
}

static int mmc_blk_alloc_part(struct mmc_card *card,
			      struct mmc_blk_data *md,
			      unsigned int part_type,
			      sector_t size,
			      bool default_ro,
			      const char *subname,
			      int area_type)
{
	char cap_str[10];
	struct mmc_blk_data *part_md;

	part_md = mmc_blk_alloc_req(card, disk_to_dev(md->disk), size, default_ro,
				    subname, area_type);
	if (IS_ERR(part_md))
		return PTR_ERR(part_md);
	part_md->part_type = part_type;
	list_add(&part_md->part, &md->part);

	string_get_size((u64)get_capacity(part_md->disk), 512, STRING_UNITS_2,
			cap_str, sizeof(cap_str));
	pr_info("%s: %s %s partition %u %s\n",
	       part_md->disk->disk_name, mmc_card_id(card),
	       mmc_card_name(card), part_md->part_type, cap_str);
	return 0;
}

/**
 * mmc_rpmb_ioctl() - ioctl handler for the RPMB chardev
 * @filp: the character device file
 * @cmd: the ioctl() command
 * @arg: the argument from userspace
 *
 * This will essentially just redirect the ioctl()s coming in over to
 * the main block device spawning the RPMB character device.
 */
static long mmc_rpmb_ioctl(struct file *filp, unsigned int cmd,
			   unsigned long arg)
{
	struct mmc_rpmb_data *rpmb = filp->private_data;
	int ret;

	switch (cmd) {
	case MMC_IOC_CMD:
		ret = mmc_blk_ioctl_cmd(rpmb->md,
					(struct mmc_ioc_cmd __user *)arg,
					rpmb);
		break;
	case MMC_IOC_MULTI_CMD:
		ret = mmc_blk_ioctl_multi_cmd(rpmb->md,
					(struct mmc_ioc_multi_cmd __user *)arg,
					rpmb);
		break;
	default:
		ret = -EINVAL;
		break;
	}

	return ret;
}

#ifdef CONFIG_COMPAT
static long mmc_rpmb_ioctl_compat(struct file *filp, unsigned int cmd,
			      unsigned long arg)
{
	return mmc_rpmb_ioctl(filp, cmd, (unsigned long)compat_ptr(arg));
}
#endif

static int mmc_rpmb_chrdev_open(struct inode *inode, struct file *filp)
{
	struct mmc_rpmb_data *rpmb = container_of(inode->i_cdev,
						  struct mmc_rpmb_data, chrdev);

	get_device(&rpmb->dev);
	filp->private_data = rpmb;
	mmc_blk_get(rpmb->md->disk);

	return nonseekable_open(inode, filp);
}

static int mmc_rpmb_chrdev_release(struct inode *inode, struct file *filp)
{
	struct mmc_rpmb_data *rpmb = container_of(inode->i_cdev,
						  struct mmc_rpmb_data, chrdev);

	mmc_blk_put(rpmb->md);
	put_device(&rpmb->dev);

	return 0;
}

static const struct file_operations mmc_rpmb_fileops = {
	.release = mmc_rpmb_chrdev_release,
	.open = mmc_rpmb_chrdev_open,
	.owner = THIS_MODULE,
	.llseek = no_llseek,
	.unlocked_ioctl = mmc_rpmb_ioctl,
#ifdef CONFIG_COMPAT
	.compat_ioctl = mmc_rpmb_ioctl_compat,
#endif
};

static void mmc_blk_rpmb_device_release(struct device *dev)
{
	struct mmc_rpmb_data *rpmb = dev_get_drvdata(dev);

	ida_simple_remove(&mmc_rpmb_ida, rpmb->id);
	kfree(rpmb);
}

static int mmc_blk_alloc_rpmb_part(struct mmc_card *card,
				   struct mmc_blk_data *md,
				   unsigned int part_index,
				   sector_t size,
				   const char *subname)
{
	int devidx, ret;
	char rpmb_name[DISK_NAME_LEN];
	char cap_str[10];
	struct mmc_rpmb_data *rpmb;

	/* This creates the minor number for the RPMB char device */
	devidx = ida_simple_get(&mmc_rpmb_ida, 0, max_devices, GFP_KERNEL);
	if (devidx < 0)
		return devidx;

	rpmb = kzalloc(sizeof(*rpmb), GFP_KERNEL);
	if (!rpmb) {
		ida_simple_remove(&mmc_rpmb_ida, devidx);
		return -ENOMEM;
	}

	snprintf(rpmb_name, sizeof(rpmb_name),
		 "mmcblk%u%s", card->host->index, subname ? subname : "");

	rpmb->id = devidx;
	rpmb->part_index = part_index;
	rpmb->dev.init_name = rpmb_name;
	rpmb->dev.bus = &mmc_rpmb_bus_type;
	rpmb->dev.devt = MKDEV(MAJOR(mmc_rpmb_devt), rpmb->id);
	rpmb->dev.parent = &card->dev;
	rpmb->dev.release = mmc_blk_rpmb_device_release;
	device_initialize(&rpmb->dev);
	dev_set_drvdata(&rpmb->dev, rpmb);
	rpmb->md = md;

	cdev_init(&rpmb->chrdev, &mmc_rpmb_fileops);
	rpmb->chrdev.owner = THIS_MODULE;
	ret = cdev_device_add(&rpmb->chrdev, &rpmb->dev);
	if (ret) {
		pr_err("%s: could not add character device\n", rpmb_name);
		goto out_put_device;
	}

	list_add(&rpmb->node, &md->rpmbs);

	string_get_size((u64)size, 512, STRING_UNITS_2,
			cap_str, sizeof(cap_str));

	pr_info("%s: %s %s partition %u %s, chardev (%d:%d)\n",
		rpmb_name, mmc_card_id(card),
		mmc_card_name(card), EXT_CSD_PART_CONFIG_ACC_RPMB, cap_str,
		MAJOR(mmc_rpmb_devt), rpmb->id);

	return 0;

out_put_device:
	put_device(&rpmb->dev);
	return ret;
}

static void mmc_blk_remove_rpmb_part(struct mmc_rpmb_data *rpmb)

{
	cdev_device_del(&rpmb->chrdev, &rpmb->dev);
	put_device(&rpmb->dev);
}

/* MMC Physical partitions consist of two boot partitions and
 * up to four general purpose partitions.
 * For each partition enabled in EXT_CSD a block device will be allocatedi
 * to provide access to the partition.
 */

static int mmc_blk_alloc_parts(struct mmc_card *card, struct mmc_blk_data *md)
{
	int idx, ret;

	if (!mmc_card_mmc(card))
		return 0;

	for (idx = 0; idx < card->nr_parts; idx++) {
		if (card->part[idx].area_type & MMC_BLK_DATA_AREA_RPMB) {
			/*
			 * RPMB partitions does not provide block access, they
			 * are only accessed using ioctl():s. Thus create
			 * special RPMB block devices that do not have a
			 * backing block queue for these.
			 */
			ret = mmc_blk_alloc_rpmb_part(card, md,
				card->part[idx].part_cfg,
				card->part[idx].size >> 9,
				card->part[idx].name);
			if (ret)
				return ret;
		} else if (card->part[idx].size) {
			ret = mmc_blk_alloc_part(card, md,
				card->part[idx].part_cfg,
				card->part[idx].size >> 9,
				card->part[idx].force_ro,
				card->part[idx].name,
				card->part[idx].area_type);
			if (ret)
				return ret;
		}
	}

	return 0;
}

static void mmc_blk_remove_req(struct mmc_blk_data *md)
{
	struct mmc_card *card;

	if (md) {
		/*
		 * Flush remaining requests and free queues. It
		 * is freeing the queue that stops new requests
		 * from being accepted.
		 */
		card = md->queue.card;
		if (md->disk->flags & GENHD_FL_UP) {
			device_remove_file(disk_to_dev(md->disk), &md->force_ro);
			if ((md->area_type & MMC_BLK_DATA_AREA_BOOT) &&
					card->ext_csd.boot_ro_lockable)
				device_remove_file(disk_to_dev(md->disk),
					&md->power_ro_lock);

			del_gendisk(md->disk);
		}
		mmc_cleanup_queue(&md->queue);
		mmc_blk_put(md);
	}
}

static void mmc_blk_remove_parts(struct mmc_card *card,
				 struct mmc_blk_data *md)
{
	struct list_head *pos, *q;
	struct mmc_blk_data *part_md;
	struct mmc_rpmb_data *rpmb;

	/* Remove RPMB partitions */
	list_for_each_safe(pos, q, &md->rpmbs) {
		rpmb = list_entry(pos, struct mmc_rpmb_data, node);
		list_del(pos);
		mmc_blk_remove_rpmb_part(rpmb);
	}
	/* Remove block partitions */
	list_for_each_safe(pos, q, &md->part) {
		part_md = list_entry(pos, struct mmc_blk_data, part);
		list_del(pos);
		mmc_blk_remove_req(part_md);
	}
}

static int mmc_add_disk(struct mmc_blk_data *md)
{
	int ret;
	struct mmc_card *card = md->queue.card;

	device_add_disk(md->parent, md->disk);
	md->force_ro.show = force_ro_show;
	md->force_ro.store = force_ro_store;
	sysfs_attr_init(&md->force_ro.attr);
	md->force_ro.attr.name = "force_ro";
	md->force_ro.attr.mode = S_IRUGO | S_IWUSR;
	ret = device_create_file(disk_to_dev(md->disk), &md->force_ro);
	if (ret)
		goto force_ro_fail;

	if ((md->area_type & MMC_BLK_DATA_AREA_BOOT) &&
	     card->ext_csd.boot_ro_lockable) {
		umode_t mode;

		if (card->ext_csd.boot_ro_lock & EXT_CSD_BOOT_WP_B_PWR_WP_DIS)
			mode = S_IRUGO;
		else
			mode = S_IRUGO | S_IWUSR;

		md->power_ro_lock.show = power_ro_lock_show;
		md->power_ro_lock.store = power_ro_lock_store;
		sysfs_attr_init(&md->power_ro_lock.attr);
		md->power_ro_lock.attr.mode = mode;
		md->power_ro_lock.attr.name =
					"ro_lock_until_next_power_on";
		ret = device_create_file(disk_to_dev(md->disk),
				&md->power_ro_lock);
		if (ret)
			goto power_ro_lock_fail;
	}
	return ret;

power_ro_lock_fail:
	device_remove_file(disk_to_dev(md->disk), &md->force_ro);
force_ro_fail:
	del_gendisk(md->disk);

	return ret;
}

#ifdef CONFIG_DEBUG_FS

static int mmc_dbg_card_status_get(void *data, u64 *val)
{
	struct mmc_card *card = data;
	struct mmc_blk_data *md = dev_get_drvdata(&card->dev);
	struct mmc_queue *mq = &md->queue;
	struct request *req;
	int ret;

	/* Ask the block layer about the card status */
	req = blk_get_request(mq->queue, REQ_OP_DRV_IN, 0);
	if (IS_ERR(req))
		return PTR_ERR(req);
	req_to_mmc_queue_req(req)->drv_op = MMC_DRV_OP_GET_CARD_STATUS;
	req_to_mmc_queue_req(req)->drv_op_result = -EIO;
	blk_execute_rq(mq->queue, NULL, req, 0);
	ret = req_to_mmc_queue_req(req)->drv_op_result;
	if (ret >= 0) {
		*val = ret;
		ret = 0;
	}
	blk_put_request(req);

	return ret;
}
DEFINE_SIMPLE_ATTRIBUTE(mmc_dbg_card_status_fops, mmc_dbg_card_status_get,
		NULL, "%08llx\n");

/* That is two digits * 512 + 1 for newline */
#define EXT_CSD_STR_LEN 1025

static int mmc_ext_csd_open(struct inode *inode, struct file *filp)
{
	struct mmc_card *card = inode->i_private;
	struct mmc_blk_data *md = dev_get_drvdata(&card->dev);
	struct mmc_queue *mq = &md->queue;
	struct request *req;
	char *buf;
	ssize_t n = 0;
	u8 *ext_csd;
	int err, i;

	buf = kmalloc(EXT_CSD_STR_LEN + 1, GFP_KERNEL);
	if (!buf)
		return -ENOMEM;

	/* Ask the block layer for the EXT CSD */
	req = blk_get_request(mq->queue, REQ_OP_DRV_IN, 0);
	if (IS_ERR(req)) {
		err = PTR_ERR(req);
		goto out_free;
	}
	req_to_mmc_queue_req(req)->drv_op = MMC_DRV_OP_GET_EXT_CSD;
	req_to_mmc_queue_req(req)->drv_op_result = -EIO;
	req_to_mmc_queue_req(req)->drv_op_data = &ext_csd;
	blk_execute_rq(mq->queue, NULL, req, 0);
	err = req_to_mmc_queue_req(req)->drv_op_result;
	blk_put_request(req);
	if (err) {
		pr_err("FAILED %d\n", err);
		goto out_free;
	}

	for (i = 0; i < 512; i++)
		n += sprintf(buf + n, "%02x", ext_csd[i]);
	n += sprintf(buf + n, "\n");

	if (n != EXT_CSD_STR_LEN) {
		err = -EINVAL;
		kfree(ext_csd);
		goto out_free;
	}

	filp->private_data = buf;
	kfree(ext_csd);
	return 0;

out_free:
	kfree(buf);
	return err;
}

static ssize_t mmc_ext_csd_read(struct file *filp, char __user *ubuf,
				size_t cnt, loff_t *ppos)
{
	char *buf = filp->private_data;

	return simple_read_from_buffer(ubuf, cnt, ppos,
				       buf, EXT_CSD_STR_LEN);
}

static int mmc_ext_csd_release(struct inode *inode, struct file *file)
{
	kfree(file->private_data);
	return 0;
}

static const struct file_operations mmc_dbg_ext_csd_fops = {
	.open		= mmc_ext_csd_open,
	.read		= mmc_ext_csd_read,
	.release	= mmc_ext_csd_release,
	.llseek		= default_llseek,
};

static int mmc_blk_add_debugfs(struct mmc_card *card, struct mmc_blk_data *md)
{
	struct dentry *root;

	if (!card->debugfs_root)
		return 0;

	root = card->debugfs_root;

	if (mmc_card_mmc(card) || mmc_card_sd(card)) {
		md->status_dentry =
			debugfs_create_file("status", S_IRUSR, root, card,
					    &mmc_dbg_card_status_fops);
		if (!md->status_dentry)
			return -EIO;
	}

	if (mmc_card_mmc(card)) {
		md->ext_csd_dentry =
			debugfs_create_file("ext_csd", S_IRUSR, root, card,
					    &mmc_dbg_ext_csd_fops);
		if (!md->ext_csd_dentry)
			return -EIO;
	}

	return 0;
}

static void mmc_blk_remove_debugfs(struct mmc_card *card,
				   struct mmc_blk_data *md)
{
	if (!card->debugfs_root)
		return;

	if (!IS_ERR_OR_NULL(md->status_dentry)) {
		debugfs_remove(md->status_dentry);
		md->status_dentry = NULL;
	}

	if (!IS_ERR_OR_NULL(md->ext_csd_dentry)) {
		debugfs_remove(md->ext_csd_dentry);
		md->ext_csd_dentry = NULL;
	}
}

#else

static int mmc_blk_add_debugfs(struct mmc_card *card, struct mmc_blk_data *md)
{
	return 0;
}

static void mmc_blk_remove_debugfs(struct mmc_card *card,
				   struct mmc_blk_data *md)
{
}

#endif /* CONFIG_DEBUG_FS */

/*
 * only used for eMMC + F2FS security OTA fix
 * 1: HWcmdq; 2: SWcdmq; 0: non-eMMC
 */
static int mmc_boot_type;

int is_emmc_type(void)
{
	return mmc_boot_type;
}
EXPORT_SYMBOL_GPL(is_emmc_type);

static int mmc_blk_probe(struct mmc_card *card)
{
	struct mmc_blk_data *md, *part_md;
	char cap_str[10];

	/*
	 * Check that the card supports the command class(es) we need.
	 */
	if (!(card->csd.cmdclass & CCC_BLOCK_READ))
		return -ENODEV;

	mmc_fixup_device(card, mmc_blk_fixups);

	card->complete_wq = alloc_workqueue("mmc_complete",
					WQ_MEM_RECLAIM | WQ_HIGHPRI, 0);
	if (unlikely(!card->complete_wq)) {
		pr_err("Failed to create mmc completion workqueue");
		return -ENOMEM;
	}

	md = mmc_blk_alloc(card);
	if (IS_ERR(md))
		return PTR_ERR(md);

	string_get_size((u64)get_capacity(md->disk), 512, STRING_UNITS_2,
			cap_str, sizeof(cap_str));
	pr_info("%s: %s %s %s %s\n",
		md->disk->disk_name, mmc_card_id(card), mmc_card_name(card),
		cap_str, md->read_only ? "(ro)" : "");

	if (mmc_blk_alloc_parts(card, md))
		goto out;

	dev_set_drvdata(&card->dev, md);

	if (mmc_add_disk(md))
		goto out;

	list_for_each_entry(part_md, &md->part, part) {
		if (mmc_add_disk(part_md))
			goto out;
	}

	/* Add two debugfs entries */
	mmc_blk_add_debugfs(card, md);

	pm_runtime_set_autosuspend_delay(&card->dev, 3000);
	pm_runtime_use_autosuspend(&card->dev);

	/*
	 * Don't enable runtime PM for SD-combo cards here. Leave that
	 * decision to be taken during the SDIO init sequence instead.
	 */
	if (card->type != MMC_TYPE_SD_COMBO) {
		pm_runtime_set_active(&card->dev);
		pm_runtime_enable(&card->dev);
	}

	if (card->host->caps2 & MMC_CAP2_CQE)
		mmc_boot_type = 1;
	else
		mmc_boot_type = 2;

#ifdef CONFIG_MMC_SD_IOSCHED
	if (card->type == MMC_TYPE_SD
		&& md->disk->queue
		&& strlen(CONFIG_MMC_SD_IOSCHED) != 0) {
		if (elv_iosched_store(md->disk->queue,
				CONFIG_MMC_SD_IOSCHED,
				strlen(CONFIG_MMC_SD_IOSCHED))) {
			pr_info("%s: fail: change io scheduler of SD card to %s",
				md->disk->disk_name, CONFIG_MMC_SD_IOSCHED);
		}
	}
#endif
	return 0;

 out:
	mmc_blk_remove_parts(card, md);
	mmc_blk_remove_req(md);
	return 0;
}

static void mmc_blk_remove(struct mmc_card *card)
{
	struct mmc_blk_data *md = dev_get_drvdata(&card->dev);

	mmc_blk_remove_debugfs(card, md);
	mmc_blk_remove_parts(card, md);
	pm_runtime_get_sync(&card->dev);
	if (md->part_curr != md->part_type) {
		mmc_claim_host(card->host);
		mmc_blk_part_switch(card, md->part_type);
		mmc_release_host(card->host);
	}
	if (card->type != MMC_TYPE_SD_COMBO)
		pm_runtime_disable(&card->dev);
	pm_runtime_put_noidle(&card->dev);
	mmc_blk_remove_req(md);
	dev_set_drvdata(&card->dev, NULL);
	destroy_workqueue(card->complete_wq);
}

static int _mmc_blk_suspend(struct mmc_card *card)
{
	struct mmc_blk_data *part_md;
	struct mmc_blk_data *md = dev_get_drvdata(&card->dev);

	if (md) {
		mmc_queue_suspend(&md->queue);
		list_for_each_entry(part_md, &md->part, part) {
			mmc_queue_suspend(&part_md->queue);
		}
	}
	return 0;
}

static void mmc_blk_shutdown(struct mmc_card *card)
{
	_mmc_blk_suspend(card);
}

#ifdef CONFIG_PM_SLEEP
static int mmc_blk_suspend(struct device *dev)
{
	struct mmc_card *card = mmc_dev_to_card(dev);

	return _mmc_blk_suspend(card);
}

static int mmc_blk_resume(struct device *dev)
{
	struct mmc_blk_data *part_md;
	struct mmc_blk_data *md = dev_get_drvdata(dev);

	if (md) {
		/*
		 * Resume involves the card going into idle state,
		 * so current partition is always the main one.
		 */
		md->part_curr = md->part_type;
		mmc_queue_resume(&md->queue);
		list_for_each_entry(part_md, &md->part, part) {
			mmc_queue_resume(&part_md->queue);
		}
	}
	return 0;
}
#endif

static SIMPLE_DEV_PM_OPS(mmc_blk_pm_ops, mmc_blk_suspend, mmc_blk_resume);

static struct mmc_driver mmc_driver = {
	.drv		= {
		.name	= "mmcblk",
		.pm	= &mmc_blk_pm_ops,
	},
	.probe		= mmc_blk_probe,
	.remove		= mmc_blk_remove,
	.shutdown	= mmc_blk_shutdown,
};

static int __init mmc_blk_init(void)
{
	int res;

	mmc_boot_type = 0;

	res  = bus_register(&mmc_rpmb_bus_type);
	if (res < 0) {
		pr_err("mmcblk: could not register RPMB bus type\n");
		return res;
	}
	res = alloc_chrdev_region(&mmc_rpmb_devt, 0, MAX_DEVICES, "rpmb");
	if (res < 0) {
		pr_err("mmcblk: failed to allocate rpmb chrdev region\n");
		goto out_bus_unreg;
	}

	if (perdev_minors != CONFIG_MMC_BLOCK_MINORS)
		pr_info("mmcblk: using %d minors per device\n", perdev_minors);

	max_devices = min(MAX_DEVICES, (1 << MINORBITS) / perdev_minors);

	res = register_blkdev(MMC_BLOCK_MAJOR, "mmc");
	if (res)
		goto out_chrdev_unreg;

	res = mmc_register_driver(&mmc_driver);
	if (res)
		goto out_blkdev_unreg;
	mt_mmc_biolog_init();
	return 0;

out_blkdev_unreg:
	unregister_blkdev(MMC_BLOCK_MAJOR, "mmc");
out_chrdev_unreg:
	unregister_chrdev_region(mmc_rpmb_devt, MAX_DEVICES);
out_bus_unreg:
	bus_unregister(&mmc_rpmb_bus_type);
	return res;
}

static void __exit mmc_blk_exit(void)
{
	mmc_unregister_driver(&mmc_driver);
	unregister_blkdev(MMC_BLOCK_MAJOR, "mmc");
	unregister_chrdev_region(mmc_rpmb_devt, MAX_DEVICES);
	bus_unregister(&mmc_rpmb_bus_type);
}

module_init(mmc_blk_init);
module_exit(mmc_blk_exit);

MODULE_LICENSE("GPL");
MODULE_DESCRIPTION("Multimedia Card (MMC) block device driver");
<|MERGE_RESOLUTION|>--- conflicted
+++ resolved
@@ -1513,12 +1513,9 @@
 		else {
 			mt_biolog_cqhci_complete(req->tag);
 			__blk_mq_end_request(req, BLK_STS_OK);
-<<<<<<< HEAD
 		}
-=======
 	} else if (mq->in_recovery) {
 		blk_mq_requeue_request(req, true);
->>>>>>> 38d95b42
 	} else {
 		blk_mq_end_request(req, BLK_STS_OK);
 	}
