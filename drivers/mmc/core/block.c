--- conflicted
+++ resolved
@@ -1329,7 +1329,6 @@
 		    (md->flags & MMC_BLK_REL_WR);
 
 	memset(brq, 0, sizeof(struct mmc_blk_request));
-<<<<<<< HEAD
 	/*
 	 * Although keep it should work normally, but only
 	 * call it in CQHCI for safe, SWcmdq will do this in
@@ -1338,11 +1337,7 @@
 #ifndef CONFIG_MTK_EMMC_CQ_SUPPORT
 	mmc_crypto_prepare_req(mqrq);
 #endif
-=======
-
-	mmc_crypto_prepare_req(mqrq);
-
->>>>>>> 939882a8
+
 	brq->mrq.data = &brq->data;
 	brq->mrq.tag = req->tag;
 
