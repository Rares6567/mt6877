/*******************************************************************************
  This is the driver for the ST MAC 10/100/1000 on-chip Ethernet controllers.
  ST Ethernet IPs are built around a Synopsys IP Core.

	Copyright(C) 2007-2011 STMicroelectronics Ltd

  This program is free software; you can redistribute it and/or modify it
  under the terms and conditions of the GNU General Public License,
  version 2, as published by the Free Software Foundation.

  This program is distributed in the hope it will be useful, but WITHOUT
  ANY WARRANTY; without even the implied warranty of MERCHANTABILITY or
  FITNESS FOR A PARTICULAR PURPOSE.  See the GNU General Public License for
  more details.

  The full GNU General Public License is included in this distribution in
  the file called "COPYING".

  Author: Giuseppe Cavallaro <peppe.cavallaro@st.com>

  Documentation available at:
	http://www.stlinux.com
  Support available at:
	https://bugzilla.stlinux.com/
*******************************************************************************/

#include <linux/clk.h>
#include <linux/kernel.h>
#include <linux/interrupt.h>
#include <linux/ip.h>
#include <linux/tcp.h>
#include <linux/skbuff.h>
#include <linux/ethtool.h>
#include <linux/if_ether.h>
#include <linux/crc32.h>
#include <linux/mii.h>
#include <linux/if.h>
#include <linux/if_vlan.h>
#include <linux/dma-mapping.h>
#include <linux/slab.h>
#include <linux/prefetch.h>
#include <linux/pinctrl/consumer.h>
#ifdef CONFIG_DEBUG_FS
#include <linux/debugfs.h>
#include <linux/seq_file.h>
#endif /* CONFIG_DEBUG_FS */
#include <linux/net_tstamp.h>
#include <net/pkt_cls.h>
#include "stmmac_ptp.h"
#include "stmmac.h"
#include <linux/reset.h>
#include <linux/of_mdio.h>
#include "dwmac1000.h"
#include "dwxgmac2.h"
#include "hwif.h"

#define	STMMAC_ALIGN(x)		ALIGN(ALIGN(x, SMP_CACHE_BYTES), 16)
#define	TSO_MAX_BUFF_SIZE	(SZ_16K - 1)

/* Module parameters */
#define TX_TIMEO	5000
static int watchdog = TX_TIMEO;
module_param(watchdog, int, 0644);
MODULE_PARM_DESC(watchdog, "Transmit timeout in milliseconds (default 5s)");

static int debug = -1;
module_param(debug, int, 0644);
MODULE_PARM_DESC(debug, "Message Level (-1: default, 0: no output, 16: all)");

static int phyaddr = -1;
module_param(phyaddr, int, 0444);
MODULE_PARM_DESC(phyaddr, "Physical device address");

#define STMMAC_TX_THRESH	(DMA_TX_SIZE / 4)
#define STMMAC_RX_THRESH	(DMA_RX_SIZE / 4)

static int flow_ctrl = FLOW_OFF;
module_param(flow_ctrl, int, 0644);
MODULE_PARM_DESC(flow_ctrl, "Flow control ability [on/off]");

static int pause = PAUSE_TIME;
module_param(pause, int, 0644);
MODULE_PARM_DESC(pause, "Flow Control Pause Time");

#define TC_DEFAULT 64
static int tc = TC_DEFAULT;
module_param(tc, int, 0644);
MODULE_PARM_DESC(tc, "DMA threshold control value");

#define	DEFAULT_BUFSIZE	1536
static int buf_sz = DEFAULT_BUFSIZE;
module_param(buf_sz, int, 0644);
MODULE_PARM_DESC(buf_sz, "DMA buffer size");

#define	STMMAC_RX_COPYBREAK	256

static const u32 default_msg_level = (NETIF_MSG_DRV | NETIF_MSG_PROBE |
				      NETIF_MSG_LINK | NETIF_MSG_IFUP |
				      NETIF_MSG_IFDOWN | NETIF_MSG_TIMER);

#define STMMAC_DEFAULT_LPI_TIMER	1000
static int eee_timer = STMMAC_DEFAULT_LPI_TIMER;
module_param(eee_timer, int, 0644);
MODULE_PARM_DESC(eee_timer, "LPI tx expiration time in msec");
#define STMMAC_LPI_T(x) (jiffies + msecs_to_jiffies(x))

/* By default the driver will use the ring mode to manage tx and rx descriptors,
 * but allow user to force to use the chain instead of the ring
 */
static unsigned int chain_mode;
module_param(chain_mode, int, 0444);
MODULE_PARM_DESC(chain_mode, "To use chain instead of ring mode");

static irqreturn_t stmmac_interrupt(int irq, void *dev_id);

#ifdef CONFIG_DEBUG_FS
static const struct net_device_ops stmmac_netdev_ops;
static void stmmac_init_fs(struct net_device *dev);
static void stmmac_exit_fs(struct net_device *dev);
#endif

#define STMMAC_COAL_TIMER(x) (jiffies + usecs_to_jiffies(x))

/**
 * stmmac_verify_args - verify the driver parameters.
 * Description: it checks the driver parameters and set a default in case of
 * errors.
 */
static void stmmac_verify_args(void)
{
	if (unlikely(watchdog < 0))
		watchdog = TX_TIMEO;
	if (unlikely((buf_sz < DEFAULT_BUFSIZE) || (buf_sz > BUF_SIZE_16KiB)))
		buf_sz = DEFAULT_BUFSIZE;
	if (unlikely(flow_ctrl > 1))
		flow_ctrl = FLOW_AUTO;
	else if (likely(flow_ctrl < 0))
		flow_ctrl = FLOW_OFF;
	if (unlikely((pause < 0) || (pause > 0xffff)))
		pause = PAUSE_TIME;
	if (eee_timer < 0)
		eee_timer = STMMAC_DEFAULT_LPI_TIMER;
}

/**
 * stmmac_disable_all_queues - Disable all queues
 * @priv: driver private structure
 */
static void stmmac_disable_all_queues(struct stmmac_priv *priv)
{
	u32 rx_queues_cnt = priv->plat->rx_queues_to_use;
	u32 tx_queues_cnt = priv->plat->tx_queues_to_use;
	u32 maxq = max(rx_queues_cnt, tx_queues_cnt);
	u32 queue;

	for (queue = 0; queue < maxq; queue++) {
		struct stmmac_channel *ch = &priv->channel[queue];

		if (queue < rx_queues_cnt)
			napi_disable(&ch->rx_napi);
		if (queue < tx_queues_cnt)
			napi_disable(&ch->tx_napi);
	}
}

/**
 * stmmac_enable_all_queues - Enable all queues
 * @priv: driver private structure
 */
static void stmmac_enable_all_queues(struct stmmac_priv *priv)
{
	u32 rx_queues_cnt = priv->plat->rx_queues_to_use;
	u32 tx_queues_cnt = priv->plat->tx_queues_to_use;
	u32 maxq = max(rx_queues_cnt, tx_queues_cnt);
	u32 queue;

	for (queue = 0; queue < maxq; queue++) {
		struct stmmac_channel *ch = &priv->channel[queue];

		if (queue < rx_queues_cnt)
			napi_enable(&ch->rx_napi);
		if (queue < tx_queues_cnt)
			napi_enable(&ch->tx_napi);
	}
}

static void stmmac_service_event_schedule(struct stmmac_priv *priv)
{
	if (!test_bit(STMMAC_DOWN, &priv->state) &&
	    !test_and_set_bit(STMMAC_SERVICE_SCHED, &priv->state))
		queue_work(priv->wq, &priv->service_task);
}

static void stmmac_global_err(struct stmmac_priv *priv)
{
	netif_carrier_off(priv->dev);
	set_bit(STMMAC_RESET_REQUESTED, &priv->state);
	stmmac_service_event_schedule(priv);
}

/**
 * stmmac_clk_csr_set - dynamically set the MDC clock
 * @priv: driver private structure
 * Description: this is to dynamically set the MDC clock according to the csr
 * clock input.
 * Note:
 *	If a specific clk_csr value is passed from the platform
 *	this means that the CSR Clock Range selection cannot be
 *	changed at run-time and it is fixed (as reported in the driver
 *	documentation). Viceversa the driver will try to set the MDC
 *	clock dynamically according to the actual clock input.
 */
static void stmmac_clk_csr_set(struct stmmac_priv *priv)
{
	u32 clk_rate;

	clk_rate = clk_get_rate(priv->plat->stmmac_clk);

	/* Platform provided default clk_csr would be assumed valid
	 * for all other cases except for the below mentioned ones.
	 * For values higher than the IEEE 802.3 specified frequency
	 * we can not estimate the proper divider as it is not known
	 * the frequency of clk_csr_i. So we do not change the default
	 * divider.
	 */
	if (!(priv->clk_csr & MAC_CSR_H_FRQ_MASK)) {
		if (clk_rate < CSR_F_35M)
			priv->clk_csr = STMMAC_CSR_20_35M;
		else if ((clk_rate >= CSR_F_35M) && (clk_rate < CSR_F_60M))
			priv->clk_csr = STMMAC_CSR_35_60M;
		else if ((clk_rate >= CSR_F_60M) && (clk_rate < CSR_F_100M))
			priv->clk_csr = STMMAC_CSR_60_100M;
		else if ((clk_rate >= CSR_F_100M) && (clk_rate < CSR_F_150M))
			priv->clk_csr = STMMAC_CSR_100_150M;
		else if ((clk_rate >= CSR_F_150M) && (clk_rate < CSR_F_250M))
			priv->clk_csr = STMMAC_CSR_150_250M;
		else if ((clk_rate >= CSR_F_250M) && (clk_rate <= CSR_F_300M))
			priv->clk_csr = STMMAC_CSR_250_300M;
	}

	if (priv->plat->has_sun8i) {
		if (clk_rate > 160000000)
			priv->clk_csr = 0x03;
		else if (clk_rate > 80000000)
			priv->clk_csr = 0x02;
		else if (clk_rate > 40000000)
			priv->clk_csr = 0x01;
		else
			priv->clk_csr = 0;
	}

	if (priv->plat->has_xgmac) {
		if (clk_rate > 400000000)
			priv->clk_csr = 0x5;
		else if (clk_rate > 350000000)
			priv->clk_csr = 0x4;
		else if (clk_rate > 300000000)
			priv->clk_csr = 0x3;
		else if (clk_rate > 250000000)
			priv->clk_csr = 0x2;
		else if (clk_rate > 150000000)
			priv->clk_csr = 0x1;
		else
			priv->clk_csr = 0x0;
	}
}

static void print_pkt(unsigned char *buf, int len)
{
	pr_debug("len = %d byte, buf addr: 0x%p\n", len, buf);
	print_hex_dump_bytes("", DUMP_PREFIX_OFFSET, buf, len);
}

static inline u32 stmmac_tx_avail(struct stmmac_priv *priv, u32 queue)
{
	struct stmmac_tx_queue *tx_q = &priv->tx_queue[queue];
	u32 avail;

	if (tx_q->dirty_tx > tx_q->cur_tx)
		avail = tx_q->dirty_tx - tx_q->cur_tx - 1;
	else
		avail = DMA_TX_SIZE - tx_q->cur_tx + tx_q->dirty_tx - 1;

	return avail;
}

/**
 * stmmac_rx_dirty - Get RX queue dirty
 * @priv: driver private structure
 * @queue: RX queue index
 */
static inline u32 stmmac_rx_dirty(struct stmmac_priv *priv, u32 queue)
{
	struct stmmac_rx_queue *rx_q = &priv->rx_queue[queue];
	u32 dirty;

	if (rx_q->dirty_rx <= rx_q->cur_rx)
		dirty = rx_q->cur_rx - rx_q->dirty_rx;
	else
		dirty = DMA_RX_SIZE - rx_q->dirty_rx + rx_q->cur_rx;

	return dirty;
}

/**
 * stmmac_hw_fix_mac_speed - callback for speed selection
 * @priv: driver private structure
 * Description: on some platforms (e.g. ST), some HW system configuration
 * registers have to be set according to the link speed negotiated.
 */
static inline void stmmac_hw_fix_mac_speed(struct stmmac_priv *priv)
{
	struct net_device *ndev = priv->dev;
	struct phy_device *phydev = ndev->phydev;

	if (likely(priv->plat->fix_mac_speed))
		priv->plat->fix_mac_speed(priv->plat->bsp_priv, phydev->speed);
}

/**
 * stmmac_enable_eee_mode - check and enter in LPI mode
 * @priv: driver private structure
 * Description: this function is to verify and enter in LPI mode in case of
 * EEE.
 */
static void stmmac_enable_eee_mode(struct stmmac_priv *priv)
{
	u32 tx_cnt = priv->plat->tx_queues_to_use;
	u32 queue;

	/* check if all TX queues have the work finished */
	for (queue = 0; queue < tx_cnt; queue++) {
		struct stmmac_tx_queue *tx_q = &priv->tx_queue[queue];

		if (tx_q->dirty_tx != tx_q->cur_tx)
			return; /* still unfinished work */
	}

	/* Check and enter in LPI mode */
	if (!priv->tx_path_in_lpi_mode)
		stmmac_set_eee_mode(priv, priv->hw,
				priv->plat->en_tx_lpi_clockgating);
}

/**
 * stmmac_disable_eee_mode - disable and exit from LPI mode
 * @priv: driver private structure
 * Description: this function is to exit and disable EEE in case of
 * LPI state is true. This is called by the xmit.
 */
void stmmac_disable_eee_mode(struct stmmac_priv *priv)
{
	stmmac_reset_eee_mode(priv, priv->hw);
	del_timer_sync(&priv->eee_ctrl_timer);
	priv->tx_path_in_lpi_mode = false;
}

/**
 * stmmac_eee_ctrl_timer - EEE TX SW timer.
 * @arg : data hook
 * Description:
 *  if there is no data transfer and if we are not in LPI state,
 *  then MAC Transmitter can be moved to LPI state.
 */
static void stmmac_eee_ctrl_timer(struct timer_list *t)
{
	struct stmmac_priv *priv = from_timer(priv, t, eee_ctrl_timer);

	stmmac_enable_eee_mode(priv);
	mod_timer(&priv->eee_ctrl_timer, STMMAC_LPI_T(eee_timer));
}

/**
 * stmmac_eee_init - init EEE
 * @priv: driver private structure
 * Description:
 *  if the GMAC supports the EEE (from the HW cap reg) and the phy device
 *  can also manage EEE, this function enable the LPI state and start related
 *  timer.
 */
bool stmmac_eee_init(struct stmmac_priv *priv)
{
	struct net_device *ndev = priv->dev;
	int interface = priv->plat->interface;
	bool ret = false;

	if ((interface != PHY_INTERFACE_MODE_MII) &&
	    (interface != PHY_INTERFACE_MODE_GMII) &&
	    !phy_interface_mode_is_rgmii(interface))
		goto out;

	/* Using PCS we cannot dial with the phy registers at this stage
	 * so we do not support extra feature like EEE.
	 */
	if ((priv->hw->pcs == STMMAC_PCS_RGMII) ||
	    (priv->hw->pcs == STMMAC_PCS_TBI) ||
	    (priv->hw->pcs == STMMAC_PCS_RTBI))
		goto out;

	/* MAC core supports the EEE feature. */
	if (priv->dma_cap.eee) {
		int tx_lpi_timer = priv->tx_lpi_timer;

		/* Check if the PHY supports EEE */
		if (phy_init_eee(ndev->phydev, 1)) {
			/* To manage at run-time if the EEE cannot be supported
			 * anymore (for example because the lp caps have been
			 * changed).
			 * In that case the driver disable own timers.
			 */
			mutex_lock(&priv->lock);
			if (priv->eee_active) {
				netdev_dbg(priv->dev, "disable EEE\n");
				del_timer_sync(&priv->eee_ctrl_timer);
				stmmac_set_eee_timer(priv, priv->hw, 0,
						tx_lpi_timer);
			}
			priv->eee_active = 0;
			mutex_unlock(&priv->lock);
			goto out;
		}
		/* Activate the EEE and start timers */
		mutex_lock(&priv->lock);
		if (!priv->eee_active) {
			priv->eee_active = 1;
			timer_setup(&priv->eee_ctrl_timer,
				    stmmac_eee_ctrl_timer, 0);
			mod_timer(&priv->eee_ctrl_timer,
				  STMMAC_LPI_T(eee_timer));

			stmmac_set_eee_timer(priv, priv->hw,
					STMMAC_DEFAULT_LIT_LS, tx_lpi_timer);
		}
		/* Set HW EEE according to the speed */
		stmmac_set_eee_pls(priv, priv->hw, ndev->phydev->link);

		ret = true;
		mutex_unlock(&priv->lock);

		netdev_dbg(priv->dev, "Energy-Efficient Ethernet initialized\n");
	}
out:
	return ret;
}

/* stmmac_get_tx_hwtstamp - get HW TX timestamps
 * @priv: driver private structure
 * @p : descriptor pointer
 * @skb : the socket buffer
 * Description :
 * This function will read timestamp from the descriptor & pass it to stack.
 * and also perform some sanity checks.
 */
static void stmmac_get_tx_hwtstamp(struct stmmac_priv *priv,
				   struct dma_desc *p, struct sk_buff *skb)
{
	struct skb_shared_hwtstamps shhwtstamp;
	u64 ns = 0;

	if (!priv->hwts_tx_en)
		return;

	/* exit if skb doesn't support hw tstamp */
	if (likely(!skb || !(skb_shinfo(skb)->tx_flags & SKBTX_IN_PROGRESS)))
		return;

	/* check tx tstamp status */
	if (stmmac_get_tx_timestamp_status(priv, p)) {
		/* get the valid tstamp */
		stmmac_get_timestamp(priv, p, priv->adv_ts, &ns);

		memset(&shhwtstamp, 0, sizeof(struct skb_shared_hwtstamps));
		shhwtstamp.hwtstamp = ns_to_ktime(ns);

		netdev_dbg(priv->dev, "get valid TX hw timestamp %llu\n", ns);
		/* pass tstamp to stack */
		skb_tstamp_tx(skb, &shhwtstamp);
	}

	return;
}

/* stmmac_get_rx_hwtstamp - get HW RX timestamps
 * @priv: driver private structure
 * @p : descriptor pointer
 * @np : next descriptor pointer
 * @skb : the socket buffer
 * Description :
 * This function will read received packet's timestamp from the descriptor
 * and pass it to stack. It also perform some sanity checks.
 */
static void stmmac_get_rx_hwtstamp(struct stmmac_priv *priv, struct dma_desc *p,
				   struct dma_desc *np, struct sk_buff *skb)
{
	struct skb_shared_hwtstamps *shhwtstamp = NULL;
	struct dma_desc *desc = p;
	u64 ns = 0;

	if (!priv->hwts_rx_en)
		return;
	/* For GMAC4, the valid timestamp is from CTX next desc. */
	if (priv->plat->has_gmac4 || priv->plat->has_xgmac)
		desc = np;

	/* Check if timestamp is available */
	if (stmmac_get_rx_timestamp_status(priv, p, np, priv->adv_ts)) {
		stmmac_get_timestamp(priv, desc, priv->adv_ts, &ns);
		netdev_dbg(priv->dev, "get valid RX hw timestamp %llu\n", ns);
		shhwtstamp = skb_hwtstamps(skb);
		memset(shhwtstamp, 0, sizeof(struct skb_shared_hwtstamps));
		shhwtstamp->hwtstamp = ns_to_ktime(ns);
	} else  {
		netdev_dbg(priv->dev, "cannot get RX hw timestamp\n");
	}
}

/**
 *  stmmac_hwtstamp_set - control hardware timestamping.
 *  @dev: device pointer.
 *  @ifr: An IOCTL specific structure, that can contain a pointer to
 *  a proprietary structure used to pass information to the driver.
 *  Description:
 *  This function configures the MAC to enable/disable both outgoing(TX)
 *  and incoming(RX) packets time stamping based on user input.
 *  Return Value:
 *  0 on success and an appropriate -ve integer on failure.
 */
static int stmmac_hwtstamp_set(struct net_device *dev, struct ifreq *ifr)
{
	struct stmmac_priv *priv = netdev_priv(dev);
	struct hwtstamp_config config;
	struct timespec64 now;
	u64 temp = 0;
	u32 ptp_v2 = 0;
	u32 tstamp_all = 0;
	u32 ptp_over_ipv4_udp = 0;
	u32 ptp_over_ipv6_udp = 0;
	u32 ptp_over_ethernet = 0;
	u32 snap_type_sel = 0;
	u32 ts_master_en = 0;
	u32 ts_event_en = 0;
	u32 sec_inc = 0;
	u32 value = 0;
	bool xmac;

	xmac = priv->plat->has_gmac4 || priv->plat->has_xgmac;

	if (!(priv->dma_cap.time_stamp || priv->adv_ts)) {
		netdev_alert(priv->dev, "No support for HW time stamping\n");
		priv->hwts_tx_en = 0;
		priv->hwts_rx_en = 0;

		return -EOPNOTSUPP;
	}

	if (copy_from_user(&config, ifr->ifr_data,
			   sizeof(config)))
		return -EFAULT;

	netdev_dbg(priv->dev, "%s config flags:0x%x, tx_type:0x%x, rx_filter:0x%x\n",
		   __func__, config.flags, config.tx_type, config.rx_filter);

	/* reserved for future extensions */
	if (config.flags)
		return -EINVAL;

	if (config.tx_type != HWTSTAMP_TX_OFF &&
	    config.tx_type != HWTSTAMP_TX_ON)
		return -ERANGE;

	if (priv->adv_ts) {
		switch (config.rx_filter) {
		case HWTSTAMP_FILTER_NONE:
			/* time stamp no incoming packet at all */
			config.rx_filter = HWTSTAMP_FILTER_NONE;
			break;

		case HWTSTAMP_FILTER_PTP_V1_L4_EVENT:
			/* PTP v1, UDP, any kind of event packet */
			config.rx_filter = HWTSTAMP_FILTER_PTP_V1_L4_EVENT;
			/* 'xmac' hardware can support Sync, Pdelay_Req and
			 * Pdelay_resp by setting bit14 and bits17/16 to 01
			 * This leaves Delay_Req timestamps out.
			 * Enable all events *and* general purpose message
			 * timestamping
			 */
			snap_type_sel = PTP_TCR_SNAPTYPSEL_1;
			ptp_over_ipv4_udp = PTP_TCR_TSIPV4ENA;
			ptp_over_ipv6_udp = PTP_TCR_TSIPV6ENA;
			break;

		case HWTSTAMP_FILTER_PTP_V1_L4_SYNC:
			/* PTP v1, UDP, Sync packet */
			config.rx_filter = HWTSTAMP_FILTER_PTP_V1_L4_SYNC;
			/* take time stamp for SYNC messages only */
			ts_event_en = PTP_TCR_TSEVNTENA;

			ptp_over_ipv4_udp = PTP_TCR_TSIPV4ENA;
			ptp_over_ipv6_udp = PTP_TCR_TSIPV6ENA;
			break;

		case HWTSTAMP_FILTER_PTP_V1_L4_DELAY_REQ:
			/* PTP v1, UDP, Delay_req packet */
			config.rx_filter = HWTSTAMP_FILTER_PTP_V1_L4_DELAY_REQ;
			/* take time stamp for Delay_Req messages only */
			ts_master_en = PTP_TCR_TSMSTRENA;
			ts_event_en = PTP_TCR_TSEVNTENA;

			ptp_over_ipv4_udp = PTP_TCR_TSIPV4ENA;
			ptp_over_ipv6_udp = PTP_TCR_TSIPV6ENA;
			break;

		case HWTSTAMP_FILTER_PTP_V2_L4_EVENT:
			/* PTP v2, UDP, any kind of event packet */
			config.rx_filter = HWTSTAMP_FILTER_PTP_V2_L4_EVENT;
			ptp_v2 = PTP_TCR_TSVER2ENA;
			/* take time stamp for all event messages */
			snap_type_sel = PTP_TCR_SNAPTYPSEL_1;

			ptp_over_ipv4_udp = PTP_TCR_TSIPV4ENA;
			ptp_over_ipv6_udp = PTP_TCR_TSIPV6ENA;
			break;

		case HWTSTAMP_FILTER_PTP_V2_L4_SYNC:
			/* PTP v2, UDP, Sync packet */
			config.rx_filter = HWTSTAMP_FILTER_PTP_V2_L4_SYNC;
			ptp_v2 = PTP_TCR_TSVER2ENA;
			/* take time stamp for SYNC messages only */
			ts_event_en = PTP_TCR_TSEVNTENA;

			ptp_over_ipv4_udp = PTP_TCR_TSIPV4ENA;
			ptp_over_ipv6_udp = PTP_TCR_TSIPV6ENA;
			break;

		case HWTSTAMP_FILTER_PTP_V2_L4_DELAY_REQ:
			/* PTP v2, UDP, Delay_req packet */
			config.rx_filter = HWTSTAMP_FILTER_PTP_V2_L4_DELAY_REQ;
			ptp_v2 = PTP_TCR_TSVER2ENA;
			/* take time stamp for Delay_Req messages only */
			ts_master_en = PTP_TCR_TSMSTRENA;
			ts_event_en = PTP_TCR_TSEVNTENA;

			ptp_over_ipv4_udp = PTP_TCR_TSIPV4ENA;
			ptp_over_ipv6_udp = PTP_TCR_TSIPV6ENA;
			break;

		case HWTSTAMP_FILTER_PTP_V2_EVENT:
			/* PTP v2/802.AS1 any layer, any kind of event packet */
			config.rx_filter = HWTSTAMP_FILTER_PTP_V2_EVENT;
			ptp_v2 = PTP_TCR_TSVER2ENA;
			snap_type_sel = PTP_TCR_SNAPTYPSEL_1;
			ptp_over_ipv4_udp = PTP_TCR_TSIPV4ENA;
			ptp_over_ipv6_udp = PTP_TCR_TSIPV6ENA;
			ptp_over_ethernet = PTP_TCR_TSIPENA;
			break;

		case HWTSTAMP_FILTER_PTP_V2_SYNC:
			/* PTP v2/802.AS1, any layer, Sync packet */
			config.rx_filter = HWTSTAMP_FILTER_PTP_V2_SYNC;
			ptp_v2 = PTP_TCR_TSVER2ENA;
			/* take time stamp for SYNC messages only */
			ts_event_en = PTP_TCR_TSEVNTENA;

			ptp_over_ipv4_udp = PTP_TCR_TSIPV4ENA;
			ptp_over_ipv6_udp = PTP_TCR_TSIPV6ENA;
			ptp_over_ethernet = PTP_TCR_TSIPENA;
			break;

		case HWTSTAMP_FILTER_PTP_V2_DELAY_REQ:
			/* PTP v2/802.AS1, any layer, Delay_req packet */
			config.rx_filter = HWTSTAMP_FILTER_PTP_V2_DELAY_REQ;
			ptp_v2 = PTP_TCR_TSVER2ENA;
			/* take time stamp for Delay_Req messages only */
			ts_master_en = PTP_TCR_TSMSTRENA;
			ts_event_en = PTP_TCR_TSEVNTENA;

			ptp_over_ipv4_udp = PTP_TCR_TSIPV4ENA;
			ptp_over_ipv6_udp = PTP_TCR_TSIPV6ENA;
			ptp_over_ethernet = PTP_TCR_TSIPENA;
			break;

		case HWTSTAMP_FILTER_NTP_ALL:
		case HWTSTAMP_FILTER_ALL:
			/* time stamp any incoming packet */
			config.rx_filter = HWTSTAMP_FILTER_ALL;
			tstamp_all = PTP_TCR_TSENALL;
			break;

		default:
			return -ERANGE;
		}
	} else {
		switch (config.rx_filter) {
		case HWTSTAMP_FILTER_NONE:
			config.rx_filter = HWTSTAMP_FILTER_NONE;
			break;
		default:
			/* PTP v1, UDP, any kind of event packet */
			config.rx_filter = HWTSTAMP_FILTER_PTP_V1_L4_EVENT;
			break;
		}
	}
	priv->hwts_rx_en = ((config.rx_filter == HWTSTAMP_FILTER_NONE) ? 0 : 1);
	priv->hwts_tx_en = config.tx_type == HWTSTAMP_TX_ON;

	if (!priv->hwts_tx_en && !priv->hwts_rx_en)
		stmmac_config_hw_tstamping(priv, priv->ptpaddr, 0);
	else {
		value = (PTP_TCR_TSENA | PTP_TCR_TSCFUPDT | PTP_TCR_TSCTRLSSR |
			 tstamp_all | ptp_v2 | ptp_over_ethernet |
			 ptp_over_ipv6_udp | ptp_over_ipv4_udp | ts_event_en |
			 ts_master_en | snap_type_sel);
		stmmac_config_hw_tstamping(priv, priv->ptpaddr, value);

		/* program Sub Second Increment reg */
		stmmac_config_sub_second_increment(priv,
				priv->ptpaddr, priv->plat->clk_ptp_rate,
				xmac, &sec_inc);
		temp = div_u64(1000000000ULL, sec_inc);

		/* Store sub second increment and flags for later use */
		priv->sub_second_inc = sec_inc;
		priv->systime_flags = value;

		/* calculate default added value:
		 * formula is :
		 * addend = (2^32)/freq_div_ratio;
		 * where, freq_div_ratio = 1e9ns/sec_inc
		 */
		temp = (u64)(temp << 32);
		priv->default_addend = div_u64(temp, priv->plat->clk_ptp_rate);
		stmmac_config_addend(priv, priv->ptpaddr, priv->default_addend);

		/* initialize system time */
		ktime_get_real_ts64(&now);

		/* lower 32 bits of tv_sec are safe until y2106 */
		stmmac_init_systime(priv, priv->ptpaddr,
				(u32)now.tv_sec, now.tv_nsec);
	}

	memcpy(&priv->tstamp_config, &config, sizeof(config));

	return copy_to_user(ifr->ifr_data, &config,
			    sizeof(config)) ? -EFAULT : 0;
}

/**
 *  stmmac_hwtstamp_get - read hardware timestamping.
 *  @dev: device pointer.
 *  @ifr: An IOCTL specific structure, that can contain a pointer to
 *  a proprietary structure used to pass information to the driver.
 *  Description:
 *  This function obtain the current hardware timestamping settings
    as requested.
 */
static int stmmac_hwtstamp_get(struct net_device *dev, struct ifreq *ifr)
{
	struct stmmac_priv *priv = netdev_priv(dev);
	struct hwtstamp_config *config = &priv->tstamp_config;

	if (!(priv->dma_cap.time_stamp || priv->dma_cap.atime_stamp))
		return -EOPNOTSUPP;

	return copy_to_user(ifr->ifr_data, config,
			    sizeof(*config)) ? -EFAULT : 0;
}

/**
 * stmmac_init_ptp - init PTP
 * @priv: driver private structure
 * Description: this is to verify if the HW supports the PTPv1 or PTPv2.
 * This is done by looking at the HW cap. register.
 * This function also registers the ptp driver.
 */
static int stmmac_init_ptp(struct stmmac_priv *priv)
{
	bool xmac = priv->plat->has_gmac4 || priv->plat->has_xgmac;

	if (!(priv->dma_cap.time_stamp || priv->dma_cap.atime_stamp))
		return -EOPNOTSUPP;

	priv->adv_ts = 0;
	/* Check if adv_ts can be enabled for dwmac 4.x / xgmac core */
	if (xmac && priv->dma_cap.atime_stamp)
		priv->adv_ts = 1;
	/* Dwmac 3.x core with extend_desc can support adv_ts */
	else if (priv->extend_desc && priv->dma_cap.atime_stamp)
		priv->adv_ts = 1;

	if (priv->dma_cap.time_stamp)
		netdev_info(priv->dev, "IEEE 1588-2002 Timestamp supported\n");

	if (priv->adv_ts)
		netdev_info(priv->dev,
			    "IEEE 1588-2008 Advanced Timestamp supported\n");

	priv->hwts_tx_en = 0;
	priv->hwts_rx_en = 0;

	stmmac_ptp_register(priv);

	return 0;
}

static void stmmac_release_ptp(struct stmmac_priv *priv)
{
	if (priv->plat->clk_ptp_ref)
		clk_disable_unprepare(priv->plat->clk_ptp_ref);
	stmmac_ptp_unregister(priv);
}

/**
 *  stmmac_mac_flow_ctrl - Configure flow control in all queues
 *  @priv: driver private structure
 *  Description: It is used for configuring the flow control in all queues
 */
static void stmmac_mac_flow_ctrl(struct stmmac_priv *priv, u32 duplex)
{
	u32 tx_cnt = priv->plat->tx_queues_to_use;

	stmmac_flow_ctrl(priv, priv->hw, duplex, priv->flow_ctrl,
			priv->pause, tx_cnt);
}

/**
 * stmmac_adjust_link - adjusts the link parameters
 * @dev: net device structure
 * Description: this is the helper called by the physical abstraction layer
 * drivers to communicate the phy link status. According the speed and duplex
 * this driver can invoke registered glue-logic as well.
 * It also invoke the eee initialization because it could happen when switch
 * on different networks (that are eee capable).
 */
static void stmmac_adjust_link(struct net_device *dev)
{
	struct stmmac_priv *priv = netdev_priv(dev);
	struct phy_device *phydev = dev->phydev;
	bool new_state = false;

	if (!phydev)
		return;

	mutex_lock(&priv->lock);

	if (phydev->link) {
		u32 ctrl = readl(priv->ioaddr + MAC_CTRL_REG);

		/* Now we make sure that we can be in full duplex mode.
		 * If not, we operate in half-duplex mode. */
		if (phydev->duplex != priv->oldduplex) {
			new_state = true;
			if (!phydev->duplex)
				ctrl &= ~priv->hw->link.duplex;
			else
				ctrl |= priv->hw->link.duplex;
			priv->oldduplex = phydev->duplex;
		}
		/* Flow Control operation */
		if (phydev->pause)
			stmmac_mac_flow_ctrl(priv, phydev->duplex);

		if (phydev->speed != priv->speed) {
			new_state = true;
			ctrl &= ~priv->hw->link.speed_mask;
			switch (phydev->speed) {
			case SPEED_1000:
				ctrl |= priv->hw->link.speed1000;
				break;
			case SPEED_100:
				ctrl |= priv->hw->link.speed100;
				break;
			case SPEED_10:
				ctrl |= priv->hw->link.speed10;
				break;
			default:
				netif_warn(priv, link, priv->dev,
					   "broken speed: %d\n", phydev->speed);
				phydev->speed = SPEED_UNKNOWN;
				break;
			}
			if (phydev->speed != SPEED_UNKNOWN)
				stmmac_hw_fix_mac_speed(priv);
			priv->speed = phydev->speed;
		}

		writel(ctrl, priv->ioaddr + MAC_CTRL_REG);

		if (!priv->oldlink) {
			new_state = true;
			priv->oldlink = true;
		}
	} else if (priv->oldlink) {
		new_state = true;
		priv->oldlink = false;
		priv->speed = SPEED_UNKNOWN;
		priv->oldduplex = DUPLEX_UNKNOWN;
	}

	if (new_state && netif_msg_link(priv))
		phy_print_status(phydev);

	mutex_unlock(&priv->lock);

	if (phydev->is_pseudo_fixed_link)
		/* Stop PHY layer to call the hook to adjust the link in case
		 * of a switch is attached to the stmmac driver.
		 */
		phydev->irq = PHY_IGNORE_INTERRUPT;
	else
		/* At this stage, init the EEE if supported.
		 * Never called in case of fixed_link.
		 */
		priv->eee_enabled = stmmac_eee_init(priv);
}

/**
 * stmmac_check_pcs_mode - verify if RGMII/SGMII is supported
 * @priv: driver private structure
 * Description: this is to verify if the HW supports the PCS.
 * Physical Coding Sublayer (PCS) interface that can be used when the MAC is
 * configured for the TBI, RTBI, or SGMII PHY interface.
 */
static void stmmac_check_pcs_mode(struct stmmac_priv *priv)
{
	int interface = priv->plat->interface;

	if (priv->dma_cap.pcs) {
		if ((interface == PHY_INTERFACE_MODE_RGMII) ||
		    (interface == PHY_INTERFACE_MODE_RGMII_ID) ||
		    (interface == PHY_INTERFACE_MODE_RGMII_RXID) ||
		    (interface == PHY_INTERFACE_MODE_RGMII_TXID)) {
			netdev_dbg(priv->dev, "PCS RGMII support enabled\n");
			priv->hw->pcs = STMMAC_PCS_RGMII;
		} else if (interface == PHY_INTERFACE_MODE_SGMII) {
			netdev_dbg(priv->dev, "PCS SGMII support enabled\n");
			priv->hw->pcs = STMMAC_PCS_SGMII;
		}
	}
}

/**
 * stmmac_init_phy - PHY initialization
 * @dev: net device structure
 * Description: it initializes the driver's PHY state, and attaches the PHY
 * to the mac driver.
 *  Return value:
 *  0 on success
 */
static int stmmac_init_phy(struct net_device *dev)
{
	struct stmmac_priv *priv = netdev_priv(dev);
	u32 tx_cnt = priv->plat->tx_queues_to_use;
	struct phy_device *phydev;
	char phy_id_fmt[MII_BUS_ID_SIZE + 3];
	char bus_id[MII_BUS_ID_SIZE];
	int interface = priv->plat->interface;
	int max_speed = priv->plat->max_speed;
	priv->oldlink = false;
	priv->speed = SPEED_UNKNOWN;
	priv->oldduplex = DUPLEX_UNKNOWN;

	if (priv->plat->phy_node) {
		phydev = of_phy_connect(dev, priv->plat->phy_node,
					&stmmac_adjust_link, 0, interface);
	} else {
		snprintf(bus_id, MII_BUS_ID_SIZE, "stmmac-%x",
			 priv->plat->bus_id);

		snprintf(phy_id_fmt, MII_BUS_ID_SIZE + 3, PHY_ID_FMT, bus_id,
			 priv->plat->phy_addr);
		netdev_dbg(priv->dev, "%s: trying to attach to %s\n", __func__,
			   phy_id_fmt);

		phydev = phy_connect(dev, phy_id_fmt, &stmmac_adjust_link,
				     interface);
	}

	if (IS_ERR_OR_NULL(phydev)) {
		netdev_err(priv->dev, "Could not attach to PHY\n");
		if (!phydev)
			return -ENODEV;

		return PTR_ERR(phydev);
	}

	/* Stop Advertising 1000BASE Capability if interface is not GMII */
	if ((interface == PHY_INTERFACE_MODE_MII) ||
	    (interface == PHY_INTERFACE_MODE_RMII) ||
		(max_speed < 1000 && max_speed > 0))
		phydev->advertising &= ~(SUPPORTED_1000baseT_Half |
					 SUPPORTED_1000baseT_Full);

	/*
	 * Half-duplex mode not supported with multiqueue
	 * half-duplex can only works with single queue
	 */
	if (tx_cnt > 1)
		phydev->supported &= ~(SUPPORTED_1000baseT_Half |
				       SUPPORTED_100baseT_Half |
				       SUPPORTED_10baseT_Half);

	/*
	 * Broken HW is sometimes missing the pull-up resistor on the
	 * MDIO line, which results in reads to non-existent devices returning
	 * 0 rather than 0xffff. Catch this here and treat 0 as a non-existent
	 * device as well.
	 * Note: phydev->phy_id is the result of reading the UID PHY registers.
	 */
	if (!priv->plat->phy_node && phydev->phy_id == 0) {
		phy_disconnect(phydev);
		return -ENODEV;
	}

	/* stmmac_adjust_link will change this to PHY_IGNORE_INTERRUPT to avoid
	 * subsequent PHY polling, make sure we force a link transition if
	 * we have a UP/DOWN/UP transition
	 */
	if (phydev->is_pseudo_fixed_link)
		phydev->irq = PHY_POLL;

	phy_attached_info(phydev);
	return 0;
}

static void stmmac_display_rx_rings(struct stmmac_priv *priv)
{
	u32 rx_cnt = priv->plat->rx_queues_to_use;
	void *head_rx;
	u32 queue;

	/* Display RX rings */
	for (queue = 0; queue < rx_cnt; queue++) {
		struct stmmac_rx_queue *rx_q = &priv->rx_queue[queue];

		pr_info("\tRX Queue %u rings\n", queue);

		if (priv->extend_desc)
			head_rx = (void *)rx_q->dma_erx;
		else
			head_rx = (void *)rx_q->dma_rx;

		/* Display RX ring */
		stmmac_display_ring(priv, head_rx, DMA_RX_SIZE, true);
	}
}

static void stmmac_display_tx_rings(struct stmmac_priv *priv)
{
	u32 tx_cnt = priv->plat->tx_queues_to_use;
	void *head_tx;
	u32 queue;

	/* Display TX rings */
	for (queue = 0; queue < tx_cnt; queue++) {
		struct stmmac_tx_queue *tx_q = &priv->tx_queue[queue];

		pr_info("\tTX Queue %d rings\n", queue);

		if (priv->extend_desc)
			head_tx = (void *)tx_q->dma_etx;
		else
			head_tx = (void *)tx_q->dma_tx;

		stmmac_display_ring(priv, head_tx, DMA_TX_SIZE, false);
	}
}

static void stmmac_display_rings(struct stmmac_priv *priv)
{
	/* Display RX ring */
	stmmac_display_rx_rings(priv);

	/* Display TX ring */
	stmmac_display_tx_rings(priv);
}

static int stmmac_set_bfsize(int mtu, int bufsize)
{
	int ret = bufsize;

	if (mtu >= BUF_SIZE_8KiB)
		ret = BUF_SIZE_16KiB;
	else if (mtu >= BUF_SIZE_4KiB)
		ret = BUF_SIZE_8KiB;
	else if (mtu >= BUF_SIZE_2KiB)
		ret = BUF_SIZE_4KiB;
	else if (mtu > DEFAULT_BUFSIZE)
		ret = BUF_SIZE_2KiB;
	else
		ret = DEFAULT_BUFSIZE;

	return ret;
}

/**
 * stmmac_clear_rx_descriptors - clear RX descriptors
 * @priv: driver private structure
 * @queue: RX queue index
 * Description: this function is called to clear the RX descriptors
 * in case of both basic and extended descriptors are used.
 */
static void stmmac_clear_rx_descriptors(struct stmmac_priv *priv, u32 queue)
{
	struct stmmac_rx_queue *rx_q = &priv->rx_queue[queue];
	int i;

	/* Clear the RX descriptors */
	for (i = 0; i < DMA_RX_SIZE; i++)
		if (priv->extend_desc)
			stmmac_init_rx_desc(priv, &rx_q->dma_erx[i].basic,
					priv->use_riwt, priv->mode,
					(i == DMA_RX_SIZE - 1));
		else
			stmmac_init_rx_desc(priv, &rx_q->dma_rx[i],
					priv->use_riwt, priv->mode,
					(i == DMA_RX_SIZE - 1));
}

/**
 * stmmac_clear_tx_descriptors - clear tx descriptors
 * @priv: driver private structure
 * @queue: TX queue index.
 * Description: this function is called to clear the TX descriptors
 * in case of both basic and extended descriptors are used.
 */
static void stmmac_clear_tx_descriptors(struct stmmac_priv *priv, u32 queue)
{
	struct stmmac_tx_queue *tx_q = &priv->tx_queue[queue];
	int i;

	/* Clear the TX descriptors */
	for (i = 0; i < DMA_TX_SIZE; i++)
		if (priv->extend_desc)
			stmmac_init_tx_desc(priv, &tx_q->dma_etx[i].basic,
					priv->mode, (i == DMA_TX_SIZE - 1));
		else
			stmmac_init_tx_desc(priv, &tx_q->dma_tx[i],
					priv->mode, (i == DMA_TX_SIZE - 1));
}

/**
 * stmmac_clear_descriptors - clear descriptors
 * @priv: driver private structure
 * Description: this function is called to clear the TX and RX descriptors
 * in case of both basic and extended descriptors are used.
 */
static void stmmac_clear_descriptors(struct stmmac_priv *priv)
{
	u32 rx_queue_cnt = priv->plat->rx_queues_to_use;
	u32 tx_queue_cnt = priv->plat->tx_queues_to_use;
	u32 queue;

	/* Clear the RX descriptors */
	for (queue = 0; queue < rx_queue_cnt; queue++)
		stmmac_clear_rx_descriptors(priv, queue);

	/* Clear the TX descriptors */
	for (queue = 0; queue < tx_queue_cnt; queue++)
		stmmac_clear_tx_descriptors(priv, queue);
}

/**
 * stmmac_init_rx_buffers - init the RX descriptor buffer.
 * @priv: driver private structure
 * @p: descriptor pointer
 * @i: descriptor index
 * @flags: gfp flag
 * @queue: RX queue index
 * Description: this function is called to allocate a receive buffer, perform
 * the DMA mapping and init the descriptor.
 */
static int stmmac_init_rx_buffers(struct stmmac_priv *priv, struct dma_desc *p,
				  int i, gfp_t flags, u32 queue)
{
	struct stmmac_rx_queue *rx_q = &priv->rx_queue[queue];
	struct sk_buff *skb;

	skb = __netdev_alloc_skb_ip_align(priv->dev, priv->dma_buf_sz, flags);
	if (!skb) {
		netdev_err(priv->dev,
			   "%s: Rx init fails; skb is NULL\n", __func__);
		return -ENOMEM;
	}
	rx_q->rx_skbuff[i] = skb;
	rx_q->rx_skbuff_dma[i] = dma_map_single(priv->device, skb->data,
						priv->dma_buf_sz,
						DMA_FROM_DEVICE);
	if (dma_mapping_error(priv->device, rx_q->rx_skbuff_dma[i])) {
		netdev_err(priv->dev, "%s: DMA mapping error\n", __func__);
		dev_kfree_skb_any(skb);
		return -EINVAL;
	}

	stmmac_set_desc_addr(priv, p, rx_q->rx_skbuff_dma[i]);

	if (priv->dma_buf_sz == BUF_SIZE_16KiB)
		stmmac_init_desc3(priv, p);

	return 0;
}

/**
 * stmmac_free_rx_buffer - free RX dma buffers
 * @priv: private structure
 * @queue: RX queue index
 * @i: buffer index.
 */
static void stmmac_free_rx_buffer(struct stmmac_priv *priv, u32 queue, int i)
{
	struct stmmac_rx_queue *rx_q = &priv->rx_queue[queue];

	if (rx_q->rx_skbuff[i]) {
		dma_unmap_single(priv->device, rx_q->rx_skbuff_dma[i],
				 priv->dma_buf_sz, DMA_FROM_DEVICE);
		dev_kfree_skb_any(rx_q->rx_skbuff[i]);
	}
	rx_q->rx_skbuff[i] = NULL;
}

/**
 * stmmac_free_tx_buffer - free RX dma buffers
 * @priv: private structure
 * @queue: RX queue index
 * @i: buffer index.
 */
static void stmmac_free_tx_buffer(struct stmmac_priv *priv, u32 queue, int i)
{
	struct stmmac_tx_queue *tx_q = &priv->tx_queue[queue];

	if (tx_q->tx_skbuff_dma[i].buf) {
		if (tx_q->tx_skbuff_dma[i].map_as_page)
			dma_unmap_page(priv->device,
				       tx_q->tx_skbuff_dma[i].buf,
				       tx_q->tx_skbuff_dma[i].len,
				       DMA_TO_DEVICE);
		else
			dma_unmap_single(priv->device,
					 tx_q->tx_skbuff_dma[i].buf,
					 tx_q->tx_skbuff_dma[i].len,
					 DMA_TO_DEVICE);
	}

	if (tx_q->tx_skbuff[i]) {
		dev_kfree_skb_any(tx_q->tx_skbuff[i]);
		tx_q->tx_skbuff[i] = NULL;
		tx_q->tx_skbuff_dma[i].buf = 0;
		tx_q->tx_skbuff_dma[i].map_as_page = false;
	}
}

/**
 * init_dma_rx_desc_rings - init the RX descriptor rings
 * @dev: net device structure
 * @flags: gfp flag.
 * Description: this function initializes the DMA RX descriptors
 * and allocates the socket buffers. It supports the chained and ring
 * modes.
 */
static int init_dma_rx_desc_rings(struct net_device *dev, gfp_t flags)
{
	struct stmmac_priv *priv = netdev_priv(dev);
	u32 rx_count = priv->plat->rx_queues_to_use;
	int ret = -ENOMEM;
	int bfsize = 0;
	int queue;
	int i;

	bfsize = stmmac_set_16kib_bfsize(priv, dev->mtu);
	if (bfsize < 0)
		bfsize = 0;

	if (bfsize < BUF_SIZE_16KiB)
		bfsize = stmmac_set_bfsize(dev->mtu, priv->dma_buf_sz);

	priv->dma_buf_sz = bfsize;

	/* RX INITIALIZATION */
	netif_dbg(priv, probe, priv->dev,
		  "SKB addresses:\nskb\t\tskb data\tdma data\n");

	for (queue = 0; queue < rx_count; queue++) {
		struct stmmac_rx_queue *rx_q = &priv->rx_queue[queue];

		netif_dbg(priv, probe, priv->dev,
			  "(%s) dma_rx_phy=0x%08x\n", __func__,
			  (u32)rx_q->dma_rx_phy);

		for (i = 0; i < DMA_RX_SIZE; i++) {
			struct dma_desc *p;

			if (priv->extend_desc)
				p = &((rx_q->dma_erx + i)->basic);
			else
				p = rx_q->dma_rx + i;

			ret = stmmac_init_rx_buffers(priv, p, i, flags,
						     queue);
			if (ret)
				goto err_init_rx_buffers;

			netif_dbg(priv, probe, priv->dev, "[%p]\t[%p]\t[%x]\n",
				  rx_q->rx_skbuff[i], rx_q->rx_skbuff[i]->data,
				  (unsigned int)rx_q->rx_skbuff_dma[i]);
		}

		rx_q->cur_rx = 0;
		rx_q->dirty_rx = (unsigned int)(i - DMA_RX_SIZE);

		stmmac_clear_rx_descriptors(priv, queue);

		/* Setup the chained descriptor addresses */
		if (priv->mode == STMMAC_CHAIN_MODE) {
			if (priv->extend_desc)
				stmmac_mode_init(priv, rx_q->dma_erx,
						rx_q->dma_rx_phy, DMA_RX_SIZE, 1);
			else
				stmmac_mode_init(priv, rx_q->dma_rx,
						rx_q->dma_rx_phy, DMA_RX_SIZE, 0);
		}
	}

	buf_sz = bfsize;

	return 0;

err_init_rx_buffers:
	while (queue >= 0) {
		while (--i >= 0)
			stmmac_free_rx_buffer(priv, queue, i);

		if (queue == 0)
			break;

		i = DMA_RX_SIZE;
		queue--;
	}

	return ret;
}

/**
 * init_dma_tx_desc_rings - init the TX descriptor rings
 * @dev: net device structure.
 * Description: this function initializes the DMA TX descriptors
 * and allocates the socket buffers. It supports the chained and ring
 * modes.
 */
static int init_dma_tx_desc_rings(struct net_device *dev)
{
	struct stmmac_priv *priv = netdev_priv(dev);
	u32 tx_queue_cnt = priv->plat->tx_queues_to_use;
	u32 queue;
	int i;

	for (queue = 0; queue < tx_queue_cnt; queue++) {
		struct stmmac_tx_queue *tx_q = &priv->tx_queue[queue];

		netif_dbg(priv, probe, priv->dev,
			  "(%s) dma_tx_phy=0x%08x\n", __func__,
			 (u32)tx_q->dma_tx_phy);

		/* Setup the chained descriptor addresses */
		if (priv->mode == STMMAC_CHAIN_MODE) {
			if (priv->extend_desc)
				stmmac_mode_init(priv, tx_q->dma_etx,
						tx_q->dma_tx_phy, DMA_TX_SIZE, 1);
			else
				stmmac_mode_init(priv, tx_q->dma_tx,
						tx_q->dma_tx_phy, DMA_TX_SIZE, 0);
		}

		for (i = 0; i < DMA_TX_SIZE; i++) {
			struct dma_desc *p;
			if (priv->extend_desc)
				p = &((tx_q->dma_etx + i)->basic);
			else
				p = tx_q->dma_tx + i;

			stmmac_clear_desc(priv, p);

			tx_q->tx_skbuff_dma[i].buf = 0;
			tx_q->tx_skbuff_dma[i].map_as_page = false;
			tx_q->tx_skbuff_dma[i].len = 0;
			tx_q->tx_skbuff_dma[i].last_segment = false;
			tx_q->tx_skbuff[i] = NULL;
		}

		tx_q->dirty_tx = 0;
		tx_q->cur_tx = 0;
		tx_q->mss = 0;

		netdev_tx_reset_queue(netdev_get_tx_queue(priv->dev, queue));
	}

	return 0;
}

/**
 * init_dma_desc_rings - init the RX/TX descriptor rings
 * @dev: net device structure
 * @flags: gfp flag.
 * Description: this function initializes the DMA RX/TX descriptors
 * and allocates the socket buffers. It supports the chained and ring
 * modes.
 */
static int init_dma_desc_rings(struct net_device *dev, gfp_t flags)
{
	struct stmmac_priv *priv = netdev_priv(dev);
	int ret;

	ret = init_dma_rx_desc_rings(dev, flags);
	if (ret)
		return ret;

	ret = init_dma_tx_desc_rings(dev);

	stmmac_clear_descriptors(priv);

	if (netif_msg_hw(priv))
		stmmac_display_rings(priv);

	return ret;
}

/**
 * dma_free_rx_skbufs - free RX dma buffers
 * @priv: private structure
 * @queue: RX queue index
 */
static void dma_free_rx_skbufs(struct stmmac_priv *priv, u32 queue)
{
	int i;

	for (i = 0; i < DMA_RX_SIZE; i++)
		stmmac_free_rx_buffer(priv, queue, i);
}

/**
 * dma_free_tx_skbufs - free TX dma buffers
 * @priv: private structure
 * @queue: TX queue index
 */
static void dma_free_tx_skbufs(struct stmmac_priv *priv, u32 queue)
{
	int i;

	for (i = 0; i < DMA_TX_SIZE; i++)
		stmmac_free_tx_buffer(priv, queue, i);
}

/**
 * stmmac_free_tx_skbufs - free TX skb buffers
 * @priv: private structure
 */
static void stmmac_free_tx_skbufs(struct stmmac_priv *priv)
{
	u32 tx_queue_cnt = priv->plat->tx_queues_to_use;
	u32 queue;

	for (queue = 0; queue < tx_queue_cnt; queue++)
		dma_free_tx_skbufs(priv, queue);
}

/**
 * free_dma_rx_desc_resources - free RX dma desc resources
 * @priv: private structure
 */
static void free_dma_rx_desc_resources(struct stmmac_priv *priv)
{
	u32 rx_count = priv->plat->rx_queues_to_use;
	u32 queue;

	/* Free RX queue resources */
	for (queue = 0; queue < rx_count; queue++) {
		struct stmmac_rx_queue *rx_q = &priv->rx_queue[queue];

		/* Release the DMA RX socket buffers */
		dma_free_rx_skbufs(priv, queue);

		/* Free DMA regions of consistent memory previously allocated */
		if (!priv->extend_desc)
			dma_free_coherent(priv->device,
					  DMA_RX_SIZE * sizeof(struct dma_desc),
					  rx_q->dma_rx, rx_q->dma_rx_phy);
		else
			dma_free_coherent(priv->device, DMA_RX_SIZE *
					  sizeof(struct dma_extended_desc),
					  rx_q->dma_erx, rx_q->dma_rx_phy);

		kfree(rx_q->rx_skbuff_dma);
		kfree(rx_q->rx_skbuff);
	}
}

/**
 * free_dma_tx_desc_resources - free TX dma desc resources
 * @priv: private structure
 */
static void free_dma_tx_desc_resources(struct stmmac_priv *priv)
{
	u32 tx_count = priv->plat->tx_queues_to_use;
	u32 queue;

	/* Free TX queue resources */
	for (queue = 0; queue < tx_count; queue++) {
		struct stmmac_tx_queue *tx_q = &priv->tx_queue[queue];

		/* Release the DMA TX socket buffers */
		dma_free_tx_skbufs(priv, queue);

		/* Free DMA regions of consistent memory previously allocated */
		if (!priv->extend_desc)
			dma_free_coherent(priv->device,
					  DMA_TX_SIZE * sizeof(struct dma_desc),
					  tx_q->dma_tx, tx_q->dma_tx_phy);
		else
			dma_free_coherent(priv->device, DMA_TX_SIZE *
					  sizeof(struct dma_extended_desc),
					  tx_q->dma_etx, tx_q->dma_tx_phy);

		kfree(tx_q->tx_skbuff_dma);
		kfree(tx_q->tx_skbuff);
	}
}

/**
 * alloc_dma_rx_desc_resources - alloc RX resources.
 * @priv: private structure
 * Description: according to which descriptor can be used (extend or basic)
 * this function allocates the resources for TX and RX paths. In case of
 * reception, for example, it pre-allocated the RX socket buffer in order to
 * allow zero-copy mechanism.
 */
static int alloc_dma_rx_desc_resources(struct stmmac_priv *priv)
{
	u32 rx_count = priv->plat->rx_queues_to_use;
	int ret = -ENOMEM;
	u32 queue;

	/* RX queues buffers and DMA */
	for (queue = 0; queue < rx_count; queue++) {
		struct stmmac_rx_queue *rx_q = &priv->rx_queue[queue];

		rx_q->queue_index = queue;
		rx_q->priv_data = priv;

		rx_q->rx_skbuff_dma = kmalloc_array(DMA_RX_SIZE,
						    sizeof(dma_addr_t),
						    GFP_KERNEL);
		if (!rx_q->rx_skbuff_dma)
			goto err_dma;

		rx_q->rx_skbuff = kmalloc_array(DMA_RX_SIZE,
						sizeof(struct sk_buff *),
						GFP_KERNEL);
		if (!rx_q->rx_skbuff)
			goto err_dma;

		if (priv->extend_desc) {
			rx_q->dma_erx = dma_zalloc_coherent(priv->device,
							    DMA_RX_SIZE *
							    sizeof(struct
							    dma_extended_desc),
							    &rx_q->dma_rx_phy,
							    GFP_KERNEL);
			if (!rx_q->dma_erx)
				goto err_dma;

		} else {
			rx_q->dma_rx = dma_zalloc_coherent(priv->device,
							   DMA_RX_SIZE *
							   sizeof(struct
							   dma_desc),
							   &rx_q->dma_rx_phy,
							   GFP_KERNEL);
			if (!rx_q->dma_rx)
				goto err_dma;
		}
	}

	return 0;

err_dma:
	free_dma_rx_desc_resources(priv);

	return ret;
}

/**
 * alloc_dma_tx_desc_resources - alloc TX resources.
 * @priv: private structure
 * Description: according to which descriptor can be used (extend or basic)
 * this function allocates the resources for TX and RX paths. In case of
 * reception, for example, it pre-allocated the RX socket buffer in order to
 * allow zero-copy mechanism.
 */
static int alloc_dma_tx_desc_resources(struct stmmac_priv *priv)
{
	u32 tx_count = priv->plat->tx_queues_to_use;
	int ret = -ENOMEM;
	u32 queue;

	/* TX queues buffers and DMA */
	for (queue = 0; queue < tx_count; queue++) {
		struct stmmac_tx_queue *tx_q = &priv->tx_queue[queue];

		tx_q->queue_index = queue;
		tx_q->priv_data = priv;

		tx_q->tx_skbuff_dma = kmalloc_array(DMA_TX_SIZE,
						    sizeof(*tx_q->tx_skbuff_dma),
						    GFP_KERNEL);
		if (!tx_q->tx_skbuff_dma)
			goto err_dma;

		tx_q->tx_skbuff = kmalloc_array(DMA_TX_SIZE,
						sizeof(struct sk_buff *),
						GFP_KERNEL);
		if (!tx_q->tx_skbuff)
			goto err_dma;

		if (priv->extend_desc) {
			tx_q->dma_etx = dma_zalloc_coherent(priv->device,
							    DMA_TX_SIZE *
							    sizeof(struct
							    dma_extended_desc),
							    &tx_q->dma_tx_phy,
							    GFP_KERNEL);
			if (!tx_q->dma_etx)
				goto err_dma;
		} else {
			tx_q->dma_tx = dma_zalloc_coherent(priv->device,
							   DMA_TX_SIZE *
							   sizeof(struct
								  dma_desc),
							   &tx_q->dma_tx_phy,
							   GFP_KERNEL);
			if (!tx_q->dma_tx)
				goto err_dma;
		}
	}

	return 0;

err_dma:
	free_dma_tx_desc_resources(priv);

	return ret;
}

/**
 * alloc_dma_desc_resources - alloc TX/RX resources.
 * @priv: private structure
 * Description: according to which descriptor can be used (extend or basic)
 * this function allocates the resources for TX and RX paths. In case of
 * reception, for example, it pre-allocated the RX socket buffer in order to
 * allow zero-copy mechanism.
 */
static int alloc_dma_desc_resources(struct stmmac_priv *priv)
{
	/* RX Allocation */
	int ret = alloc_dma_rx_desc_resources(priv);

	if (ret)
		return ret;

	ret = alloc_dma_tx_desc_resources(priv);

	return ret;
}

/**
 * free_dma_desc_resources - free dma desc resources
 * @priv: private structure
 */
static void free_dma_desc_resources(struct stmmac_priv *priv)
{
	/* Release the DMA RX socket buffers */
	free_dma_rx_desc_resources(priv);

	/* Release the DMA TX socket buffers */
	free_dma_tx_desc_resources(priv);
}

/**
 *  stmmac_mac_enable_rx_queues - Enable MAC rx queues
 *  @priv: driver private structure
 *  Description: It is used for enabling the rx queues in the MAC
 */
static void stmmac_mac_enable_rx_queues(struct stmmac_priv *priv)
{
	u32 rx_queues_count = priv->plat->rx_queues_to_use;
	int queue;
	u8 mode;

	for (queue = 0; queue < rx_queues_count; queue++) {
		mode = priv->plat->rx_queues_cfg[queue].mode_to_use;
		stmmac_rx_queue_enable(priv, priv->hw, mode, queue);
	}
}

/**
 * stmmac_start_rx_dma - start RX DMA channel
 * @priv: driver private structure
 * @chan: RX channel index
 * Description:
 * This starts a RX DMA channel
 */
static void stmmac_start_rx_dma(struct stmmac_priv *priv, u32 chan)
{
	netdev_dbg(priv->dev, "DMA RX processes started in channel %d\n", chan);
	stmmac_start_rx(priv, priv->ioaddr, chan);
}

/**
 * stmmac_start_tx_dma - start TX DMA channel
 * @priv: driver private structure
 * @chan: TX channel index
 * Description:
 * This starts a TX DMA channel
 */
static void stmmac_start_tx_dma(struct stmmac_priv *priv, u32 chan)
{
	netdev_dbg(priv->dev, "DMA TX processes started in channel %d\n", chan);
	stmmac_start_tx(priv, priv->ioaddr, chan);
}

/**
 * stmmac_stop_rx_dma - stop RX DMA channel
 * @priv: driver private structure
 * @chan: RX channel index
 * Description:
 * This stops a RX DMA channel
 */
static void stmmac_stop_rx_dma(struct stmmac_priv *priv, u32 chan)
{
	netdev_dbg(priv->dev, "DMA RX processes stopped in channel %d\n", chan);
	stmmac_stop_rx(priv, priv->ioaddr, chan);
}

/**
 * stmmac_stop_tx_dma - stop TX DMA channel
 * @priv: driver private structure
 * @chan: TX channel index
 * Description:
 * This stops a TX DMA channel
 */
static void stmmac_stop_tx_dma(struct stmmac_priv *priv, u32 chan)
{
	netdev_dbg(priv->dev, "DMA TX processes stopped in channel %d\n", chan);
	stmmac_stop_tx(priv, priv->ioaddr, chan);
}

/**
 * stmmac_start_all_dma - start all RX and TX DMA channels
 * @priv: driver private structure
 * Description:
 * This starts all the RX and TX DMA channels
 */
static void stmmac_start_all_dma(struct stmmac_priv *priv)
{
	u32 rx_channels_count = priv->plat->rx_queues_to_use;
	u32 tx_channels_count = priv->plat->tx_queues_to_use;
	u32 chan = 0;

	for (chan = 0; chan < rx_channels_count; chan++)
		stmmac_start_rx_dma(priv, chan);

	for (chan = 0; chan < tx_channels_count; chan++)
		stmmac_start_tx_dma(priv, chan);
}

/**
 * stmmac_stop_all_dma - stop all RX and TX DMA channels
 * @priv: driver private structure
 * Description:
 * This stops the RX and TX DMA channels
 */
static void stmmac_stop_all_dma(struct stmmac_priv *priv)
{
	u32 rx_channels_count = priv->plat->rx_queues_to_use;
	u32 tx_channels_count = priv->plat->tx_queues_to_use;
	u32 chan = 0;

	for (chan = 0; chan < rx_channels_count; chan++)
		stmmac_stop_rx_dma(priv, chan);

	for (chan = 0; chan < tx_channels_count; chan++)
		stmmac_stop_tx_dma(priv, chan);
}

/**
 *  stmmac_dma_operation_mode - HW DMA operation mode
 *  @priv: driver private structure
 *  Description: it is used for configuring the DMA operation mode register in
 *  order to program the tx/rx DMA thresholds or Store-And-Forward mode.
 */
static void stmmac_dma_operation_mode(struct stmmac_priv *priv)
{
	u32 rx_channels_count = priv->plat->rx_queues_to_use;
	u32 tx_channels_count = priv->plat->tx_queues_to_use;
	int rxfifosz = priv->plat->rx_fifo_size;
	int txfifosz = priv->plat->tx_fifo_size;
	u32 txmode = 0;
	u32 rxmode = 0;
	u32 chan = 0;
	u8 qmode = 0;

	if (rxfifosz == 0)
		rxfifosz = priv->dma_cap.rx_fifo_size;
	if (txfifosz == 0)
		txfifosz = priv->dma_cap.tx_fifo_size;

	/* Adjust for real per queue fifo size */
	rxfifosz /= rx_channels_count;
	txfifosz /= tx_channels_count;

	if (priv->plat->force_thresh_dma_mode) {
		txmode = tc;
		rxmode = tc;
	} else if (priv->plat->force_sf_dma_mode || priv->plat->tx_coe) {
		/*
		 * In case of GMAC, SF mode can be enabled
		 * to perform the TX COE in HW. This depends on:
		 * 1) TX COE if actually supported
		 * 2) There is no bugged Jumbo frame support
		 *    that needs to not insert csum in the TDES.
		 */
		txmode = SF_DMA_MODE;
		rxmode = SF_DMA_MODE;
		priv->xstats.threshold = SF_DMA_MODE;
	} else {
		txmode = tc;
		rxmode = SF_DMA_MODE;
	}

	/* configure all channels */
	for (chan = 0; chan < rx_channels_count; chan++) {
		qmode = priv->plat->rx_queues_cfg[chan].mode_to_use;

		stmmac_dma_rx_mode(priv, priv->ioaddr, rxmode, chan,
				rxfifosz, qmode);
		stmmac_set_dma_bfsize(priv, priv->ioaddr, priv->dma_buf_sz,
				chan);
	}

	for (chan = 0; chan < tx_channels_count; chan++) {
		qmode = priv->plat->tx_queues_cfg[chan].mode_to_use;

		stmmac_dma_tx_mode(priv, priv->ioaddr, txmode, chan,
				txfifosz, qmode);
	}
}

/**
 * stmmac_tx_clean - to manage the transmission completion
 * @priv: driver private structure
 * @queue: TX queue index
 * Description: it reclaims the transmit resources after transmission completes.
 */
static int stmmac_tx_clean(struct stmmac_priv *priv, int budget, u32 queue)
{
	struct stmmac_tx_queue *tx_q = &priv->tx_queue[queue];
	unsigned int bytes_compl = 0, pkts_compl = 0;
	unsigned int entry, count = 0;

	__netif_tx_lock_bh(netdev_get_tx_queue(priv->dev, queue));

	priv->xstats.tx_clean++;

	entry = tx_q->dirty_tx;
	while ((entry != tx_q->cur_tx) && (count < budget)) {
		struct sk_buff *skb = tx_q->tx_skbuff[entry];
		struct dma_desc *p;
		int status;

		if (priv->extend_desc)
			p = (struct dma_desc *)(tx_q->dma_etx + entry);
		else
			p = tx_q->dma_tx + entry;

		status = stmmac_tx_status(priv, &priv->dev->stats,
				&priv->xstats, p, priv->ioaddr);
		/* Check if the descriptor is owned by the DMA */
		if (unlikely(status & tx_dma_own))
			break;

		count++;

		/* Make sure descriptor fields are read after reading
		 * the own bit.
		 */
		dma_rmb();

		/* Just consider the last segment and ...*/
		if (likely(!(status & tx_not_ls))) {
			/* ... verify the status error condition */
			if (unlikely(status & tx_err)) {
				priv->dev->stats.tx_errors++;
			} else {
				priv->dev->stats.tx_packets++;
				priv->xstats.tx_pkt_n++;
			}
			stmmac_get_tx_hwtstamp(priv, p, skb);
		}

		if (likely(tx_q->tx_skbuff_dma[entry].buf)) {
			if (tx_q->tx_skbuff_dma[entry].map_as_page)
				dma_unmap_page(priv->device,
					       tx_q->tx_skbuff_dma[entry].buf,
					       tx_q->tx_skbuff_dma[entry].len,
					       DMA_TO_DEVICE);
			else
				dma_unmap_single(priv->device,
						 tx_q->tx_skbuff_dma[entry].buf,
						 tx_q->tx_skbuff_dma[entry].len,
						 DMA_TO_DEVICE);
			tx_q->tx_skbuff_dma[entry].buf = 0;
			tx_q->tx_skbuff_dma[entry].len = 0;
			tx_q->tx_skbuff_dma[entry].map_as_page = false;
		}

		stmmac_clean_desc3(priv, tx_q, p);

		tx_q->tx_skbuff_dma[entry].last_segment = false;
		tx_q->tx_skbuff_dma[entry].is_jumbo = false;

		if (likely(skb != NULL)) {
			pkts_compl++;
			bytes_compl += skb->len;
			dev_consume_skb_any(skb);
			tx_q->tx_skbuff[entry] = NULL;
		}

		stmmac_release_tx_desc(priv, p, priv->mode);

		entry = STMMAC_GET_ENTRY(entry, DMA_TX_SIZE);
	}
	tx_q->dirty_tx = entry;

	netdev_tx_completed_queue(netdev_get_tx_queue(priv->dev, queue),
				  pkts_compl, bytes_compl);

	if (unlikely(netif_tx_queue_stopped(netdev_get_tx_queue(priv->dev,
								queue))) &&
	    stmmac_tx_avail(priv, queue) > STMMAC_TX_THRESH) {

		netif_dbg(priv, tx_done, priv->dev,
			  "%s: restart transmit\n", __func__);
		netif_tx_wake_queue(netdev_get_tx_queue(priv->dev, queue));
	}

	if ((priv->eee_enabled) && (!priv->tx_path_in_lpi_mode)) {
		stmmac_enable_eee_mode(priv);
		mod_timer(&priv->eee_ctrl_timer, STMMAC_LPI_T(eee_timer));
	}

	/* We still have pending packets, let's call for a new scheduling */
	if (tx_q->dirty_tx != tx_q->cur_tx)
		mod_timer(&tx_q->txtimer, STMMAC_COAL_TIMER(10));

	__netif_tx_unlock_bh(netdev_get_tx_queue(priv->dev, queue));

	return count;
}

/**
 * stmmac_tx_err - to manage the tx error
 * @priv: driver private structure
 * @chan: channel index
 * Description: it cleans the descriptors and restarts the transmission
 * in case of transmission errors.
 */
static void stmmac_tx_err(struct stmmac_priv *priv, u32 chan)
{
	struct stmmac_tx_queue *tx_q = &priv->tx_queue[chan];
	int i;

	netif_tx_stop_queue(netdev_get_tx_queue(priv->dev, chan));

	stmmac_stop_tx_dma(priv, chan);
	dma_free_tx_skbufs(priv, chan);
	for (i = 0; i < DMA_TX_SIZE; i++)
		if (priv->extend_desc)
			stmmac_init_tx_desc(priv, &tx_q->dma_etx[i].basic,
					priv->mode, (i == DMA_TX_SIZE - 1));
		else
			stmmac_init_tx_desc(priv, &tx_q->dma_tx[i],
					priv->mode, (i == DMA_TX_SIZE - 1));
	tx_q->dirty_tx = 0;
	tx_q->cur_tx = 0;
	tx_q->mss = 0;
	netdev_tx_reset_queue(netdev_get_tx_queue(priv->dev, chan));
	stmmac_start_tx_dma(priv, chan);

	priv->dev->stats.tx_errors++;
	netif_tx_wake_queue(netdev_get_tx_queue(priv->dev, chan));
}

/**
 *  stmmac_set_dma_operation_mode - Set DMA operation mode by channel
 *  @priv: driver private structure
 *  @txmode: TX operating mode
 *  @rxmode: RX operating mode
 *  @chan: channel index
 *  Description: it is used for configuring of the DMA operation mode in
 *  runtime in order to program the tx/rx DMA thresholds or Store-And-Forward
 *  mode.
 */
static void stmmac_set_dma_operation_mode(struct stmmac_priv *priv, u32 txmode,
					  u32 rxmode, u32 chan)
{
	u8 rxqmode = priv->plat->rx_queues_cfg[chan].mode_to_use;
	u8 txqmode = priv->plat->tx_queues_cfg[chan].mode_to_use;
	u32 rx_channels_count = priv->plat->rx_queues_to_use;
	u32 tx_channels_count = priv->plat->tx_queues_to_use;
	int rxfifosz = priv->plat->rx_fifo_size;
	int txfifosz = priv->plat->tx_fifo_size;

	if (rxfifosz == 0)
		rxfifosz = priv->dma_cap.rx_fifo_size;
	if (txfifosz == 0)
		txfifosz = priv->dma_cap.tx_fifo_size;

	/* Adjust for real per queue fifo size */
	rxfifosz /= rx_channels_count;
	txfifosz /= tx_channels_count;

	stmmac_dma_rx_mode(priv, priv->ioaddr, rxmode, chan, rxfifosz, rxqmode);
	stmmac_dma_tx_mode(priv, priv->ioaddr, txmode, chan, txfifosz, txqmode);
}

static bool stmmac_safety_feat_interrupt(struct stmmac_priv *priv)
{
	int ret;

	ret = stmmac_safety_feat_irq_status(priv, priv->dev,
			priv->ioaddr, priv->dma_cap.asp, &priv->sstats);
	if (ret && (ret != -EINVAL)) {
		stmmac_global_err(priv);
		return true;
	}

	return false;
}

static int stmmac_napi_check(struct stmmac_priv *priv, u32 chan)
{
	int status = stmmac_dma_interrupt_status(priv, priv->ioaddr,
						 &priv->xstats, chan);
	struct stmmac_channel *ch = &priv->channel[chan];

	if ((status & handle_rx) && (chan < priv->plat->rx_queues_to_use)) {
		stmmac_disable_dma_irq(priv, priv->ioaddr, chan);
		napi_schedule_irqoff(&ch->rx_napi);
	}

	if ((status & handle_tx) && (chan < priv->plat->tx_queues_to_use)) {
		stmmac_disable_dma_irq(priv, priv->ioaddr, chan);
		napi_schedule_irqoff(&ch->tx_napi);
	}

	return status;
}

/**
 * stmmac_dma_interrupt - DMA ISR
 * @priv: driver private structure
 * Description: this is the DMA ISR. It is called by the main ISR.
 * It calls the dwmac dma routine and schedule poll method in case of some
 * work can be done.
 */
static void stmmac_dma_interrupt(struct stmmac_priv *priv)
{
	u32 tx_channel_count = priv->plat->tx_queues_to_use;
	u32 rx_channel_count = priv->plat->rx_queues_to_use;
	u32 channels_to_check = tx_channel_count > rx_channel_count ?
				tx_channel_count : rx_channel_count;
	u32 chan;
	int status[max_t(u32, MTL_MAX_TX_QUEUES, MTL_MAX_RX_QUEUES)];

	/* Make sure we never check beyond our status buffer. */
	if (WARN_ON_ONCE(channels_to_check > ARRAY_SIZE(status)))
		channels_to_check = ARRAY_SIZE(status);

	for (chan = 0; chan < channels_to_check; chan++)
		status[chan] = stmmac_napi_check(priv, chan);

	for (chan = 0; chan < tx_channel_count; chan++) {
		if (unlikely(status[chan] & tx_hard_error_bump_tc)) {
			/* Try to bump up the dma threshold on this failure */
			if (unlikely(priv->xstats.threshold != SF_DMA_MODE) &&
			    (tc <= 256)) {
				tc += 64;
				if (priv->plat->force_thresh_dma_mode)
					stmmac_set_dma_operation_mode(priv,
								      tc,
								      tc,
								      chan);
				else
					stmmac_set_dma_operation_mode(priv,
								    tc,
								    SF_DMA_MODE,
								    chan);
				priv->xstats.threshold = tc;
			}
		} else if (unlikely(status[chan] == tx_hard_error)) {
			stmmac_tx_err(priv, chan);
		}
	}
}

/**
 * stmmac_mmc_setup: setup the Mac Management Counters (MMC)
 * @priv: driver private structure
 * Description: this masks the MMC irq, in fact, the counters are managed in SW.
 */
static void stmmac_mmc_setup(struct stmmac_priv *priv)
{
	unsigned int mode = MMC_CNTRL_RESET_ON_READ | MMC_CNTRL_COUNTER_RESET |
			    MMC_CNTRL_PRESET | MMC_CNTRL_FULL_HALF_PRESET;

	dwmac_mmc_intr_all_mask(priv->mmcaddr);

	if (priv->dma_cap.rmon) {
		dwmac_mmc_ctrl(priv->mmcaddr, mode);
		memset(&priv->mmc, 0, sizeof(struct stmmac_counters));
	} else
		netdev_info(priv->dev, "No MAC Management Counters available\n");
}

/**
 * stmmac_get_hw_features - get MAC capabilities from the HW cap. register.
 * @priv: driver private structure
 * Description:
 *  new GMAC chip generations have a new register to indicate the
 *  presence of the optional feature/functions.
 *  This can be also used to override the value passed through the
 *  platform and necessary for old MAC10/100 and GMAC chips.
 */
static int stmmac_get_hw_features(struct stmmac_priv *priv)
{
	return stmmac_get_hw_feature(priv, priv->ioaddr, &priv->dma_cap) == 0;
}

/**
 * stmmac_check_ether_addr - check if the MAC addr is valid
 * @priv: driver private structure
 * Description:
 * it is to verify if the MAC address is valid, in case of failures it
 * generates a random MAC address
 */
static void stmmac_check_ether_addr(struct stmmac_priv *priv)
{
	if (!is_valid_ether_addr(priv->dev->dev_addr)) {
		stmmac_get_umac_addr(priv, priv->hw, priv->dev->dev_addr, 0);
		if (!is_valid_ether_addr(priv->dev->dev_addr))
			eth_hw_addr_random(priv->dev);
		netdev_info(priv->dev, "device MAC address %pM\n",
			    priv->dev->dev_addr);
	}
}

/**
 * stmmac_init_dma_engine - DMA init.
 * @priv: driver private structure
 * Description:
 * It inits the DMA invoking the specific MAC/GMAC callback.
 * Some DMA parameters can be passed from the platform;
 * in case of these are not passed a default is kept for the MAC or GMAC.
 */
static int stmmac_init_dma_engine(struct stmmac_priv *priv)
{
	u32 rx_channels_count = priv->plat->rx_queues_to_use;
	u32 tx_channels_count = priv->plat->tx_queues_to_use;
	u32 dma_csr_ch = max(rx_channels_count, tx_channels_count);
	struct stmmac_rx_queue *rx_q;
	struct stmmac_tx_queue *tx_q;
	u32 chan = 0;
	int atds = 0;
	int ret = 0;

	if (!priv->plat->dma_cfg || !priv->plat->dma_cfg->pbl) {
		dev_err(priv->device, "Invalid DMA configuration\n");
		return -EINVAL;
	}

	if (priv->extend_desc && (priv->mode == STMMAC_RING_MODE))
		atds = 1;

	ret = stmmac_reset(priv, priv->ioaddr);
	if (ret) {
		dev_err(priv->device, "Failed to reset the dma\n");
		return ret;
	}

	/* DMA Configuration */
	stmmac_dma_init(priv, priv->ioaddr, priv->plat->dma_cfg, atds);

	if (priv->plat->axi)
		stmmac_axi(priv, priv->ioaddr, priv->plat->axi);

	/* DMA CSR Channel configuration */
	for (chan = 0; chan < dma_csr_ch; chan++)
		stmmac_init_chan(priv, priv->ioaddr, priv->plat->dma_cfg, chan);

	/* DMA RX Channel Configuration */
	for (chan = 0; chan < rx_channels_count; chan++) {
		rx_q = &priv->rx_queue[chan];

		stmmac_init_rx_chan(priv, priv->ioaddr, priv->plat->dma_cfg,
				    rx_q->dma_rx_phy, chan);

		rx_q->rx_tail_addr = rx_q->dma_rx_phy +
			    (DMA_RX_SIZE * sizeof(struct dma_desc));
		stmmac_set_rx_tail_ptr(priv, priv->ioaddr,
				       rx_q->rx_tail_addr, chan);
	}

	/* DMA TX Channel Configuration */
	for (chan = 0; chan < tx_channels_count; chan++) {
		tx_q = &priv->tx_queue[chan];

		stmmac_init_tx_chan(priv, priv->ioaddr, priv->plat->dma_cfg,
				    tx_q->dma_tx_phy, chan);

		tx_q->tx_tail_addr = tx_q->dma_tx_phy;
		stmmac_set_tx_tail_ptr(priv, priv->ioaddr,
				       tx_q->tx_tail_addr, chan);
	}

	return ret;
}

static void stmmac_tx_timer_arm(struct stmmac_priv *priv, u32 queue)
{
	struct stmmac_tx_queue *tx_q = &priv->tx_queue[queue];

	mod_timer(&tx_q->txtimer, STMMAC_COAL_TIMER(priv->tx_coal_timer));
}

/**
 * stmmac_tx_timer - mitigation sw timer for tx.
 * @data: data pointer
 * Description:
 * This is the timer handler to directly invoke the stmmac_tx_clean.
 */
static void stmmac_tx_timer(struct timer_list *t)
{
	struct stmmac_tx_queue *tx_q = from_timer(tx_q, t, txtimer);
	struct stmmac_priv *priv = tx_q->priv_data;
	struct stmmac_channel *ch;

	ch = &priv->channel[tx_q->queue_index];

	/*
	 * If NAPI is already running we can miss some events. Let's rearm
	 * the timer and try again.
	 */
	if (likely(napi_schedule_prep(&ch->tx_napi)))
		__napi_schedule(&ch->tx_napi);
	else
		mod_timer(&tx_q->txtimer, STMMAC_COAL_TIMER(10));
}

/**
 * stmmac_init_tx_coalesce - init tx mitigation options.
 * @priv: driver private structure
 * Description:
 * This inits the transmit coalesce parameters: i.e. timer rate,
 * timer handler and default threshold used for enabling the
 * interrupt on completion bit.
 */
static void stmmac_init_tx_coalesce(struct stmmac_priv *priv)
{
	u32 tx_channel_count = priv->plat->tx_queues_to_use;
	u32 chan;

	priv->tx_coal_frames = STMMAC_TX_FRAMES;
	priv->tx_coal_timer = STMMAC_COAL_TX_TIMER;

	for (chan = 0; chan < tx_channel_count; chan++) {
		struct stmmac_tx_queue *tx_q = &priv->tx_queue[chan];

		timer_setup(&tx_q->txtimer, stmmac_tx_timer, 0);
	}
}

static void stmmac_set_rings_length(struct stmmac_priv *priv)
{
	u32 rx_channels_count = priv->plat->rx_queues_to_use;
	u32 tx_channels_count = priv->plat->tx_queues_to_use;
	u32 chan;

	/* set TX ring length */
	for (chan = 0; chan < tx_channels_count; chan++)
		stmmac_set_tx_ring_len(priv, priv->ioaddr,
				(DMA_TX_SIZE - 1), chan);

	/* set RX ring length */
	for (chan = 0; chan < rx_channels_count; chan++)
		stmmac_set_rx_ring_len(priv, priv->ioaddr,
				(DMA_RX_SIZE - 1), chan);
}

/**
 *  stmmac_set_tx_queue_weight - Set TX queue weight
 *  @priv: driver private structure
 *  Description: It is used for setting TX queues weight
 */
static void stmmac_set_tx_queue_weight(struct stmmac_priv *priv)
{
	u32 tx_queues_count = priv->plat->tx_queues_to_use;
	u32 weight;
	u32 queue;

	for (queue = 0; queue < tx_queues_count; queue++) {
		weight = priv->plat->tx_queues_cfg[queue].weight;
		stmmac_set_mtl_tx_queue_weight(priv, priv->hw, weight, queue);
	}
}

/**
 *  stmmac_configure_cbs - Configure CBS in TX queue
 *  @priv: driver private structure
 *  Description: It is used for configuring CBS in AVB TX queues
 */
static void stmmac_configure_cbs(struct stmmac_priv *priv)
{
	u32 tx_queues_count = priv->plat->tx_queues_to_use;
	u32 mode_to_use;
	u32 queue;

	/* queue 0 is reserved for legacy traffic */
	for (queue = 1; queue < tx_queues_count; queue++) {
		mode_to_use = priv->plat->tx_queues_cfg[queue].mode_to_use;
		if (mode_to_use == MTL_QUEUE_DCB)
			continue;

		stmmac_config_cbs(priv, priv->hw,
				priv->plat->tx_queues_cfg[queue].send_slope,
				priv->plat->tx_queues_cfg[queue].idle_slope,
				priv->plat->tx_queues_cfg[queue].high_credit,
				priv->plat->tx_queues_cfg[queue].low_credit,
				queue);
	}
}

/**
 *  stmmac_rx_queue_dma_chan_map - Map RX queue to RX dma channel
 *  @priv: driver private structure
 *  Description: It is used for mapping RX queues to RX dma channels
 */
static void stmmac_rx_queue_dma_chan_map(struct stmmac_priv *priv)
{
	u32 rx_queues_count = priv->plat->rx_queues_to_use;
	u32 queue;
	u32 chan;

	for (queue = 0; queue < rx_queues_count; queue++) {
		chan = priv->plat->rx_queues_cfg[queue].chan;
		stmmac_map_mtl_to_dma(priv, priv->hw, queue, chan);
	}
}

/**
 *  stmmac_mac_config_rx_queues_prio - Configure RX Queue priority
 *  @priv: driver private structure
 *  Description: It is used for configuring the RX Queue Priority
 */
static void stmmac_mac_config_rx_queues_prio(struct stmmac_priv *priv)
{
	u32 rx_queues_count = priv->plat->rx_queues_to_use;
	u32 queue;
	u32 prio;

	for (queue = 0; queue < rx_queues_count; queue++) {
		if (!priv->plat->rx_queues_cfg[queue].use_prio)
			continue;

		prio = priv->plat->rx_queues_cfg[queue].prio;
		stmmac_rx_queue_prio(priv, priv->hw, prio, queue);
	}
}

/**
 *  stmmac_mac_config_tx_queues_prio - Configure TX Queue priority
 *  @priv: driver private structure
 *  Description: It is used for configuring the TX Queue Priority
 */
static void stmmac_mac_config_tx_queues_prio(struct stmmac_priv *priv)
{
	u32 tx_queues_count = priv->plat->tx_queues_to_use;
	u32 queue;
	u32 prio;

	for (queue = 0; queue < tx_queues_count; queue++) {
		if (!priv->plat->tx_queues_cfg[queue].use_prio)
			continue;

		prio = priv->plat->tx_queues_cfg[queue].prio;
		stmmac_tx_queue_prio(priv, priv->hw, prio, queue);
	}
}

/**
 *  stmmac_mac_config_rx_queues_routing - Configure RX Queue Routing
 *  @priv: driver private structure
 *  Description: It is used for configuring the RX queue routing
 */
static void stmmac_mac_config_rx_queues_routing(struct stmmac_priv *priv)
{
	u32 rx_queues_count = priv->plat->rx_queues_to_use;
	u32 queue;
	u8 packet;

	for (queue = 0; queue < rx_queues_count; queue++) {
		/* no specific packet type routing specified for the queue */
		if (priv->plat->rx_queues_cfg[queue].pkt_route == 0x0)
			continue;

		packet = priv->plat->rx_queues_cfg[queue].pkt_route;
		stmmac_rx_queue_routing(priv, priv->hw, packet, queue);
	}
}

/**
 *  stmmac_mtl_configuration - Configure MTL
 *  @priv: driver private structure
 *  Description: It is used for configurring MTL
 */
static void stmmac_mtl_configuration(struct stmmac_priv *priv)
{
	u32 rx_queues_count = priv->plat->rx_queues_to_use;
	u32 tx_queues_count = priv->plat->tx_queues_to_use;

	if (tx_queues_count > 1)
		stmmac_set_tx_queue_weight(priv);

	/* Configure MTL RX algorithms */
	if (rx_queues_count > 1)
		stmmac_prog_mtl_rx_algorithms(priv, priv->hw,
				priv->plat->rx_sched_algorithm);

	/* Configure MTL TX algorithms */
	if (tx_queues_count > 1)
		stmmac_prog_mtl_tx_algorithms(priv, priv->hw,
				priv->plat->tx_sched_algorithm);

	/* Configure CBS in AVB TX queues */
	if (tx_queues_count > 1)
		stmmac_configure_cbs(priv);

	/* Map RX MTL to DMA channels */
	stmmac_rx_queue_dma_chan_map(priv);

	/* Enable MAC RX Queues */
	stmmac_mac_enable_rx_queues(priv);

	/* Set RX priorities */
	if (rx_queues_count > 1)
		stmmac_mac_config_rx_queues_prio(priv);

	/* Set TX priorities */
	if (tx_queues_count > 1)
		stmmac_mac_config_tx_queues_prio(priv);

	/* Set RX routing */
	if (rx_queues_count > 1)
		stmmac_mac_config_rx_queues_routing(priv);
}

static void stmmac_safety_feat_configuration(struct stmmac_priv *priv)
{
	if (priv->dma_cap.asp) {
		netdev_info(priv->dev, "Enabling Safety Features\n");
		stmmac_safety_feat_config(priv, priv->ioaddr, priv->dma_cap.asp);
	} else {
		netdev_info(priv->dev, "No Safety Features support found\n");
	}
}

/**
 * stmmac_hw_setup - setup mac in a usable state.
 *  @dev : pointer to the device structure.
 *  Description:
 *  this is the main function to setup the HW in a usable state because the
 *  dma engine is reset, the core registers are configured (e.g. AXI,
 *  Checksum features, timers). The DMA is ready to start receiving and
 *  transmitting.
 *  Return value:
 *  0 on success and an appropriate (-)ve integer as defined in errno.h
 *  file on failure.
 */
static int stmmac_hw_setup(struct net_device *dev, bool init_ptp)
{
	struct stmmac_priv *priv = netdev_priv(dev);
	u32 rx_cnt = priv->plat->rx_queues_to_use;
	u32 tx_cnt = priv->plat->tx_queues_to_use;
	u32 chan;
	int ret;

	/* DMA initialization and SW reset */
	ret = stmmac_init_dma_engine(priv);
	if (ret < 0) {
		netdev_err(priv->dev, "%s: DMA engine initialization failed\n",
			   __func__);
		return ret;
	}

	/* Copy the MAC addr into the HW  */
	stmmac_set_umac_addr(priv, priv->hw, dev->dev_addr, 0);

	/* PS and related bits will be programmed according to the speed */
	if (priv->hw->pcs) {
		int speed = priv->plat->mac_port_sel_speed;

		if ((speed == SPEED_10) || (speed == SPEED_100) ||
		    (speed == SPEED_1000)) {
			priv->hw->ps = speed;
		} else {
			dev_warn(priv->device, "invalid port speed\n");
			priv->hw->ps = 0;
		}
	}

	/* Initialize the MAC Core */
	stmmac_core_init(priv, priv->hw, dev);

	/* Initialize MTL*/
	stmmac_mtl_configuration(priv);

	/* Initialize Safety Features */
	stmmac_safety_feat_configuration(priv);

	ret = stmmac_rx_ipc(priv, priv->hw);
	if (!ret) {
		netdev_warn(priv->dev, "RX IPC Checksum Offload disabled\n");
		priv->plat->rx_coe = STMMAC_RX_COE_NONE;
		priv->hw->rx_csum = 0;
	}

	/* Enable the MAC Rx/Tx */
	stmmac_mac_set(priv, priv->ioaddr, true);

	/* Set the HW DMA mode and the COE */
	stmmac_dma_operation_mode(priv);

	stmmac_mmc_setup(priv);

	if (init_ptp) {
		ret = clk_prepare_enable(priv->plat->clk_ptp_ref);
		if (ret < 0)
			netdev_warn(priv->dev, "failed to enable PTP reference clock: %d\n", ret);

		ret = stmmac_init_ptp(priv);
		if (ret == -EOPNOTSUPP)
			netdev_warn(priv->dev, "PTP not supported by HW\n");
		else if (ret)
			netdev_warn(priv->dev, "PTP init failed\n");
	}

	priv->tx_lpi_timer = STMMAC_DEFAULT_TWT_LS;

	if (priv->use_riwt) {
		ret = stmmac_rx_watchdog(priv, priv->ioaddr, MAX_DMA_RIWT, rx_cnt);
		if (!ret)
			priv->rx_riwt = MAX_DMA_RIWT;
	}

	if (priv->hw->pcs)
		stmmac_pcs_ctrl_ane(priv, priv->hw, 1, priv->hw->ps, 0);

	/* set TX and RX rings length */
	stmmac_set_rings_length(priv);

	/* Enable TSO */
	if (priv->tso) {
		for (chan = 0; chan < tx_cnt; chan++)
			stmmac_enable_tso(priv, priv->ioaddr, 1, chan);
	}

	/* Start the ball rolling... */
	stmmac_start_all_dma(priv);

	return 0;
}

static void stmmac_hw_teardown(struct net_device *dev)
{
	struct stmmac_priv *priv = netdev_priv(dev);

	clk_disable_unprepare(priv->plat->clk_ptp_ref);
}

/**
 *  stmmac_open - open entry point of the driver
 *  @dev : pointer to the device structure.
 *  Description:
 *  This function is the open entry point of the driver.
 *  Return value:
 *  0 on success and an appropriate (-)ve integer as defined in errno.h
 *  file on failure.
 */
static int stmmac_open(struct net_device *dev)
{
	struct stmmac_priv *priv = netdev_priv(dev);
	u32 chan;
	int ret;

	stmmac_check_ether_addr(priv);

	if (priv->hw->pcs != STMMAC_PCS_RGMII &&
	    priv->hw->pcs != STMMAC_PCS_TBI &&
	    priv->hw->pcs != STMMAC_PCS_RTBI) {
		ret = stmmac_init_phy(dev);
		if (ret) {
			netdev_err(priv->dev,
				   "%s: Cannot attach to PHY (error: %d)\n",
				   __func__, ret);
			return ret;
		}
	}

	/* Extra statistics */
	memset(&priv->xstats, 0, sizeof(struct stmmac_extra_stats));
	priv->xstats.threshold = tc;

	priv->dma_buf_sz = STMMAC_ALIGN(buf_sz);
	priv->rx_copybreak = STMMAC_RX_COPYBREAK;

	ret = alloc_dma_desc_resources(priv);
	if (ret < 0) {
		netdev_err(priv->dev, "%s: DMA descriptors allocation failed\n",
			   __func__);
		goto dma_desc_error;
	}

	ret = init_dma_desc_rings(dev, GFP_KERNEL);
	if (ret < 0) {
		netdev_err(priv->dev, "%s: DMA descriptors initialization failed\n",
			   __func__);
		goto init_error;
	}

	ret = stmmac_hw_setup(dev, true);
	if (ret < 0) {
		netdev_err(priv->dev, "%s: Hw setup failed\n", __func__);
		goto init_error;
	}

	stmmac_init_tx_coalesce(priv);

	if (dev->phydev)
		phy_start(dev->phydev);

	/* Request the IRQ lines */
	ret = request_irq(dev->irq, stmmac_interrupt,
			  IRQF_SHARED, dev->name, dev);
	if (unlikely(ret < 0)) {
		netdev_err(priv->dev,
			   "%s: ERROR: allocating the IRQ %d (error: %d)\n",
			   __func__, dev->irq, ret);
		goto irq_error;
	}

	/* Request the Wake IRQ in case of another line is used for WoL */
	if (priv->wol_irq != dev->irq) {
		ret = request_irq(priv->wol_irq, stmmac_interrupt,
				  IRQF_SHARED, dev->name, dev);
		if (unlikely(ret < 0)) {
			netdev_err(priv->dev,
				   "%s: ERROR: allocating the WoL IRQ %d (%d)\n",
				   __func__, priv->wol_irq, ret);
			goto wolirq_error;
		}
	}

	/* Request the IRQ lines */
	if (priv->lpi_irq > 0) {
		ret = request_irq(priv->lpi_irq, stmmac_interrupt, IRQF_SHARED,
				  dev->name, dev);
		if (unlikely(ret < 0)) {
			netdev_err(priv->dev,
				   "%s: ERROR: allocating the LPI IRQ %d (%d)\n",
				   __func__, priv->lpi_irq, ret);
			goto lpiirq_error;
		}
	}

	stmmac_enable_all_queues(priv);
	netif_tx_start_all_queues(priv->dev);

	return 0;

lpiirq_error:
	if (priv->wol_irq != dev->irq)
		free_irq(priv->wol_irq, dev);
wolirq_error:
	free_irq(dev->irq, dev);
irq_error:
	if (dev->phydev)
		phy_stop(dev->phydev);

	for (chan = 0; chan < priv->plat->tx_queues_to_use; chan++)
		del_timer_sync(&priv->tx_queue[chan].txtimer);

	stmmac_hw_teardown(dev);
init_error:
	free_dma_desc_resources(priv);
dma_desc_error:
	if (dev->phydev)
		phy_disconnect(dev->phydev);

	return ret;
}

/**
 *  stmmac_release - close entry point of the driver
 *  @dev : device pointer.
 *  Description:
 *  This is the stop entry point of the driver.
 */
static int stmmac_release(struct net_device *dev)
{
	struct stmmac_priv *priv = netdev_priv(dev);
	u32 chan;

	/* Stop and disconnect the PHY */
	if (dev->phydev) {
		phy_stop(dev->phydev);
		phy_disconnect(dev->phydev);
	}

	stmmac_disable_all_queues(priv);

	for (chan = 0; chan < priv->plat->tx_queues_to_use; chan++)
		del_timer_sync(&priv->tx_queue[chan].txtimer);

	/* Free the IRQ lines */
	free_irq(dev->irq, dev);
	if (priv->wol_irq != dev->irq)
		free_irq(priv->wol_irq, dev);
	if (priv->lpi_irq > 0)
		free_irq(priv->lpi_irq, dev);

	if (priv->eee_enabled) {
		priv->tx_path_in_lpi_mode = false;
		del_timer_sync(&priv->eee_ctrl_timer);
	}

	/* Stop TX/RX DMA and clear the descriptors */
	stmmac_stop_all_dma(priv);

	/* Release and free the Rx/Tx resources */
	free_dma_desc_resources(priv);

	/* Disable the MAC Rx/Tx */
	stmmac_mac_set(priv, priv->ioaddr, false);

	netif_carrier_off(dev);

	stmmac_release_ptp(priv);

	return 0;
}

/**
 *  stmmac_tso_allocator - close entry point of the driver
 *  @priv: driver private structure
 *  @des: buffer start address
 *  @total_len: total length to fill in descriptors
 *  @last_segmant: condition for the last descriptor
 *  @queue: TX queue index
 *  Description:
 *  This function fills descriptor and request new descriptors according to
 *  buffer length to fill
 */
static void stmmac_tso_allocator(struct stmmac_priv *priv, unsigned int des,
				 int total_len, bool last_segment, u32 queue)
{
	struct stmmac_tx_queue *tx_q = &priv->tx_queue[queue];
	struct dma_desc *desc;
	u32 buff_size;
	int tmp_len;

	tmp_len = total_len;

	while (tmp_len > 0) {
		tx_q->cur_tx = STMMAC_GET_ENTRY(tx_q->cur_tx, DMA_TX_SIZE);
		WARN_ON(tx_q->tx_skbuff[tx_q->cur_tx]);
		desc = tx_q->dma_tx + tx_q->cur_tx;

		desc->des0 = cpu_to_le32(des + (total_len - tmp_len));
		buff_size = tmp_len >= TSO_MAX_BUFF_SIZE ?
			    TSO_MAX_BUFF_SIZE : tmp_len;

		stmmac_prepare_tso_tx_desc(priv, desc, 0, buff_size,
				0, 1,
				(last_segment) && (tmp_len <= TSO_MAX_BUFF_SIZE),
				0, 0);

		tmp_len -= TSO_MAX_BUFF_SIZE;
	}
}

/**
 *  stmmac_tso_xmit - Tx entry point of the driver for oversized frames (TSO)
 *  @skb : the socket buffer
 *  @dev : device pointer
 *  Description: this is the transmit function that is called on TSO frames
 *  (support available on GMAC4 and newer chips).
 *  Diagram below show the ring programming in case of TSO frames:
 *
 *  First Descriptor
 *   --------
 *   | DES0 |---> buffer1 = L2/L3/L4 header
 *   | DES1 |---> TCP Payload (can continue on next descr...)
 *   | DES2 |---> buffer 1 and 2 len
 *   | DES3 |---> must set TSE, TCP hdr len-> [22:19]. TCP payload len [17:0]
 *   --------
 *	|
 *     ...
 *	|
 *   --------
 *   | DES0 | --| Split TCP Payload on Buffers 1 and 2
 *   | DES1 | --|
 *   | DES2 | --> buffer 1 and 2 len
 *   | DES3 |
 *   --------
 *
 * mss is fixed when enable tso, so w/o programming the TDES3 ctx field.
 */
static netdev_tx_t stmmac_tso_xmit(struct sk_buff *skb, struct net_device *dev)
{
	struct dma_desc *desc, *first, *mss_desc = NULL;
	struct stmmac_priv *priv = netdev_priv(dev);
	int nfrags = skb_shinfo(skb)->nr_frags;
	u32 queue = skb_get_queue_mapping(skb);
	unsigned int first_entry, des;
	struct stmmac_tx_queue *tx_q;
	int tmp_pay_len = 0;
	u32 pay_len, mss;
	u8 proto_hdr_len;
	int i;

	tx_q = &priv->tx_queue[queue];

	/* Compute header lengths */
	proto_hdr_len = skb_transport_offset(skb) + tcp_hdrlen(skb);

	/* Desc availability based on threshold should be enough safe */
	if (unlikely(stmmac_tx_avail(priv, queue) <
		(((skb->len - proto_hdr_len) / TSO_MAX_BUFF_SIZE + 1)))) {
		if (!netif_tx_queue_stopped(netdev_get_tx_queue(dev, queue))) {
			netif_tx_stop_queue(netdev_get_tx_queue(priv->dev,
								queue));
			/* This is a hard error, log it. */
			netdev_err(priv->dev,
				   "%s: Tx Ring full when queue awake\n",
				   __func__);
		}
		return NETDEV_TX_BUSY;
	}

	pay_len = skb_headlen(skb) - proto_hdr_len; /* no frags */

	mss = skb_shinfo(skb)->gso_size;

	/* set new MSS value if needed */
	if (mss != tx_q->mss) {
		mss_desc = tx_q->dma_tx + tx_q->cur_tx;
		stmmac_set_mss(priv, mss_desc, mss);
		tx_q->mss = mss;
		tx_q->cur_tx = STMMAC_GET_ENTRY(tx_q->cur_tx, DMA_TX_SIZE);
		WARN_ON(tx_q->tx_skbuff[tx_q->cur_tx]);
	}

	if (netif_msg_tx_queued(priv)) {
		pr_info("%s: tcphdrlen %d, hdr_len %d, pay_len %d, mss %d\n",
			__func__, tcp_hdrlen(skb), proto_hdr_len, pay_len, mss);
		pr_info("\tskb->len %d, skb->data_len %d\n", skb->len,
			skb->data_len);
	}

	first_entry = tx_q->cur_tx;
	WARN_ON(tx_q->tx_skbuff[first_entry]);

	desc = tx_q->dma_tx + first_entry;
	first = desc;

	/* first descriptor: fill Headers on Buf1 */
	des = dma_map_single(priv->device, skb->data, skb_headlen(skb),
			     DMA_TO_DEVICE);
	if (dma_mapping_error(priv->device, des))
		goto dma_map_err;

	tx_q->tx_skbuff_dma[first_entry].buf = des;
	tx_q->tx_skbuff_dma[first_entry].len = skb_headlen(skb);

	first->des0 = cpu_to_le32(des);

	/* Fill start of payload in buff2 of first descriptor */
	if (pay_len)
		first->des1 = cpu_to_le32(des + proto_hdr_len);

	/* If needed take extra descriptors to fill the remaining payload */
	tmp_pay_len = pay_len - TSO_MAX_BUFF_SIZE;

	stmmac_tso_allocator(priv, des, tmp_pay_len, (nfrags == 0), queue);

	/* Prepare fragments */
	for (i = 0; i < nfrags; i++) {
		const skb_frag_t *frag = &skb_shinfo(skb)->frags[i];

		des = skb_frag_dma_map(priv->device, frag, 0,
				       skb_frag_size(frag),
				       DMA_TO_DEVICE);
		if (dma_mapping_error(priv->device, des))
			goto dma_map_err;

		stmmac_tso_allocator(priv, des, skb_frag_size(frag),
				     (i == nfrags - 1), queue);

		tx_q->tx_skbuff_dma[tx_q->cur_tx].buf = des;
		tx_q->tx_skbuff_dma[tx_q->cur_tx].len = skb_frag_size(frag);
		tx_q->tx_skbuff_dma[tx_q->cur_tx].map_as_page = true;
	}

	tx_q->tx_skbuff_dma[tx_q->cur_tx].last_segment = true;

	/* Only the last descriptor gets to point to the skb. */
	tx_q->tx_skbuff[tx_q->cur_tx] = skb;

	/* We've used all descriptors we need for this skb, however,
	 * advance cur_tx so that it references a fresh descriptor.
	 * ndo_start_xmit will fill this descriptor the next time it's
	 * called and stmmac_tx_clean may clean up to this descriptor.
	 */
	tx_q->cur_tx = STMMAC_GET_ENTRY(tx_q->cur_tx, DMA_TX_SIZE);

	if (unlikely(stmmac_tx_avail(priv, queue) <= (MAX_SKB_FRAGS + 1))) {
		netif_dbg(priv, hw, priv->dev, "%s: stop transmitted packets\n",
			  __func__);
		netif_tx_stop_queue(netdev_get_tx_queue(priv->dev, queue));
	}

	dev->stats.tx_bytes += skb->len;
	priv->xstats.tx_tso_frames++;
	priv->xstats.tx_tso_nfrags += nfrags;

	/* Manage tx mitigation */
	tx_q->tx_count_frames += nfrags + 1;
	if (likely(priv->tx_coal_frames > tx_q->tx_count_frames) &&
	    !(priv->synopsys_id >= DWMAC_CORE_4_00 &&
	    (skb_shinfo(skb)->tx_flags & SKBTX_HW_TSTAMP) &&
	    priv->hwts_tx_en)) {
		stmmac_tx_timer_arm(priv, queue);
	} else {
		tx_q->tx_count_frames = 0;
		stmmac_set_tx_ic(priv, desc);
		priv->xstats.tx_set_ic_bit++;
	}

	skb_tx_timestamp(skb);

	if (unlikely((skb_shinfo(skb)->tx_flags & SKBTX_HW_TSTAMP) &&
		     priv->hwts_tx_en)) {
		/* declare that device is doing timestamping */
		skb_shinfo(skb)->tx_flags |= SKBTX_IN_PROGRESS;
		stmmac_enable_tx_timestamp(priv, first);
	}

	/* Complete the first descriptor before granting the DMA */
	stmmac_prepare_tso_tx_desc(priv, first, 1,
			proto_hdr_len,
			pay_len,
			1, tx_q->tx_skbuff_dma[first_entry].last_segment,
			tcp_hdrlen(skb) / 4, (skb->len - proto_hdr_len));

	/* If context desc is used to change MSS */
	if (mss_desc) {
		/* Make sure that first descriptor has been completely
		 * written, including its own bit. This is because MSS is
		 * actually before first descriptor, so we need to make
		 * sure that MSS's own bit is the last thing written.
		 */
		dma_wmb();
		stmmac_set_tx_owner(priv, mss_desc);
	}

	/* The own bit must be the latest setting done when prepare the
	 * descriptor and then barrier is needed to make sure that
	 * all is coherent before granting the DMA engine.
	 */
	wmb();

	if (netif_msg_pktdata(priv)) {
		pr_info("%s: curr=%d dirty=%d f=%d, e=%d, f_p=%p, nfrags %d\n",
			__func__, tx_q->cur_tx, tx_q->dirty_tx, first_entry,
			tx_q->cur_tx, first, nfrags);

		stmmac_display_ring(priv, (void *)tx_q->dma_tx, DMA_TX_SIZE, 0);

		pr_info(">>> frame to be transmitted: ");
		print_pkt(skb->data, skb_headlen(skb));
	}

	netdev_tx_sent_queue(netdev_get_tx_queue(dev, queue), skb->len);

	tx_q->tx_tail_addr = tx_q->dma_tx_phy + (tx_q->cur_tx * sizeof(*desc));
	stmmac_set_tx_tail_ptr(priv, priv->ioaddr, tx_q->tx_tail_addr, queue);
	stmmac_tx_timer_arm(priv, queue);

	return NETDEV_TX_OK;

dma_map_err:
	dev_err(priv->device, "Tx dma map failed\n");
	dev_kfree_skb(skb);
	priv->dev->stats.tx_dropped++;
	return NETDEV_TX_OK;
}

/**
 *  stmmac_xmit - Tx entry point of the driver
 *  @skb : the socket buffer
 *  @dev : device pointer
 *  Description : this is the tx entry point of the driver.
 *  It programs the chain or the ring and supports oversized frames
 *  and SG feature.
 */
static netdev_tx_t stmmac_xmit(struct sk_buff *skb, struct net_device *dev)
{
	struct stmmac_priv *priv = netdev_priv(dev);
	unsigned int nopaged_len = skb_headlen(skb);
	int i, csum_insertion = 0, is_jumbo = 0;
	u32 queue = skb_get_queue_mapping(skb);
	int nfrags = skb_shinfo(skb)->nr_frags;
	int entry;
	unsigned int first_entry;
	struct dma_desc *desc, *first;
	struct stmmac_tx_queue *tx_q;
	unsigned int enh_desc;
	unsigned int des;

	tx_q = &priv->tx_queue[queue];

	if (priv->tx_path_in_lpi_mode)
		stmmac_disable_eee_mode(priv);

	/* Manage oversized TCP frames for GMAC4 device */
	if (skb_is_gso(skb) && priv->tso) {
		if (skb_shinfo(skb)->gso_type & (SKB_GSO_TCPV4 | SKB_GSO_TCPV6))
			return stmmac_tso_xmit(skb, dev);
	}

	if (unlikely(stmmac_tx_avail(priv, queue) < nfrags + 1)) {
		if (!netif_tx_queue_stopped(netdev_get_tx_queue(dev, queue))) {
			netif_tx_stop_queue(netdev_get_tx_queue(priv->dev,
								queue));
			/* This is a hard error, log it. */
			netdev_err(priv->dev,
				   "%s: Tx Ring full when queue awake\n",
				   __func__);
		}
		return NETDEV_TX_BUSY;
	}

	entry = tx_q->cur_tx;
	first_entry = entry;
	WARN_ON(tx_q->tx_skbuff[first_entry]);

	csum_insertion = (skb->ip_summed == CHECKSUM_PARTIAL);

	if (likely(priv->extend_desc))
		desc = (struct dma_desc *)(tx_q->dma_etx + entry);
	else
		desc = tx_q->dma_tx + entry;

	first = desc;

	enh_desc = priv->plat->enh_desc;
	/* To program the descriptors according to the size of the frame */
	if (enh_desc)
		is_jumbo = stmmac_is_jumbo_frm(priv, skb->len, enh_desc);

	if (unlikely(is_jumbo)) {
		entry = stmmac_jumbo_frm(priv, tx_q, skb, csum_insertion);
		if (unlikely(entry < 0) && (entry != -EINVAL))
			goto dma_map_err;
	}

	for (i = 0; i < nfrags; i++) {
		const skb_frag_t *frag = &skb_shinfo(skb)->frags[i];
		int len = skb_frag_size(frag);
		bool last_segment = (i == (nfrags - 1));

		entry = STMMAC_GET_ENTRY(entry, DMA_TX_SIZE);
		WARN_ON(tx_q->tx_skbuff[entry]);

		if (likely(priv->extend_desc))
			desc = (struct dma_desc *)(tx_q->dma_etx + entry);
		else
			desc = tx_q->dma_tx + entry;

		des = skb_frag_dma_map(priv->device, frag, 0, len,
				       DMA_TO_DEVICE);
		if (dma_mapping_error(priv->device, des))
			goto dma_map_err; /* should reuse desc w/o issues */

		tx_q->tx_skbuff_dma[entry].buf = des;

		stmmac_set_desc_addr(priv, desc, des);

		tx_q->tx_skbuff_dma[entry].map_as_page = true;
		tx_q->tx_skbuff_dma[entry].len = len;
		tx_q->tx_skbuff_dma[entry].last_segment = last_segment;

		/* Prepare the descriptor and set the own bit too */
		stmmac_prepare_tx_desc(priv, desc, 0, len, csum_insertion,
				priv->mode, 1, last_segment, skb->len);
	}

	/* Only the last descriptor gets to point to the skb. */
	tx_q->tx_skbuff[entry] = skb;

	/* We've used all descriptors we need for this skb, however,
	 * advance cur_tx so that it references a fresh descriptor.
	 * ndo_start_xmit will fill this descriptor the next time it's
	 * called and stmmac_tx_clean may clean up to this descriptor.
	 */
	entry = STMMAC_GET_ENTRY(entry, DMA_TX_SIZE);
	tx_q->cur_tx = entry;

	if (netif_msg_pktdata(priv)) {
		void *tx_head;

		netdev_dbg(priv->dev,
			   "%s: curr=%d dirty=%d f=%d, e=%d, first=%p, nfrags=%d",
			   __func__, tx_q->cur_tx, tx_q->dirty_tx, first_entry,
			   entry, first, nfrags);

		if (priv->extend_desc)
			tx_head = (void *)tx_q->dma_etx;
		else
			tx_head = (void *)tx_q->dma_tx;

		stmmac_display_ring(priv, tx_head, DMA_TX_SIZE, false);

		netdev_dbg(priv->dev, ">>> frame to be transmitted: ");
		print_pkt(skb->data, skb->len);
	}

	if (unlikely(stmmac_tx_avail(priv, queue) <= (MAX_SKB_FRAGS + 1))) {
		netif_dbg(priv, hw, priv->dev, "%s: stop transmitted packets\n",
			  __func__);
		netif_tx_stop_queue(netdev_get_tx_queue(priv->dev, queue));
	}

	dev->stats.tx_bytes += skb->len;

	/* According to the coalesce parameter the IC bit for the latest
	 * segment is reset and the timer re-started to clean the tx status.
	 * This approach takes care about the fragments: desc is the first
	 * element in case of no SG.
	 */
	tx_q->tx_count_frames += nfrags + 1;
	if (likely(priv->tx_coal_frames > tx_q->tx_count_frames) &&
	    !(priv->synopsys_id >= DWMAC_CORE_4_00 &&
	    (skb_shinfo(skb)->tx_flags & SKBTX_HW_TSTAMP) &&
	    priv->hwts_tx_en)) {
		stmmac_tx_timer_arm(priv, queue);
	} else {
		tx_q->tx_count_frames = 0;
		stmmac_set_tx_ic(priv, desc);
		priv->xstats.tx_set_ic_bit++;
	}

	skb_tx_timestamp(skb);

	/* Ready to fill the first descriptor and set the OWN bit w/o any
	 * problems because all the descriptors are actually ready to be
	 * passed to the DMA engine.
	 */
	if (likely(!is_jumbo)) {
		bool last_segment = (nfrags == 0);

		des = dma_map_single(priv->device, skb->data,
				     nopaged_len, DMA_TO_DEVICE);
		if (dma_mapping_error(priv->device, des))
			goto dma_map_err;

		tx_q->tx_skbuff_dma[first_entry].buf = des;

		stmmac_set_desc_addr(priv, first, des);

		tx_q->tx_skbuff_dma[first_entry].len = nopaged_len;
		tx_q->tx_skbuff_dma[first_entry].last_segment = last_segment;

		if (unlikely((skb_shinfo(skb)->tx_flags & SKBTX_HW_TSTAMP) &&
			     priv->hwts_tx_en)) {
			/* declare that device is doing timestamping */
			skb_shinfo(skb)->tx_flags |= SKBTX_IN_PROGRESS;
			stmmac_enable_tx_timestamp(priv, first);
		}

		/* Prepare the first descriptor setting the OWN bit too */
		stmmac_prepare_tx_desc(priv, first, 1, nopaged_len,
				csum_insertion, priv->mode, 1, last_segment,
				skb->len);

		/* The own bit must be the latest setting done when prepare the
		 * descriptor and then barrier is needed to make sure that
		 * all is coherent before granting the DMA engine.
		 */
		wmb();
	}

	netdev_tx_sent_queue(netdev_get_tx_queue(dev, queue), skb->len);

	stmmac_enable_dma_transmission(priv, priv->ioaddr);

	tx_q->tx_tail_addr = tx_q->dma_tx_phy + (tx_q->cur_tx * sizeof(*desc));
	stmmac_set_tx_tail_ptr(priv, priv->ioaddr, tx_q->tx_tail_addr, queue);
	stmmac_tx_timer_arm(priv, queue);

	return NETDEV_TX_OK;

dma_map_err:
	netdev_err(priv->dev, "Tx DMA map failed\n");
	dev_kfree_skb(skb);
	priv->dev->stats.tx_dropped++;
	return NETDEV_TX_OK;
}

static void stmmac_rx_vlan(struct net_device *dev, struct sk_buff *skb)
{
	struct vlan_ethhdr *veth;
	__be16 vlan_proto;
	u16 vlanid;

	veth = (struct vlan_ethhdr *)skb->data;
	vlan_proto = veth->h_vlan_proto;

	if ((vlan_proto == htons(ETH_P_8021Q) &&
	     dev->features & NETIF_F_HW_VLAN_CTAG_RX) ||
	    (vlan_proto == htons(ETH_P_8021AD) &&
	     dev->features & NETIF_F_HW_VLAN_STAG_RX)) {
		/* pop the vlan tag */
		vlanid = ntohs(veth->h_vlan_TCI);
		memmove(skb->data + VLAN_HLEN, veth, ETH_ALEN * 2);
		skb_pull(skb, VLAN_HLEN);
		__vlan_hwaccel_put_tag(skb, vlan_proto, vlanid);
	}
}


static inline int stmmac_rx_threshold_count(struct stmmac_rx_queue *rx_q)
{
	if (rx_q->rx_zeroc_thresh < STMMAC_RX_THRESH)
		return 0;

	return 1;
}

/**
 * stmmac_rx_refill - refill used skb preallocated buffers
 * @priv: driver private structure
 * @queue: RX queue index
 * Description : this is to reallocate the skb for the reception process
 * that is based on zero-copy.
 */
static inline void stmmac_rx_refill(struct stmmac_priv *priv, u32 queue)
{
	struct stmmac_rx_queue *rx_q = &priv->rx_queue[queue];
	int dirty = stmmac_rx_dirty(priv, queue);
	unsigned int entry = rx_q->dirty_rx;

	int bfsize = priv->dma_buf_sz;

	while (dirty-- > 0) {
		struct dma_desc *p;

		if (priv->extend_desc)
			p = (struct dma_desc *)(rx_q->dma_erx + entry);
		else
			p = rx_q->dma_rx + entry;

		if (likely(!rx_q->rx_skbuff[entry])) {
			struct sk_buff *skb;

			skb = netdev_alloc_skb_ip_align(priv->dev, bfsize);
			if (unlikely(!skb)) {
				/* so for a while no zero-copy! */
				rx_q->rx_zeroc_thresh = STMMAC_RX_THRESH;
				if (unlikely(net_ratelimit()))
					dev_err(priv->device,
						"fail to alloc skb entry %d\n",
						entry);
				break;
			}

			rx_q->rx_skbuff[entry] = skb;
			rx_q->rx_skbuff_dma[entry] =
			    dma_map_single(priv->device, skb->data, bfsize,
					   DMA_FROM_DEVICE);
			if (dma_mapping_error(priv->device,
					      rx_q->rx_skbuff_dma[entry])) {
				netdev_err(priv->dev, "Rx DMA map failed\n");
				dev_kfree_skb(skb);
				break;
			}

			stmmac_set_desc_addr(priv, p, rx_q->rx_skbuff_dma[entry]);
			stmmac_refill_desc3(priv, rx_q, p);

			if (rx_q->rx_zeroc_thresh > 0)
				rx_q->rx_zeroc_thresh--;

			netif_dbg(priv, rx_status, priv->dev,
				  "refill entry #%d\n", entry);
		}
		dma_wmb();

		stmmac_set_rx_owner(priv, p, priv->use_riwt);

		dma_wmb();

		entry = STMMAC_GET_ENTRY(entry, DMA_RX_SIZE);
	}
	rx_q->dirty_rx = entry;
	stmmac_set_rx_tail_ptr(priv, priv->ioaddr, rx_q->rx_tail_addr, queue);
}

/**
 * stmmac_rx - manage the receive process
 * @priv: driver private structure
 * @limit: napi bugget
 * @queue: RX queue index.
 * Description :  this the function called by the napi poll method.
 * It gets all the frames inside the ring.
 */
static int stmmac_rx(struct stmmac_priv *priv, int limit, u32 queue)
{
	struct stmmac_rx_queue *rx_q = &priv->rx_queue[queue];
	struct stmmac_channel *ch = &priv->channel[queue];
	unsigned int entry = rx_q->cur_rx;
	int coe = priv->hw->rx_csum;
	unsigned int next_entry;
	unsigned int count = 0;
	bool xmac;

	xmac = priv->plat->has_gmac4 || priv->plat->has_xgmac;

	if (netif_msg_rx_status(priv)) {
		void *rx_head;

		netdev_dbg(priv->dev, "%s: descriptor ring:\n", __func__);
		if (priv->extend_desc)
			rx_head = (void *)rx_q->dma_erx;
		else
			rx_head = (void *)rx_q->dma_rx;

		stmmac_display_ring(priv, rx_head, DMA_RX_SIZE, true);
	}
	while (count < limit) {
		int status;
		struct dma_desc *p;
		struct dma_desc *np;

		if (priv->extend_desc)
			p = (struct dma_desc *)(rx_q->dma_erx + entry);
		else
			p = rx_q->dma_rx + entry;

		/* read the status of the incoming frame */
		status = stmmac_rx_status(priv, &priv->dev->stats,
				&priv->xstats, p);
		/* check if managed by the DMA otherwise go ahead */
		if (unlikely(status & dma_own))
			break;

		count++;

		rx_q->cur_rx = STMMAC_GET_ENTRY(rx_q->cur_rx, DMA_RX_SIZE);
		next_entry = rx_q->cur_rx;

		if (priv->extend_desc)
			np = (struct dma_desc *)(rx_q->dma_erx + next_entry);
		else
			np = rx_q->dma_rx + next_entry;

		prefetch(np);

		if (priv->extend_desc)
			stmmac_rx_extended_status(priv, &priv->dev->stats,
					&priv->xstats, rx_q->dma_erx + entry);
		if (unlikely(status == discard_frame)) {
			priv->dev->stats.rx_errors++;
			if (priv->hwts_rx_en && !priv->extend_desc) {
				/* DESC2 & DESC3 will be overwritten by device
				 * with timestamp value, hence reinitialize
				 * them in stmmac_rx_refill() function so that
				 * device can reuse it.
				 */
				dev_kfree_skb_any(rx_q->rx_skbuff[entry]);
				rx_q->rx_skbuff[entry] = NULL;
				dma_unmap_single(priv->device,
						 rx_q->rx_skbuff_dma[entry],
						 priv->dma_buf_sz,
						 DMA_FROM_DEVICE);
			}
		} else {
			struct sk_buff *skb;
			int frame_len;
			unsigned int des;

			stmmac_get_desc_addr(priv, p, &des);
			frame_len = stmmac_get_rx_frame_len(priv, p, coe);

			/*  If frame length is greater than skb buffer size
			 *  (preallocated during init) then the packet is
			 *  ignored
			 */
			if (frame_len > priv->dma_buf_sz) {
				netdev_err(priv->dev,
					   "len %d larger than size (%d)\n",
					   frame_len, priv->dma_buf_sz);
				priv->dev->stats.rx_length_errors++;
				break;
			}

			/* ACS is set; GMAC core strips PAD/FCS for IEEE 802.3
			 * Type frames (LLC/LLC-SNAP)
			 *
			 * llc_snap is never checked in GMAC >= 4, so this ACS
			 * feature is always disabled and packets need to be
			 * stripped manually.
			 */
			if (unlikely(priv->synopsys_id >= DWMAC_CORE_4_00) ||
			    unlikely(status != llc_snap))
				frame_len -= ETH_FCS_LEN;

			if (netif_msg_rx_status(priv)) {
				netdev_dbg(priv->dev, "\tdesc: %p [entry %d] buff=0x%x\n",
					   p, entry, des);
				netdev_dbg(priv->dev, "frame size %d, COE: %d\n",
					   frame_len, status);
			}

			/* The zero-copy is always used for all the sizes
			 * in case of GMAC4 because it needs
			 * to refill the used descriptors, always.
			 */
			if (unlikely(!xmac &&
				     ((frame_len < priv->rx_copybreak) ||
				     stmmac_rx_threshold_count(rx_q)))) {
				skb = netdev_alloc_skb_ip_align(priv->dev,
								frame_len);
				if (unlikely(!skb)) {
					if (net_ratelimit())
						dev_warn(priv->device,
							 "packet dropped\n");
					priv->dev->stats.rx_dropped++;
					break;
				}

				dma_sync_single_for_cpu(priv->device,
							rx_q->rx_skbuff_dma
							[entry], frame_len,
							DMA_FROM_DEVICE);
				skb_copy_to_linear_data(skb,
							rx_q->
							rx_skbuff[entry]->data,
							frame_len);

				skb_put(skb, frame_len);
				dma_sync_single_for_device(priv->device,
							   rx_q->rx_skbuff_dma
							   [entry], frame_len,
							   DMA_FROM_DEVICE);
			} else {
				skb = rx_q->rx_skbuff[entry];
				if (unlikely(!skb)) {
					netdev_err(priv->dev,
						   "%s: Inconsistent Rx chain\n",
						   priv->dev->name);
					priv->dev->stats.rx_dropped++;
					break;
				}
				prefetch(skb->data - NET_IP_ALIGN);
				rx_q->rx_skbuff[entry] = NULL;
				rx_q->rx_zeroc_thresh++;

				skb_put(skb, frame_len);
				dma_unmap_single(priv->device,
						 rx_q->rx_skbuff_dma[entry],
						 priv->dma_buf_sz,
						 DMA_FROM_DEVICE);
			}

			if (netif_msg_pktdata(priv)) {
				netdev_dbg(priv->dev, "frame received (%dbytes)",
					   frame_len);
				print_pkt(skb->data, frame_len);
			}

			stmmac_get_rx_hwtstamp(priv, p, np, skb);

			stmmac_rx_vlan(priv->dev, skb);

			skb->protocol = eth_type_trans(skb, priv->dev);

			if (unlikely(!coe))
				skb_checksum_none_assert(skb);
			else
				skb->ip_summed = CHECKSUM_UNNECESSARY;

			napi_gro_receive(&ch->rx_napi, skb);

			priv->dev->stats.rx_packets++;
			priv->dev->stats.rx_bytes += frame_len;
		}
		entry = next_entry;
	}

	stmmac_rx_refill(priv, queue);

	priv->xstats.rx_pkt_n += count;

	return count;
}

static int stmmac_napi_poll_rx(struct napi_struct *napi, int budget)
{
	struct stmmac_channel *ch =
		container_of(napi, struct stmmac_channel, rx_napi);
	struct stmmac_priv *priv = ch->priv_data;
	u32 chan = ch->index;
	int work_done;

	priv->xstats.napi_poll++;

	work_done = stmmac_rx(priv, budget, chan);
	if (work_done < budget && napi_complete_done(napi, work_done))
		stmmac_enable_dma_irq(priv, priv->ioaddr, chan);
	return work_done;
}

static int stmmac_napi_poll_tx(struct napi_struct *napi, int budget)
{
	struct stmmac_channel *ch =
		container_of(napi, struct stmmac_channel, tx_napi);
	struct stmmac_priv *priv = ch->priv_data;
	struct stmmac_tx_queue *tx_q;
	u32 chan = ch->index;
	int work_done;

	priv->xstats.napi_poll++;
<<<<<<< HEAD

	work_done = stmmac_tx_clean(priv, DMA_TX_SIZE, chan);
	work_done = min(work_done, budget);

=======

	work_done = stmmac_tx_clean(priv, DMA_TX_SIZE, chan);
	work_done = min(work_done, budget);

>>>>>>> d9b9c1a4
	if (work_done < budget && napi_complete_done(napi, work_done))
		stmmac_enable_dma_irq(priv, priv->ioaddr, chan);

	/* Force transmission restart */
	tx_q = &priv->tx_queue[chan];
	if (tx_q->cur_tx != tx_q->dirty_tx) {
		stmmac_enable_dma_transmission(priv, priv->ioaddr);
		stmmac_set_tx_tail_ptr(priv, priv->ioaddr, tx_q->tx_tail_addr,
				       chan);
	}

	return work_done;
}

/**
 *  stmmac_tx_timeout
 *  @dev : Pointer to net device structure
 *  Description: this function is called when a packet transmission fails to
 *   complete within a reasonable time. The driver will mark the error in the
 *   netdev structure and arrange for the device to be reset to a sane state
 *   in order to transmit a new packet.
 */
static void stmmac_tx_timeout(struct net_device *dev)
{
	struct stmmac_priv *priv = netdev_priv(dev);

	stmmac_global_err(priv);
}

/**
 *  stmmac_set_rx_mode - entry point for multicast addressing
 *  @dev : pointer to the device structure
 *  Description:
 *  This function is a driver entry point which gets called by the kernel
 *  whenever multicast addresses must be enabled/disabled.
 *  Return value:
 *  void.
 */
static void stmmac_set_rx_mode(struct net_device *dev)
{
	struct stmmac_priv *priv = netdev_priv(dev);

	stmmac_set_filter(priv, priv->hw, dev);
}

/**
 *  stmmac_change_mtu - entry point to change MTU size for the device.
 *  @dev : device pointer.
 *  @new_mtu : the new MTU size for the device.
 *  Description: the Maximum Transfer Unit (MTU) is used by the network layer
 *  to drive packet transmission. Ethernet has an MTU of 1500 octets
 *  (ETH_DATA_LEN). This value can be changed with ifconfig.
 *  Return value:
 *  0 on success and an appropriate (-)ve integer as defined in errno.h
 *  file on failure.
 */
static int stmmac_change_mtu(struct net_device *dev, int new_mtu)
{
	struct stmmac_priv *priv = netdev_priv(dev);
	int txfifosz = priv->plat->tx_fifo_size;
	const int mtu = new_mtu;

	if (txfifosz == 0)
		txfifosz = priv->dma_cap.tx_fifo_size;

	txfifosz /= priv->plat->tx_queues_to_use;

	if (netif_running(dev)) {
		netdev_err(priv->dev, "must be stopped to change its MTU\n");
		return -EBUSY;
	}

	new_mtu = STMMAC_ALIGN(new_mtu);

	/* If condition true, FIFO is too small or MTU too large */
	if ((txfifosz < new_mtu) || (new_mtu > BUF_SIZE_16KiB))
		return -EINVAL;

	dev->mtu = mtu;

	netdev_update_features(dev);

	return 0;
}

static netdev_features_t stmmac_fix_features(struct net_device *dev,
					     netdev_features_t features)
{
	struct stmmac_priv *priv = netdev_priv(dev);

	if (priv->plat->rx_coe == STMMAC_RX_COE_NONE)
		features &= ~NETIF_F_RXCSUM;

	if (!priv->plat->tx_coe)
		features &= ~NETIF_F_CSUM_MASK;

	/* Some GMAC devices have a bugged Jumbo frame support that
	 * needs to have the Tx COE disabled for oversized frames
	 * (due to limited buffer sizes). In this case we disable
	 * the TX csum insertion in the TDES and not use SF.
	 */
	if (priv->plat->bugged_jumbo && (dev->mtu > ETH_DATA_LEN))
		features &= ~NETIF_F_CSUM_MASK;

	/* Disable tso if asked by ethtool */
	if ((priv->plat->tso_en) && (priv->dma_cap.tsoen)) {
		if (features & NETIF_F_TSO)
			priv->tso = true;
		else
			priv->tso = false;
	}

	return features;
}

static int stmmac_set_features(struct net_device *netdev,
			       netdev_features_t features)
{
	struct stmmac_priv *priv = netdev_priv(netdev);

	/* Keep the COE Type in case of csum is supporting */
	if (features & NETIF_F_RXCSUM)
		priv->hw->rx_csum = priv->plat->rx_coe;
	else
		priv->hw->rx_csum = 0;
	/* No check needed because rx_coe has been set before and it will be
	 * fixed in case of issue.
	 */
	stmmac_rx_ipc(priv, priv->hw);

	return 0;
}

/**
 *  stmmac_interrupt - main ISR
 *  @irq: interrupt number.
 *  @dev_id: to pass the net device pointer (must be valid).
 *  Description: this is the main driver interrupt service routine.
 *  It can call:
 *  o DMA service routine (to manage incoming frame reception and transmission
 *    status)
 *  o Core interrupts to manage: remote wake-up, management counter, LPI
 *    interrupts.
 */
static irqreturn_t stmmac_interrupt(int irq, void *dev_id)
{
	struct net_device *dev = (struct net_device *)dev_id;
	struct stmmac_priv *priv = netdev_priv(dev);
	u32 rx_cnt = priv->plat->rx_queues_to_use;
	u32 tx_cnt = priv->plat->tx_queues_to_use;
	u32 queues_count;
	u32 queue;
	bool xmac;

	xmac = priv->plat->has_gmac4 || priv->plat->has_xgmac;
	queues_count = (rx_cnt > tx_cnt) ? rx_cnt : tx_cnt;

	if (priv->irq_wake)
		pm_wakeup_event(priv->device, 0);

	/* Check if adapter is up */
	if (test_bit(STMMAC_DOWN, &priv->state))
		return IRQ_HANDLED;
	/* Check if a fatal error happened */
	if (stmmac_safety_feat_interrupt(priv))
		return IRQ_HANDLED;

	/* To handle GMAC own interrupts */
	if ((priv->plat->has_gmac) || xmac) {
		int status = stmmac_host_irq_status(priv, priv->hw, &priv->xstats);

		if (unlikely(status)) {
			/* For LPI we need to save the tx status */
			if (status & CORE_IRQ_TX_PATH_IN_LPI_MODE)
				priv->tx_path_in_lpi_mode = true;
			if (status & CORE_IRQ_TX_PATH_EXIT_LPI_MODE)
				priv->tx_path_in_lpi_mode = false;
		}

		for (queue = 0; queue < queues_count; queue++) {
			status = stmmac_host_mtl_irq_status(priv, priv->hw,
							    queue);
		}

		/* PCS link status */
		if (priv->hw->pcs) {
			if (priv->xstats.pcs_link)
				netif_carrier_on(dev);
			else
				netif_carrier_off(dev);
		}
	}

	/* To handle DMA interrupts */
	stmmac_dma_interrupt(priv);

	return IRQ_HANDLED;
}

#ifdef CONFIG_NET_POLL_CONTROLLER
/* Polling receive - used by NETCONSOLE and other diagnostic tools
 * to allow network I/O with interrupts disabled.
 */
static void stmmac_poll_controller(struct net_device *dev)
{
	disable_irq(dev->irq);
	stmmac_interrupt(dev->irq, dev);
	enable_irq(dev->irq);
}
#endif

/**
 *  stmmac_ioctl - Entry point for the Ioctl
 *  @dev: Device pointer.
 *  @rq: An IOCTL specefic structure, that can contain a pointer to
 *  a proprietary structure used to pass information to the driver.
 *  @cmd: IOCTL command
 *  Description:
 *  Currently it supports the phy_mii_ioctl(...) and HW time stamping.
 */
static int stmmac_ioctl(struct net_device *dev, struct ifreq *rq, int cmd)
{
	int ret = -EOPNOTSUPP;

	if (!netif_running(dev))
		return -EINVAL;

	switch (cmd) {
	case SIOCGMIIPHY:
	case SIOCGMIIREG:
	case SIOCSMIIREG:
		if (!dev->phydev)
			return -EINVAL;
		ret = phy_mii_ioctl(dev->phydev, rq, cmd);
		break;
	case SIOCSHWTSTAMP:
		ret = stmmac_hwtstamp_set(dev, rq);
		break;
	case SIOCGHWTSTAMP:
		ret = stmmac_hwtstamp_get(dev, rq);
		break;
	default:
		break;
	}

	return ret;
}

static int stmmac_setup_tc_block_cb(enum tc_setup_type type, void *type_data,
				    void *cb_priv)
{
	struct stmmac_priv *priv = cb_priv;
	int ret = -EOPNOTSUPP;

	stmmac_disable_all_queues(priv);

	switch (type) {
	case TC_SETUP_CLSU32:
		if (tc_cls_can_offload_and_chain0(priv->dev, type_data))
			ret = stmmac_tc_setup_cls_u32(priv, priv, type_data);
		break;
	default:
		break;
	}

	stmmac_enable_all_queues(priv);
	return ret;
}

static int stmmac_setup_tc_block(struct stmmac_priv *priv,
				 struct tc_block_offload *f)
{
	if (f->binder_type != TCF_BLOCK_BINDER_TYPE_CLSACT_INGRESS)
		return -EOPNOTSUPP;

	switch (f->command) {
	case TC_BLOCK_BIND:
		return tcf_block_cb_register(f->block, stmmac_setup_tc_block_cb,
				priv, priv, f->extack);
	case TC_BLOCK_UNBIND:
		tcf_block_cb_unregister(f->block, stmmac_setup_tc_block_cb, priv);
		return 0;
	default:
		return -EOPNOTSUPP;
	}
}

static int stmmac_setup_tc(struct net_device *ndev, enum tc_setup_type type,
			   void *type_data)
{
	struct stmmac_priv *priv = netdev_priv(ndev);

	switch (type) {
	case TC_SETUP_BLOCK:
		return stmmac_setup_tc_block(priv, type_data);
	case TC_SETUP_QDISC_CBS:
		return stmmac_tc_setup_cbs(priv, priv, type_data);
	default:
		return -EOPNOTSUPP;
	}
}

static u16 stmmac_select_queue(struct net_device *dev, struct sk_buff *skb,
			       struct net_device *sb_dev,
			       select_queue_fallback_t fallback)
{
	if (skb_shinfo(skb)->gso_type & (SKB_GSO_TCPV4 | SKB_GSO_TCPV6)) {
		/*
		 * There is no way to determine the number of TSO
		 * capable Queues. Let's use always the Queue 0
		 * because if TSO is supported then at least this
		 * one will be capable.
		 */
		return 0;
	}

	return fallback(dev, skb, NULL) % dev->real_num_tx_queues;
}

static int stmmac_set_mac_address(struct net_device *ndev, void *addr)
{
	struct stmmac_priv *priv = netdev_priv(ndev);
	int ret = 0;

	ret = eth_mac_addr(ndev, addr);
	if (ret)
		return ret;

	stmmac_set_umac_addr(priv, priv->hw, ndev->dev_addr, 0);

	return ret;
}

#ifdef CONFIG_DEBUG_FS
static struct dentry *stmmac_fs_dir;

static void sysfs_display_ring(void *head, int size, int extend_desc,
			       struct seq_file *seq)
{
	int i;
	struct dma_extended_desc *ep = (struct dma_extended_desc *)head;
	struct dma_desc *p = (struct dma_desc *)head;

	for (i = 0; i < size; i++) {
		if (extend_desc) {
			seq_printf(seq, "%d [0x%x]: 0x%x 0x%x 0x%x 0x%x\n",
				   i, (unsigned int)virt_to_phys(ep),
				   le32_to_cpu(ep->basic.des0),
				   le32_to_cpu(ep->basic.des1),
				   le32_to_cpu(ep->basic.des2),
				   le32_to_cpu(ep->basic.des3));
			ep++;
		} else {
			seq_printf(seq, "%d [0x%x]: 0x%x 0x%x 0x%x 0x%x\n",
				   i, (unsigned int)virt_to_phys(p),
				   le32_to_cpu(p->des0), le32_to_cpu(p->des1),
				   le32_to_cpu(p->des2), le32_to_cpu(p->des3));
			p++;
		}
		seq_printf(seq, "\n");
	}
}

static int stmmac_rings_status_show(struct seq_file *seq, void *v)
{
	struct net_device *dev = seq->private;
	struct stmmac_priv *priv = netdev_priv(dev);
	u32 rx_count = priv->plat->rx_queues_to_use;
	u32 tx_count = priv->plat->tx_queues_to_use;
	u32 queue;

	if ((dev->flags & IFF_UP) == 0)
		return 0;

	for (queue = 0; queue < rx_count; queue++) {
		struct stmmac_rx_queue *rx_q = &priv->rx_queue[queue];

		seq_printf(seq, "RX Queue %d:\n", queue);

		if (priv->extend_desc) {
			seq_printf(seq, "Extended descriptor ring:\n");
			sysfs_display_ring((void *)rx_q->dma_erx,
					   DMA_RX_SIZE, 1, seq);
		} else {
			seq_printf(seq, "Descriptor ring:\n");
			sysfs_display_ring((void *)rx_q->dma_rx,
					   DMA_RX_SIZE, 0, seq);
		}
	}

	for (queue = 0; queue < tx_count; queue++) {
		struct stmmac_tx_queue *tx_q = &priv->tx_queue[queue];

		seq_printf(seq, "TX Queue %d:\n", queue);

		if (priv->extend_desc) {
			seq_printf(seq, "Extended descriptor ring:\n");
			sysfs_display_ring((void *)tx_q->dma_etx,
					   DMA_TX_SIZE, 1, seq);
		} else {
			seq_printf(seq, "Descriptor ring:\n");
			sysfs_display_ring((void *)tx_q->dma_tx,
					   DMA_TX_SIZE, 0, seq);
		}
	}

	return 0;
}
DEFINE_SHOW_ATTRIBUTE(stmmac_rings_status);

static int stmmac_dma_cap_show(struct seq_file *seq, void *v)
{
	struct net_device *dev = seq->private;
	struct stmmac_priv *priv = netdev_priv(dev);

	if (!priv->hw_cap_support) {
		seq_printf(seq, "DMA HW features not supported\n");
		return 0;
	}

	seq_printf(seq, "==============================\n");
	seq_printf(seq, "\tDMA HW features\n");
	seq_printf(seq, "==============================\n");

	seq_printf(seq, "\t10/100 Mbps: %s\n",
		   (priv->dma_cap.mbps_10_100) ? "Y" : "N");
	seq_printf(seq, "\t1000 Mbps: %s\n",
		   (priv->dma_cap.mbps_1000) ? "Y" : "N");
	seq_printf(seq, "\tHalf duplex: %s\n",
		   (priv->dma_cap.half_duplex) ? "Y" : "N");
	seq_printf(seq, "\tHash Filter: %s\n",
		   (priv->dma_cap.hash_filter) ? "Y" : "N");
	seq_printf(seq, "\tMultiple MAC address registers: %s\n",
		   (priv->dma_cap.multi_addr) ? "Y" : "N");
	seq_printf(seq, "\tPCS (TBI/SGMII/RTBI PHY interfaces): %s\n",
		   (priv->dma_cap.pcs) ? "Y" : "N");
	seq_printf(seq, "\tSMA (MDIO) Interface: %s\n",
		   (priv->dma_cap.sma_mdio) ? "Y" : "N");
	seq_printf(seq, "\tPMT Remote wake up: %s\n",
		   (priv->dma_cap.pmt_remote_wake_up) ? "Y" : "N");
	seq_printf(seq, "\tPMT Magic Frame: %s\n",
		   (priv->dma_cap.pmt_magic_frame) ? "Y" : "N");
	seq_printf(seq, "\tRMON module: %s\n",
		   (priv->dma_cap.rmon) ? "Y" : "N");
	seq_printf(seq, "\tIEEE 1588-2002 Time Stamp: %s\n",
		   (priv->dma_cap.time_stamp) ? "Y" : "N");
	seq_printf(seq, "\tIEEE 1588-2008 Advanced Time Stamp: %s\n",
		   (priv->dma_cap.atime_stamp) ? "Y" : "N");
	seq_printf(seq, "\t802.3az - Energy-Efficient Ethernet (EEE): %s\n",
		   (priv->dma_cap.eee) ? "Y" : "N");
	seq_printf(seq, "\tAV features: %s\n", (priv->dma_cap.av) ? "Y" : "N");
	seq_printf(seq, "\tChecksum Offload in TX: %s\n",
		   (priv->dma_cap.tx_coe) ? "Y" : "N");
	if (priv->synopsys_id >= DWMAC_CORE_4_00) {
		seq_printf(seq, "\tIP Checksum Offload in RX: %s\n",
			   (priv->dma_cap.rx_coe) ? "Y" : "N");
	} else {
		seq_printf(seq, "\tIP Checksum Offload (type1) in RX: %s\n",
			   (priv->dma_cap.rx_coe_type1) ? "Y" : "N");
		seq_printf(seq, "\tIP Checksum Offload (type2) in RX: %s\n",
			   (priv->dma_cap.rx_coe_type2) ? "Y" : "N");
	}
	seq_printf(seq, "\tRXFIFO > 2048bytes: %s\n",
		   (priv->dma_cap.rxfifo_over_2048) ? "Y" : "N");
	seq_printf(seq, "\tNumber of Additional RX channel: %d\n",
		   priv->dma_cap.number_rx_channel);
	seq_printf(seq, "\tNumber of Additional TX channel: %d\n",
		   priv->dma_cap.number_tx_channel);
	seq_printf(seq, "\tEnhanced descriptors: %s\n",
		   (priv->dma_cap.enh_desc) ? "Y" : "N");

	return 0;
}
DEFINE_SHOW_ATTRIBUTE(stmmac_dma_cap);

/* Use network device events to rename debugfs file entries.
 */
static int stmmac_device_event(struct notifier_block *unused,
			       unsigned long event, void *ptr)
{
	struct net_device *dev = netdev_notifier_info_to_dev(ptr);
	struct stmmac_priv *priv = netdev_priv(dev);

	if (dev->netdev_ops != &stmmac_netdev_ops)
		goto done;

	switch (event) {
	case NETDEV_CHANGENAME:
		if (priv->dbgfs_dir)
			priv->dbgfs_dir = debugfs_rename(stmmac_fs_dir,
							 priv->dbgfs_dir,
							 stmmac_fs_dir,
							 dev->name);
		break;
	}
done:
	return NOTIFY_DONE;
}

static struct notifier_block stmmac_notifier = {
	.notifier_call = stmmac_device_event,
};

static void stmmac_init_fs(struct net_device *dev)
{
	struct stmmac_priv *priv = netdev_priv(dev);

	rtnl_lock();

	/* Create per netdev entries */
	priv->dbgfs_dir = debugfs_create_dir(dev->name, stmmac_fs_dir);

	/* Entry to report DMA RX/TX rings */
	debugfs_create_file("descriptors_status", 0444, priv->dbgfs_dir, dev,
			    &stmmac_rings_status_fops);

	/* Entry to report the DMA HW features */
	debugfs_create_file("dma_cap", 0444, priv->dbgfs_dir, dev,
			    &stmmac_dma_cap_fops);

	rtnl_unlock();
}

static void stmmac_exit_fs(struct net_device *dev)
{
	struct stmmac_priv *priv = netdev_priv(dev);

	debugfs_remove_recursive(priv->dbgfs_dir);
}
#endif /* CONFIG_DEBUG_FS */

static const struct net_device_ops stmmac_netdev_ops = {
	.ndo_open = stmmac_open,
	.ndo_start_xmit = stmmac_xmit,
	.ndo_stop = stmmac_release,
	.ndo_change_mtu = stmmac_change_mtu,
	.ndo_fix_features = stmmac_fix_features,
	.ndo_set_features = stmmac_set_features,
	.ndo_set_rx_mode = stmmac_set_rx_mode,
	.ndo_tx_timeout = stmmac_tx_timeout,
	.ndo_do_ioctl = stmmac_ioctl,
	.ndo_setup_tc = stmmac_setup_tc,
	.ndo_select_queue = stmmac_select_queue,
#ifdef CONFIG_NET_POLL_CONTROLLER
	.ndo_poll_controller = stmmac_poll_controller,
#endif
	.ndo_set_mac_address = stmmac_set_mac_address,
};

static void stmmac_reset_subtask(struct stmmac_priv *priv)
{
	if (!test_and_clear_bit(STMMAC_RESET_REQUESTED, &priv->state))
		return;
	if (test_bit(STMMAC_DOWN, &priv->state))
		return;

	netdev_err(priv->dev, "Reset adapter.\n");

	rtnl_lock();
	netif_trans_update(priv->dev);
	while (test_and_set_bit(STMMAC_RESETING, &priv->state))
		usleep_range(1000, 2000);

	set_bit(STMMAC_DOWN, &priv->state);
	dev_close(priv->dev);
	dev_open(priv->dev);
	clear_bit(STMMAC_DOWN, &priv->state);
	clear_bit(STMMAC_RESETING, &priv->state);
	rtnl_unlock();
}

static void stmmac_service_task(struct work_struct *work)
{
	struct stmmac_priv *priv = container_of(work, struct stmmac_priv,
			service_task);

	stmmac_reset_subtask(priv);
	clear_bit(STMMAC_SERVICE_SCHED, &priv->state);
}

/**
 *  stmmac_hw_init - Init the MAC device
 *  @priv: driver private structure
 *  Description: this function is to configure the MAC device according to
 *  some platform parameters or the HW capability register. It prepares the
 *  driver to use either ring or chain modes and to setup either enhanced or
 *  normal descriptors.
 */
static int stmmac_hw_init(struct stmmac_priv *priv)
{
	int ret;

	/* dwmac-sun8i only work in chain mode */
	if (priv->plat->has_sun8i)
		chain_mode = 1;
	priv->chain_mode = chain_mode;

	/* Initialize HW Interface */
	ret = stmmac_hwif_init(priv);
	if (ret)
		return ret;

	/* Get the HW capability (new GMAC newer than 3.50a) */
	priv->hw_cap_support = stmmac_get_hw_features(priv);
	if (priv->hw_cap_support) {
		dev_info(priv->device, "DMA HW capability register supported\n");

		/* We can override some gmac/dma configuration fields: e.g.
		 * enh_desc, tx_coe (e.g. that are passed through the
		 * platform) with the values from the HW capability
		 * register (if supported).
		 */
		priv->plat->enh_desc = priv->dma_cap.enh_desc;
		priv->plat->pmt = priv->dma_cap.pmt_remote_wake_up;
		priv->hw->pmt = priv->plat->pmt;
		if (priv->dma_cap.hash_tb_sz) {
			priv->hw->multicast_filter_bins = BIT(priv->dma_cap.hash_tb_sz) * 32;
			priv->hw->mcast_bits_log2 = ilog2(priv->hw->multicast_filter_bins);
		}

		/* TXCOE doesn't work in thresh DMA mode */
		if (priv->plat->force_thresh_dma_mode)
			priv->plat->tx_coe = 0;
		else
			priv->plat->tx_coe = priv->dma_cap.tx_coe;

		/* In case of GMAC4 rx_coe is from HW cap register. */
		priv->plat->rx_coe = priv->dma_cap.rx_coe;

		if (priv->dma_cap.rx_coe_type2)
			priv->plat->rx_coe = STMMAC_RX_COE_TYPE2;
		else if (priv->dma_cap.rx_coe_type1)
			priv->plat->rx_coe = STMMAC_RX_COE_TYPE1;

	} else {
		dev_info(priv->device, "No HW DMA feature register supported\n");
	}

	if (priv->plat->rx_coe) {
		priv->hw->rx_csum = priv->plat->rx_coe;
		dev_info(priv->device, "RX Checksum Offload Engine supported\n");
		if (priv->synopsys_id < DWMAC_CORE_4_00)
			dev_info(priv->device, "COE Type %d\n", priv->hw->rx_csum);
	}
	if (priv->plat->tx_coe)
		dev_info(priv->device, "TX Checksum insertion supported\n");

	if (priv->plat->pmt) {
		dev_info(priv->device, "Wake-Up On Lan supported\n");
		device_set_wakeup_capable(priv->device, 1);
	}

	if (priv->dma_cap.tsoen)
		dev_info(priv->device, "TSO supported\n");

	/* Run HW quirks, if any */
	if (priv->hwif_quirks) {
		ret = priv->hwif_quirks(priv);
		if (ret)
			return ret;
	}

	/* Rx Watchdog is available in the COREs newer than the 3.40.
	 * In some case, for example on bugged HW this feature
	 * has to be disable and this can be done by passing the
	 * riwt_off field from the platform.
	 */
	if (((priv->synopsys_id >= DWMAC_CORE_3_50) ||
	    (priv->plat->has_xgmac)) && (!priv->plat->riwt_off)) {
		priv->use_riwt = 1;
		dev_info(priv->device,
			 "Enable RX Mitigation via HW Watchdog Timer\n");
	}

	return 0;
}

/**
 * stmmac_dvr_probe
 * @device: device pointer
 * @plat_dat: platform data pointer
 * @res: stmmac resource pointer
 * Description: this is the main probe function used to
 * call the alloc_etherdev, allocate the priv structure.
 * Return:
 * returns 0 on success, otherwise errno.
 */
int stmmac_dvr_probe(struct device *device,
		     struct plat_stmmacenet_data *plat_dat,
		     struct stmmac_resources *res)
{
	struct net_device *ndev = NULL;
	struct stmmac_priv *priv;
	u32 queue, maxq;
	int ret = 0;

	ndev = alloc_etherdev_mqs(sizeof(struct stmmac_priv),
				  MTL_MAX_TX_QUEUES,
				  MTL_MAX_RX_QUEUES);
	if (!ndev)
		return -ENOMEM;

	SET_NETDEV_DEV(ndev, device);

	priv = netdev_priv(ndev);
	priv->device = device;
	priv->dev = ndev;

	stmmac_set_ethtool_ops(ndev);
	priv->pause = pause;
	priv->plat = plat_dat;
	priv->ioaddr = res->addr;
	priv->dev->base_addr = (unsigned long)res->addr;

	priv->dev->irq = res->irq;
	priv->wol_irq = res->wol_irq;
	priv->lpi_irq = res->lpi_irq;

	if (res->mac)
		memcpy(priv->dev->dev_addr, res->mac, ETH_ALEN);

	dev_set_drvdata(device, priv->dev);

	/* Verify driver arguments */
	stmmac_verify_args();

	/* Allocate workqueue */
	priv->wq = create_singlethread_workqueue("stmmac_wq");
	if (!priv->wq) {
		dev_err(priv->device, "failed to create workqueue\n");
		ret = -ENOMEM;
		goto error_wq;
	}

	INIT_WORK(&priv->service_task, stmmac_service_task);

	/* Override with kernel parameters if supplied XXX CRS XXX
	 * this needs to have multiple instances
	 */
	if ((phyaddr >= 0) && (phyaddr <= 31))
		priv->plat->phy_addr = phyaddr;

	if (priv->plat->stmmac_rst) {
		ret = reset_control_assert(priv->plat->stmmac_rst);
		reset_control_deassert(priv->plat->stmmac_rst);
		/* Some reset controllers have only reset callback instead of
		 * assert + deassert callbacks pair.
		 */
		if (ret == -ENOTSUPP)
			reset_control_reset(priv->plat->stmmac_rst);
	}

	/* Init MAC and get the capabilities */
	ret = stmmac_hw_init(priv);
	if (ret)
		goto error_hw_init;

	/* Configure real RX and TX queues */
	netif_set_real_num_rx_queues(ndev, priv->plat->rx_queues_to_use);
	netif_set_real_num_tx_queues(ndev, priv->plat->tx_queues_to_use);

	ndev->netdev_ops = &stmmac_netdev_ops;

	ndev->hw_features = NETIF_F_SG | NETIF_F_IP_CSUM | NETIF_F_IPV6_CSUM |
			    NETIF_F_RXCSUM;

	ret = stmmac_tc_init(priv, priv);
	if (!ret) {
		ndev->hw_features |= NETIF_F_HW_TC;
	}

	if ((priv->plat->tso_en) && (priv->dma_cap.tsoen)) {
		ndev->hw_features |= NETIF_F_TSO | NETIF_F_TSO6;
		priv->tso = true;
		dev_info(priv->device, "TSO feature enabled\n");
	}
	ndev->features |= ndev->hw_features | NETIF_F_HIGHDMA;
	ndev->watchdog_timeo = msecs_to_jiffies(watchdog);
#ifdef STMMAC_VLAN_TAG_USED
	/* Both mac100 and gmac support receive VLAN tag detection */
	ndev->features |= NETIF_F_HW_VLAN_CTAG_RX | NETIF_F_HW_VLAN_STAG_RX;
#endif
	priv->msg_enable = netif_msg_init(debug, default_msg_level);

	/* MTU range: 46 - hw-specific max */
	ndev->min_mtu = ETH_ZLEN - ETH_HLEN;
	if ((priv->plat->enh_desc) || (priv->synopsys_id >= DWMAC_CORE_4_00))
		ndev->max_mtu = JUMBO_LEN;
	else if (priv->plat->has_xgmac)
		ndev->max_mtu = XGMAC_JUMBO_LEN;
	else
		ndev->max_mtu = SKB_MAX_HEAD(NET_SKB_PAD + NET_IP_ALIGN);
	/* Will not overwrite ndev->max_mtu if plat->maxmtu > ndev->max_mtu
	 * as well as plat->maxmtu < ndev->min_mtu which is a invalid range.
	 */
	if ((priv->plat->maxmtu < ndev->max_mtu) &&
	    (priv->plat->maxmtu >= ndev->min_mtu))
		ndev->max_mtu = priv->plat->maxmtu;
	else if (priv->plat->maxmtu < ndev->min_mtu)
		dev_warn(priv->device,
			 "%s: warning: maxmtu having invalid value (%d)\n",
			 __func__, priv->plat->maxmtu);

	if (flow_ctrl)
		priv->flow_ctrl = FLOW_AUTO;	/* RX/TX pause on */

	/* Setup channels NAPI */
	maxq = max(priv->plat->rx_queues_to_use, priv->plat->tx_queues_to_use);

	for (queue = 0; queue < maxq; queue++) {
		struct stmmac_channel *ch = &priv->channel[queue];

		ch->priv_data = priv;
		ch->index = queue;

		if (queue < priv->plat->rx_queues_to_use) {
			netif_napi_add(ndev, &ch->rx_napi, stmmac_napi_poll_rx,
				       NAPI_POLL_WEIGHT);
		}
		if (queue < priv->plat->tx_queues_to_use) {
			netif_napi_add(ndev, &ch->tx_napi, stmmac_napi_poll_tx,
				       NAPI_POLL_WEIGHT);
		}
	}

	mutex_init(&priv->lock);

	/* If a specific clk_csr value is passed from the platform
	 * this means that the CSR Clock Range selection cannot be
	 * changed at run-time and it is fixed. Viceversa the driver'll try to
	 * set the MDC clock dynamically according to the csr actual
	 * clock input.
	 */
	if (priv->plat->clk_csr >= 0)
		priv->clk_csr = priv->plat->clk_csr;
	else
		stmmac_clk_csr_set(priv);

	stmmac_check_pcs_mode(priv);

	if (priv->hw->pcs != STMMAC_PCS_RGMII  &&
	    priv->hw->pcs != STMMAC_PCS_TBI &&
	    priv->hw->pcs != STMMAC_PCS_RTBI) {
		/* MDIO bus Registration */
		ret = stmmac_mdio_register(ndev);
		if (ret < 0) {
			dev_err(priv->device,
				"%s: MDIO bus (id: %d) registration failed",
				__func__, priv->plat->bus_id);
			goto error_mdio_register;
		}
	}

	ret = register_netdev(ndev);
	if (ret) {
		dev_err(priv->device, "%s: ERROR %i registering the device\n",
			__func__, ret);
		goto error_netdev_register;
	}

#ifdef CONFIG_DEBUG_FS
	stmmac_init_fs(ndev);
#endif

	return ret;

error_netdev_register:
	if (priv->hw->pcs != STMMAC_PCS_RGMII &&
	    priv->hw->pcs != STMMAC_PCS_TBI &&
	    priv->hw->pcs != STMMAC_PCS_RTBI)
		stmmac_mdio_unregister(ndev);
error_mdio_register:
	for (queue = 0; queue < maxq; queue++) {
		struct stmmac_channel *ch = &priv->channel[queue];

		if (queue < priv->plat->rx_queues_to_use)
			netif_napi_del(&ch->rx_napi);
		if (queue < priv->plat->tx_queues_to_use)
			netif_napi_del(&ch->tx_napi);
	}
error_hw_init:
	destroy_workqueue(priv->wq);
error_wq:
	free_netdev(ndev);

	return ret;
}
EXPORT_SYMBOL_GPL(stmmac_dvr_probe);

/**
 * stmmac_dvr_remove
 * @dev: device pointer
 * Description: this function resets the TX/RX processes, disables the MAC RX/TX
 * changes the link status, releases the DMA descriptor rings.
 */
int stmmac_dvr_remove(struct device *dev)
{
	struct net_device *ndev = dev_get_drvdata(dev);
	struct stmmac_priv *priv = netdev_priv(ndev);

	netdev_info(priv->dev, "%s: removing driver", __func__);

	stmmac_stop_all_dma(priv);

	stmmac_mac_set(priv, priv->ioaddr, false);
	netif_carrier_off(ndev);
	unregister_netdev(ndev);
#ifdef CONFIG_DEBUG_FS
	stmmac_exit_fs(ndev);
#endif
	if (priv->plat->stmmac_rst)
		reset_control_assert(priv->plat->stmmac_rst);
	clk_disable_unprepare(priv->plat->pclk);
	clk_disable_unprepare(priv->plat->stmmac_clk);
	if (priv->hw->pcs != STMMAC_PCS_RGMII &&
	    priv->hw->pcs != STMMAC_PCS_TBI &&
	    priv->hw->pcs != STMMAC_PCS_RTBI)
		stmmac_mdio_unregister(ndev);
	destroy_workqueue(priv->wq);
	mutex_destroy(&priv->lock);
	free_netdev(ndev);

	return 0;
}
EXPORT_SYMBOL_GPL(stmmac_dvr_remove);

/**
 * stmmac_suspend - suspend callback
 * @dev: device pointer
 * Description: this is the function to suspend the device and it is called
 * by the platform driver to stop the network queue, release the resources,
 * program the PMT register (for WoL), clean and release driver resources.
 */
int stmmac_suspend(struct device *dev)
{
	struct net_device *ndev = dev_get_drvdata(dev);
	struct stmmac_priv *priv = netdev_priv(ndev);
	u32 chan;

	if (!ndev || !netif_running(ndev))
		return 0;

	if (ndev->phydev)
		phy_stop(ndev->phydev);

	mutex_lock(&priv->lock);

	netif_device_detach(ndev);

	stmmac_disable_all_queues(priv);

	for (chan = 0; chan < priv->plat->tx_queues_to_use; chan++)
		del_timer_sync(&priv->tx_queue[chan].txtimer);

	if (priv->eee_enabled) {
		priv->tx_path_in_lpi_mode = false;
		del_timer_sync(&priv->eee_ctrl_timer);
	}

	/* Stop TX/RX DMA */
	stmmac_stop_all_dma(priv);

	/* Enable Power down mode by programming the PMT regs */
	if (device_may_wakeup(priv->device)) {
		stmmac_pmt(priv, priv->hw, priv->wolopts);
		priv->irq_wake = 1;
	} else {
		stmmac_mac_set(priv, priv->ioaddr, false);
		pinctrl_pm_select_sleep_state(priv->device);
		/* Disable clock in case of PWM is off */
		if (priv->plat->clk_ptp_ref)
			clk_disable_unprepare(priv->plat->clk_ptp_ref);
		clk_disable_unprepare(priv->plat->pclk);
		clk_disable_unprepare(priv->plat->stmmac_clk);
	}
	mutex_unlock(&priv->lock);

	priv->oldlink = false;
	priv->speed = SPEED_UNKNOWN;
	priv->oldduplex = DUPLEX_UNKNOWN;
	return 0;
}
EXPORT_SYMBOL_GPL(stmmac_suspend);

/**
 * stmmac_reset_queues_param - reset queue parameters
 * @dev: device pointer
 */
static void stmmac_reset_queues_param(struct stmmac_priv *priv)
{
	u32 rx_cnt = priv->plat->rx_queues_to_use;
	u32 tx_cnt = priv->plat->tx_queues_to_use;
	u32 queue;

	for (queue = 0; queue < rx_cnt; queue++) {
		struct stmmac_rx_queue *rx_q = &priv->rx_queue[queue];

		rx_q->cur_rx = 0;
		rx_q->dirty_rx = 0;
	}

	for (queue = 0; queue < tx_cnt; queue++) {
		struct stmmac_tx_queue *tx_q = &priv->tx_queue[queue];

		tx_q->cur_tx = 0;
		tx_q->dirty_tx = 0;
		tx_q->mss = 0;

		netdev_tx_reset_queue(netdev_get_tx_queue(priv->dev, queue));
	}
}

/**
 * stmmac_resume - resume callback
 * @dev: device pointer
 * Description: when resume this function is invoked to setup the DMA and CORE
 * in a usable state.
 */
int stmmac_resume(struct device *dev)
{
	struct net_device *ndev = dev_get_drvdata(dev);
	struct stmmac_priv *priv = netdev_priv(ndev);

	if (!netif_running(ndev))
		return 0;

	/* Power Down bit, into the PM register, is cleared
	 * automatically as soon as a magic packet or a Wake-up frame
	 * is received. Anyway, it's better to manually clear
	 * this bit because it can generate problems while resuming
	 * from another devices (e.g. serial console).
	 */
	if (device_may_wakeup(priv->device)) {
		mutex_lock(&priv->lock);
		stmmac_pmt(priv, priv->hw, 0);
		mutex_unlock(&priv->lock);
		priv->irq_wake = 0;
	} else {
		pinctrl_pm_select_default_state(priv->device);
		/* enable the clk previously disabled */
		clk_prepare_enable(priv->plat->stmmac_clk);
		clk_prepare_enable(priv->plat->pclk);
		if (priv->plat->clk_ptp_ref)
			clk_prepare_enable(priv->plat->clk_ptp_ref);
		/* reset the phy so that it's ready */
		if (priv->mii)
			stmmac_mdio_reset(priv->mii);
	}

	netif_device_attach(ndev);

	mutex_lock(&priv->lock);

	stmmac_reset_queues_param(priv);

	stmmac_free_tx_skbufs(priv);
	stmmac_clear_descriptors(priv);

	stmmac_hw_setup(ndev, false);
	stmmac_init_tx_coalesce(priv);
	stmmac_set_rx_mode(ndev);

	stmmac_enable_all_queues(priv);

	mutex_unlock(&priv->lock);

	if (ndev->phydev)
		phy_start(ndev->phydev);

	return 0;
}
EXPORT_SYMBOL_GPL(stmmac_resume);

#ifndef MODULE
static int __init stmmac_cmdline_opt(char *str)
{
	char *opt;

	if (!str || !*str)
		return 1;
	while ((opt = strsep(&str, ",")) != NULL) {
		if (!strncmp(opt, "debug:", 6)) {
			if (kstrtoint(opt + 6, 0, &debug))
				goto err;
		} else if (!strncmp(opt, "phyaddr:", 8)) {
			if (kstrtoint(opt + 8, 0, &phyaddr))
				goto err;
		} else if (!strncmp(opt, "buf_sz:", 7)) {
			if (kstrtoint(opt + 7, 0, &buf_sz))
				goto err;
		} else if (!strncmp(opt, "tc:", 3)) {
			if (kstrtoint(opt + 3, 0, &tc))
				goto err;
		} else if (!strncmp(opt, "watchdog:", 9)) {
			if (kstrtoint(opt + 9, 0, &watchdog))
				goto err;
		} else if (!strncmp(opt, "flow_ctrl:", 10)) {
			if (kstrtoint(opt + 10, 0, &flow_ctrl))
				goto err;
		} else if (!strncmp(opt, "pause:", 6)) {
			if (kstrtoint(opt + 6, 0, &pause))
				goto err;
		} else if (!strncmp(opt, "eee_timer:", 10)) {
			if (kstrtoint(opt + 10, 0, &eee_timer))
				goto err;
		} else if (!strncmp(opt, "chain_mode:", 11)) {
			if (kstrtoint(opt + 11, 0, &chain_mode))
				goto err;
		}
	}
	return 1;

err:
	pr_err("%s: ERROR broken module parameter conversion", __func__);
	return 1;
}

__setup("stmmaceth=", stmmac_cmdline_opt);
#endif /* MODULE */

static int __init stmmac_init(void)
{
#ifdef CONFIG_DEBUG_FS
	/* Create debugfs main directory if it doesn't exist yet */
	if (!stmmac_fs_dir)
		stmmac_fs_dir = debugfs_create_dir(STMMAC_RESOURCE_NAME, NULL);
	register_netdevice_notifier(&stmmac_notifier);
#endif

	return 0;
}

static void __exit stmmac_exit(void)
{
#ifdef CONFIG_DEBUG_FS
	unregister_netdevice_notifier(&stmmac_notifier);
	debugfs_remove_recursive(stmmac_fs_dir);
#endif
}

module_init(stmmac_init)
module_exit(stmmac_exit)

MODULE_DESCRIPTION("STMMAC 10/100/1000 Ethernet device driver");
MODULE_AUTHOR("Giuseppe Cavallaro <peppe.cavallaro@st.com>");
MODULE_LICENSE("GPL");<|MERGE_RESOLUTION|>--- conflicted
+++ resolved
@@ -3558,17 +3558,10 @@
 	int work_done;
 
 	priv->xstats.napi_poll++;
-<<<<<<< HEAD
 
 	work_done = stmmac_tx_clean(priv, DMA_TX_SIZE, chan);
 	work_done = min(work_done, budget);
 
-=======
-
-	work_done = stmmac_tx_clean(priv, DMA_TX_SIZE, chan);
-	work_done = min(work_done, budget);
-
->>>>>>> d9b9c1a4
 	if (work_done < budget && napi_complete_done(napi, work_done))
 		stmmac_enable_dma_irq(priv, priv->ioaddr, chan);
 
