/******************************************************************************
 *
 * This file is provided under a dual BSD/GPLv2 license.  When using or
 * redistributing this file, you may do so under either license.
 *
 * GPL LICENSE SUMMARY
 *
 * Copyright(c) 2007 - 2015 Intel Corporation. All rights reserved.
 * Copyright(c) 2013 - 2015 Intel Mobile Communications GmbH
 * Copyright(c) 2016 Intel Deutschland GmbH
 *
 * This program is free software; you can redistribute it and/or modify
 * it under the terms of version 2 of the GNU General Public License as
 * published by the Free Software Foundation.
 *
 * This program is distributed in the hope that it will be useful, but
 * WITHOUT ANY WARRANTY; without even the implied warranty of
 * MERCHANTABILITY or FITNESS FOR A PARTICULAR PURPOSE.  See the GNU
 * General Public License for more details.
 *
 * You should have received a copy of the GNU General Public License
 * along with this program; if not, write to the Free Software
 * Foundation, Inc., 51 Franklin Street, Fifth Floor, Boston, MA 02110,
 * USA
 *
 * The full GNU General Public License is included in this distribution
 * in the file called COPYING.
 *
 * Contact Information:
 *  Intel Linux Wireless <linuxwifi@intel.com>
 * Intel Corporation, 5200 N.E. Elam Young Parkway, Hillsboro, OR 97124-6497
 *
 * BSD LICENSE
 *
 * Copyright(c) 2005 - 2015 Intel Corporation. All rights reserved.
 * Copyright(c) 2013 - 2015 Intel Mobile Communications GmbH
 * Copyright(c) 2016 Intel Deutschland GmbH
 * All rights reserved.
 *
 * Redistribution and use in source and binary forms, with or without
 * modification, are permitted provided that the following conditions
 * are met:
 *
 *  * Redistributions of source code must retain the above copyright
 *    notice, this list of conditions and the following disclaimer.
 *  * Redistributions in binary form must reproduce the above copyright
 *    notice, this list of conditions and the following disclaimer in
 *    the documentation and/or other materials provided with the
 *    distribution.
 *  * Neither the name Intel Corporation nor the names of its
 *    contributors may be used to endorse or promote products derived
 *    from this software without specific prior written permission.
 *
 * THIS SOFTWARE IS PROVIDED BY THE COPYRIGHT HOLDERS AND CONTRIBUTORS
 * "AS IS" AND ANY EXPRESS OR IMPLIED WARRANTIES, INCLUDING, BUT NOT
 * LIMITED TO, THE IMPLIED WARRANTIES OF MERCHANTABILITY AND FITNESS FOR
 * A PARTICULAR PURPOSE ARE DISCLAIMED. IN NO EVENT SHALL THE COPYRIGHT
 * OWNER OR CONTRIBUTORS BE LIABLE FOR ANY DIRECT, INDIRECT, INCIDENTAL,
 * SPECIAL, EXEMPLARY, OR CONSEQUENTIAL DAMAGES (INCLUDING, BUT NOT
 * LIMITED TO, PROCUREMENT OF SUBSTITUTE GOODS OR SERVICES; LOSS OF USE,
 * DATA, OR PROFITS; OR BUSINESS INTERRUPTION) HOWEVER CAUSED AND ON ANY
 * THEORY OF LIABILITY, WHETHER IN CONTRACT, STRICT LIABILITY, OR TORT
 * (INCLUDING NEGLIGENCE OR OTHERWISE) ARISING IN ANY WAY OUT OF THE USE
 * OF THIS SOFTWARE, EVEN IF ADVISED OF THE POSSIBILITY OF SUCH DAMAGE.
 *
 *****************************************************************************/
#include <linux/pci.h>
#include <linux/pci-aspm.h>
#include <linux/interrupt.h>
#include <linux/debugfs.h>
#include <linux/sched.h>
#include <linux/bitops.h>
#include <linux/gfp.h>
#include <linux/vmalloc.h>
#include <linux/pm_runtime.h>

#include "iwl-drv.h"
#include "iwl-trans.h"
#include "iwl-csr.h"
#include "iwl-prph.h"
#include "iwl-scd.h"
#include "iwl-agn-hw.h"
#include "iwl-fw-error-dump.h"
#include "internal.h"
#include "iwl-fh.h"

/* extended range in FW SRAM */
#define IWL_FW_MEM_EXTENDED_START	0x40000
#define IWL_FW_MEM_EXTENDED_END		0x57FFF

static void iwl_pcie_free_fw_monitor(struct iwl_trans *trans)
{
	struct iwl_trans_pcie *trans_pcie = IWL_TRANS_GET_PCIE_TRANS(trans);

	if (!trans_pcie->fw_mon_page)
		return;

	dma_unmap_page(trans->dev, trans_pcie->fw_mon_phys,
		       trans_pcie->fw_mon_size, DMA_FROM_DEVICE);
	__free_pages(trans_pcie->fw_mon_page,
		     get_order(trans_pcie->fw_mon_size));
	trans_pcie->fw_mon_page = NULL;
	trans_pcie->fw_mon_phys = 0;
	trans_pcie->fw_mon_size = 0;
}

static void iwl_pcie_alloc_fw_monitor(struct iwl_trans *trans, u8 max_power)
{
	struct iwl_trans_pcie *trans_pcie = IWL_TRANS_GET_PCIE_TRANS(trans);
	struct page *page = NULL;
	dma_addr_t phys;
	u32 size = 0;
	u8 power;

	if (!max_power) {
		/* default max_power is maximum */
		max_power = 26;
	} else {
		max_power += 11;
	}

	if (WARN(max_power > 26,
		 "External buffer size for monitor is too big %d, check the FW TLV\n",
		 max_power))
		return;

	if (trans_pcie->fw_mon_page) {
		dma_sync_single_for_device(trans->dev, trans_pcie->fw_mon_phys,
					   trans_pcie->fw_mon_size,
					   DMA_FROM_DEVICE);
		return;
	}

	phys = 0;
	for (power = max_power; power >= 11; power--) {
		int order;

		size = BIT(power);
		order = get_order(size);
		page = alloc_pages(__GFP_COMP | __GFP_NOWARN | __GFP_ZERO,
				   order);
		if (!page)
			continue;

		phys = dma_map_page(trans->dev, page, 0, PAGE_SIZE << order,
				    DMA_FROM_DEVICE);
		if (dma_mapping_error(trans->dev, phys)) {
			__free_pages(page, order);
			page = NULL;
			continue;
		}
		IWL_INFO(trans,
			 "Allocated 0x%08x bytes (order %d) for firmware monitor.\n",
			 size, order);
		break;
	}

	if (WARN_ON_ONCE(!page))
		return;

	if (power != max_power)
		IWL_ERR(trans,
			"Sorry - debug buffer is only %luK while you requested %luK\n",
			(unsigned long)BIT(power - 10),
			(unsigned long)BIT(max_power - 10));

	trans_pcie->fw_mon_page = page;
	trans_pcie->fw_mon_phys = phys;
	trans_pcie->fw_mon_size = size;
}

static u32 iwl_trans_pcie_read_shr(struct iwl_trans *trans, u32 reg)
{
	iwl_write32(trans, HEEP_CTRL_WRD_PCIEX_CTRL_REG,
		    ((reg & 0x0000ffff) | (2 << 28)));
	return iwl_read32(trans, HEEP_CTRL_WRD_PCIEX_DATA_REG);
}

static void iwl_trans_pcie_write_shr(struct iwl_trans *trans, u32 reg, u32 val)
{
	iwl_write32(trans, HEEP_CTRL_WRD_PCIEX_DATA_REG, val);
	iwl_write32(trans, HEEP_CTRL_WRD_PCIEX_CTRL_REG,
		    ((reg & 0x0000ffff) | (3 << 28)));
}

static void iwl_pcie_set_pwr(struct iwl_trans *trans, bool vaux)
{
	if (trans->cfg->apmg_not_supported)
		return;

	if (vaux && pci_pme_capable(to_pci_dev(trans->dev), PCI_D3cold))
		iwl_set_bits_mask_prph(trans, APMG_PS_CTRL_REG,
				       APMG_PS_CTRL_VAL_PWR_SRC_VAUX,
				       ~APMG_PS_CTRL_MSK_PWR_SRC);
	else
		iwl_set_bits_mask_prph(trans, APMG_PS_CTRL_REG,
				       APMG_PS_CTRL_VAL_PWR_SRC_VMAIN,
				       ~APMG_PS_CTRL_MSK_PWR_SRC);
}

/* PCI registers */
#define PCI_CFG_RETRY_TIMEOUT	0x041

static void iwl_pcie_apm_config(struct iwl_trans *trans)
{
	struct iwl_trans_pcie *trans_pcie = IWL_TRANS_GET_PCIE_TRANS(trans);
	u16 lctl;
	u16 cap;

	/*
	 * HW bug W/A for instability in PCIe bus L0S->L1 transition.
	 * Check if BIOS (or OS) enabled L1-ASPM on this device.
	 * If so (likely), disable L0S, so device moves directly L0->L1;
	 *    costs negligible amount of power savings.
	 * If not (unlikely), enable L0S, so there is at least some
	 *    power savings, even without L1.
	 */
	pcie_capability_read_word(trans_pcie->pci_dev, PCI_EXP_LNKCTL, &lctl);
	if (lctl & PCI_EXP_LNKCTL_ASPM_L1)
		iwl_set_bit(trans, CSR_GIO_REG, CSR_GIO_REG_VAL_L0S_ENABLED);
	else
		iwl_clear_bit(trans, CSR_GIO_REG, CSR_GIO_REG_VAL_L0S_ENABLED);
	trans->pm_support = !(lctl & PCI_EXP_LNKCTL_ASPM_L0S);

	pcie_capability_read_word(trans_pcie->pci_dev, PCI_EXP_DEVCTL2, &cap);
	trans->ltr_enabled = cap & PCI_EXP_DEVCTL2_LTR_EN;
	dev_info(trans->dev, "L1 %sabled - LTR %sabled\n",
		 (lctl & PCI_EXP_LNKCTL_ASPM_L1) ? "En" : "Dis",
		 trans->ltr_enabled ? "En" : "Dis");
}

/*
 * Start up NIC's basic functionality after it has been reset
 * (e.g. after platform boot, or shutdown via iwl_pcie_apm_stop())
 * NOTE:  This does not load uCode nor start the embedded processor
 */
static int iwl_pcie_apm_init(struct iwl_trans *trans)
{
	int ret = 0;
	IWL_DEBUG_INFO(trans, "Init card's basic functions\n");

	/*
	 * Use "set_bit" below rather than "write", to preserve any hardware
	 * bits already set by default after reset.
	 */

	/* Disable L0S exit timer (platform NMI Work/Around) */
	if (trans->cfg->device_family != IWL_DEVICE_FAMILY_8000)
		iwl_set_bit(trans, CSR_GIO_CHICKEN_BITS,
			    CSR_GIO_CHICKEN_BITS_REG_BIT_DIS_L0S_EXIT_TIMER);

	/*
	 * Disable L0s without affecting L1;
	 *  don't wait for ICH L0s (ICH bug W/A)
	 */
	iwl_set_bit(trans, CSR_GIO_CHICKEN_BITS,
		    CSR_GIO_CHICKEN_BITS_REG_BIT_L1A_NO_L0S_RX);

	/* Set FH wait threshold to maximum (HW error during stress W/A) */
	iwl_set_bit(trans, CSR_DBG_HPET_MEM_REG, CSR_DBG_HPET_MEM_REG_VAL);

	/*
	 * Enable HAP INTA (interrupt from management bus) to
	 * wake device's PCI Express link L1a -> L0s
	 */
	iwl_set_bit(trans, CSR_HW_IF_CONFIG_REG,
		    CSR_HW_IF_CONFIG_REG_BIT_HAP_WAKE_L1A);

	iwl_pcie_apm_config(trans);

	/* Configure analog phase-lock-loop before activating to D0A */
	if (trans->cfg->base_params->pll_cfg_val)
		iwl_set_bit(trans, CSR_ANA_PLL_CFG,
			    trans->cfg->base_params->pll_cfg_val);

	/*
	 * Set "initialization complete" bit to move adapter from
	 * D0U* --> D0A* (powered-up active) state.
	 */
	iwl_set_bit(trans, CSR_GP_CNTRL, CSR_GP_CNTRL_REG_FLAG_INIT_DONE);

	/*
	 * Wait for clock stabilization; once stabilized, access to
	 * device-internal resources is supported, e.g. iwl_write_prph()
	 * and accesses to uCode SRAM.
	 */
	ret = iwl_poll_bit(trans, CSR_GP_CNTRL,
			   CSR_GP_CNTRL_REG_FLAG_MAC_CLOCK_READY,
			   CSR_GP_CNTRL_REG_FLAG_MAC_CLOCK_READY, 25000);
	if (ret < 0) {
		IWL_DEBUG_INFO(trans, "Failed to init the card\n");
		goto out;
	}

	if (trans->cfg->host_interrupt_operation_mode) {
		/*
		 * This is a bit of an abuse - This is needed for 7260 / 3160
		 * only check host_interrupt_operation_mode even if this is
		 * not related to host_interrupt_operation_mode.
		 *
		 * Enable the oscillator to count wake up time for L1 exit. This
		 * consumes slightly more power (100uA) - but allows to be sure
		 * that we wake up from L1 on time.
		 *
		 * This looks weird: read twice the same register, discard the
		 * value, set a bit, and yet again, read that same register
		 * just to discard the value. But that's the way the hardware
		 * seems to like it.
		 */
		iwl_read_prph(trans, OSC_CLK);
		iwl_read_prph(trans, OSC_CLK);
		iwl_set_bits_prph(trans, OSC_CLK, OSC_CLK_FORCE_CONTROL);
		iwl_read_prph(trans, OSC_CLK);
		iwl_read_prph(trans, OSC_CLK);
	}

	/*
	 * Enable DMA clock and wait for it to stabilize.
	 *
	 * Write to "CLK_EN_REG"; "1" bits enable clocks, while "0"
	 * bits do not disable clocks.  This preserves any hardware
	 * bits already set by default in "CLK_CTRL_REG" after reset.
	 */
	if (!trans->cfg->apmg_not_supported) {
		iwl_write_prph(trans, APMG_CLK_EN_REG,
			       APMG_CLK_VAL_DMA_CLK_RQT);
		udelay(20);

		/* Disable L1-Active */
		iwl_set_bits_prph(trans, APMG_PCIDEV_STT_REG,
				  APMG_PCIDEV_STT_VAL_L1_ACT_DIS);

		/* Clear the interrupt in APMG if the NIC is in RFKILL */
		iwl_write_prph(trans, APMG_RTC_INT_STT_REG,
			       APMG_RTC_INT_STT_RFKILL);
	}

	set_bit(STATUS_DEVICE_ENABLED, &trans->status);

out:
	return ret;
}

/*
 * Enable LP XTAL to avoid HW bug where device may consume much power if
 * FW is not loaded after device reset. LP XTAL is disabled by default
 * after device HW reset. Do it only if XTAL is fed by internal source.
 * Configure device's "persistence" mode to avoid resetting XTAL again when
 * SHRD_HW_RST occurs in S3.
 */
static void iwl_pcie_apm_lp_xtal_enable(struct iwl_trans *trans)
{
	int ret;
	u32 apmg_gp1_reg;
	u32 apmg_xtal_cfg_reg;
	u32 dl_cfg_reg;

	/* Force XTAL ON */
	__iwl_trans_pcie_set_bit(trans, CSR_GP_CNTRL,
				 CSR_GP_CNTRL_REG_FLAG_XTAL_ON);

	/* Reset entire device - do controller reset (results in SHRD_HW_RST) */
	iwl_set_bit(trans, CSR_RESET, CSR_RESET_REG_FLAG_SW_RESET);

	udelay(10);

	/*
	 * Set "initialization complete" bit to move adapter from
	 * D0U* --> D0A* (powered-up active) state.
	 */
	iwl_set_bit(trans, CSR_GP_CNTRL, CSR_GP_CNTRL_REG_FLAG_INIT_DONE);

	/*
	 * Wait for clock stabilization; once stabilized, access to
	 * device-internal resources is possible.
	 */
	ret = iwl_poll_bit(trans, CSR_GP_CNTRL,
			   CSR_GP_CNTRL_REG_FLAG_MAC_CLOCK_READY,
			   CSR_GP_CNTRL_REG_FLAG_MAC_CLOCK_READY,
			   25000);
	if (WARN_ON(ret < 0)) {
		IWL_ERR(trans, "Access time out - failed to enable LP XTAL\n");
		/* Release XTAL ON request */
		__iwl_trans_pcie_clear_bit(trans, CSR_GP_CNTRL,
					   CSR_GP_CNTRL_REG_FLAG_XTAL_ON);
		return;
	}

	/*
	 * Clear "disable persistence" to avoid LP XTAL resetting when
	 * SHRD_HW_RST is applied in S3.
	 */
	iwl_clear_bits_prph(trans, APMG_PCIDEV_STT_REG,
				    APMG_PCIDEV_STT_VAL_PERSIST_DIS);

	/*
	 * Force APMG XTAL to be active to prevent its disabling by HW
	 * caused by APMG idle state.
	 */
	apmg_xtal_cfg_reg = iwl_trans_pcie_read_shr(trans,
						    SHR_APMG_XTAL_CFG_REG);
	iwl_trans_pcie_write_shr(trans, SHR_APMG_XTAL_CFG_REG,
				 apmg_xtal_cfg_reg |
				 SHR_APMG_XTAL_CFG_XTAL_ON_REQ);

	/*
	 * Reset entire device again - do controller reset (results in
	 * SHRD_HW_RST). Turn MAC off before proceeding.
	 */
	iwl_set_bit(trans, CSR_RESET, CSR_RESET_REG_FLAG_SW_RESET);

	udelay(10);

	/* Enable LP XTAL by indirect access through CSR */
	apmg_gp1_reg = iwl_trans_pcie_read_shr(trans, SHR_APMG_GP1_REG);
	iwl_trans_pcie_write_shr(trans, SHR_APMG_GP1_REG, apmg_gp1_reg |
				 SHR_APMG_GP1_WF_XTAL_LP_EN |
				 SHR_APMG_GP1_CHICKEN_BIT_SELECT);

	/* Clear delay line clock power up */
	dl_cfg_reg = iwl_trans_pcie_read_shr(trans, SHR_APMG_DL_CFG_REG);
	iwl_trans_pcie_write_shr(trans, SHR_APMG_DL_CFG_REG, dl_cfg_reg &
				 ~SHR_APMG_DL_CFG_DL_CLOCK_POWER_UP);

	/*
	 * Enable persistence mode to avoid LP XTAL resetting when
	 * SHRD_HW_RST is applied in S3.
	 */
	iwl_set_bit(trans, CSR_HW_IF_CONFIG_REG,
		    CSR_HW_IF_CONFIG_REG_PERSIST_MODE);

	/*
	 * Clear "initialization complete" bit to move adapter from
	 * D0A* (powered-up Active) --> D0U* (Uninitialized) state.
	 */
	iwl_clear_bit(trans, CSR_GP_CNTRL,
		      CSR_GP_CNTRL_REG_FLAG_INIT_DONE);

	/* Activates XTAL resources monitor */
	__iwl_trans_pcie_set_bit(trans, CSR_MONITOR_CFG_REG,
				 CSR_MONITOR_XTAL_RESOURCES);

	/* Release XTAL ON request */
	__iwl_trans_pcie_clear_bit(trans, CSR_GP_CNTRL,
				   CSR_GP_CNTRL_REG_FLAG_XTAL_ON);
	udelay(10);

	/* Release APMG XTAL */
	iwl_trans_pcie_write_shr(trans, SHR_APMG_XTAL_CFG_REG,
				 apmg_xtal_cfg_reg &
				 ~SHR_APMG_XTAL_CFG_XTAL_ON_REQ);
}

static int iwl_pcie_apm_stop_master(struct iwl_trans *trans)
{
	int ret = 0;

	/* stop device's busmaster DMA activity */
	iwl_set_bit(trans, CSR_RESET, CSR_RESET_REG_FLAG_STOP_MASTER);

	ret = iwl_poll_bit(trans, CSR_RESET,
			   CSR_RESET_REG_FLAG_MASTER_DISABLED,
			   CSR_RESET_REG_FLAG_MASTER_DISABLED, 100);
	if (ret < 0)
		IWL_WARN(trans, "Master Disable Timed Out, 100 usec\n");

	IWL_DEBUG_INFO(trans, "stop master\n");

	return ret;
}

static void iwl_pcie_apm_stop(struct iwl_trans *trans, bool op_mode_leave)
{
	IWL_DEBUG_INFO(trans, "Stop card, put in low power state\n");

	if (op_mode_leave) {
		if (!test_bit(STATUS_DEVICE_ENABLED, &trans->status))
			iwl_pcie_apm_init(trans);

		/* inform ME that we are leaving */
		if (trans->cfg->device_family == IWL_DEVICE_FAMILY_7000)
			iwl_set_bits_prph(trans, APMG_PCIDEV_STT_REG,
					  APMG_PCIDEV_STT_VAL_WAKE_ME);
		else if (trans->cfg->device_family == IWL_DEVICE_FAMILY_8000) {
			iwl_set_bit(trans, CSR_DBG_LINK_PWR_MGMT_REG,
				    CSR_RESET_LINK_PWR_MGMT_DISABLED);
			iwl_set_bit(trans, CSR_HW_IF_CONFIG_REG,
				    CSR_HW_IF_CONFIG_REG_PREPARE |
				    CSR_HW_IF_CONFIG_REG_ENABLE_PME);
			mdelay(1);
			iwl_clear_bit(trans, CSR_DBG_LINK_PWR_MGMT_REG,
				      CSR_RESET_LINK_PWR_MGMT_DISABLED);
		}
		mdelay(5);
	}

	clear_bit(STATUS_DEVICE_ENABLED, &trans->status);

	/* Stop device's DMA activity */
	iwl_pcie_apm_stop_master(trans);

	if (trans->cfg->lp_xtal_workaround) {
		iwl_pcie_apm_lp_xtal_enable(trans);
		return;
	}

	/* Reset the entire device */
	iwl_set_bit(trans, CSR_RESET, CSR_RESET_REG_FLAG_SW_RESET);

	udelay(10);

	/*
	 * Clear "initialization complete" bit to move adapter from
	 * D0A* (powered-up Active) --> D0U* (Uninitialized) state.
	 */
	iwl_clear_bit(trans, CSR_GP_CNTRL,
		      CSR_GP_CNTRL_REG_FLAG_INIT_DONE);
}

static int iwl_pcie_nic_init(struct iwl_trans *trans)
{
	struct iwl_trans_pcie *trans_pcie = IWL_TRANS_GET_PCIE_TRANS(trans);

	/* nic_init */
	spin_lock(&trans_pcie->irq_lock);
	iwl_pcie_apm_init(trans);

	spin_unlock(&trans_pcie->irq_lock);

	iwl_pcie_set_pwr(trans, false);

	iwl_op_mode_nic_config(trans->op_mode);

	/* Allocate the RX queue, or reset if it is already allocated */
	iwl_pcie_rx_init(trans);

	/* Allocate or reset and init all Tx and Command queues */
	if (iwl_pcie_tx_init(trans))
		return -ENOMEM;

	if (trans->cfg->base_params->shadow_reg_enable) {
		/* enable shadow regs in HW */
		iwl_set_bit(trans, CSR_MAC_SHADOW_REG_CTRL, 0x800FFFFF);
		IWL_DEBUG_INFO(trans, "Enabling shadow registers in device\n");
	}

	return 0;
}

#define HW_READY_TIMEOUT (50)

/* Note: returns poll_bit return value, which is >= 0 if success */
static int iwl_pcie_set_hw_ready(struct iwl_trans *trans)
{
	int ret;

	iwl_set_bit(trans, CSR_HW_IF_CONFIG_REG,
		    CSR_HW_IF_CONFIG_REG_BIT_NIC_READY);

	/* See if we got it */
	ret = iwl_poll_bit(trans, CSR_HW_IF_CONFIG_REG,
			   CSR_HW_IF_CONFIG_REG_BIT_NIC_READY,
			   CSR_HW_IF_CONFIG_REG_BIT_NIC_READY,
			   HW_READY_TIMEOUT);

	if (ret >= 0)
		iwl_set_bit(trans, CSR_MBOX_SET_REG, CSR_MBOX_SET_REG_OS_ALIVE);

	IWL_DEBUG_INFO(trans, "hardware%s ready\n", ret < 0 ? " not" : "");
	return ret;
}

/* Note: returns standard 0/-ERROR code */
static int iwl_pcie_prepare_card_hw(struct iwl_trans *trans)
{
	int ret;
	int t = 0;
	int iter;

	IWL_DEBUG_INFO(trans, "iwl_trans_prepare_card_hw enter\n");

	ret = iwl_pcie_set_hw_ready(trans);
	/* If the card is ready, exit 0 */
	if (ret >= 0)
		return 0;

	iwl_set_bit(trans, CSR_DBG_LINK_PWR_MGMT_REG,
		    CSR_RESET_LINK_PWR_MGMT_DISABLED);
	msleep(1);

	for (iter = 0; iter < 10; iter++) {
		/* If HW is not ready, prepare the conditions to check again */
		iwl_set_bit(trans, CSR_HW_IF_CONFIG_REG,
			    CSR_HW_IF_CONFIG_REG_PREPARE);

		do {
			ret = iwl_pcie_set_hw_ready(trans);
			if (ret >= 0)
				return 0;

			usleep_range(200, 1000);
			t += 200;
		} while (t < 150000);
		msleep(25);
	}

	IWL_ERR(trans, "Couldn't prepare the card\n");

	return ret;
}

/*
 * ucode
 */
static int iwl_pcie_load_firmware_chunk(struct iwl_trans *trans, u32 dst_addr,
				   dma_addr_t phy_addr, u32 byte_cnt)
{
	struct iwl_trans_pcie *trans_pcie = IWL_TRANS_GET_PCIE_TRANS(trans);
	unsigned long flags;
	int ret;

	trans_pcie->ucode_write_complete = false;

	if (!iwl_trans_grab_nic_access(trans, &flags))
		return -EIO;

	iwl_write32(trans, FH_TCSR_CHNL_TX_CONFIG_REG(FH_SRVC_CHNL),
		    FH_TCSR_TX_CONFIG_REG_VAL_DMA_CHNL_PAUSE);

	iwl_write32(trans, FH_SRVC_CHNL_SRAM_ADDR_REG(FH_SRVC_CHNL),
		    dst_addr);

	iwl_write32(trans, FH_TFDIB_CTRL0_REG(FH_SRVC_CHNL),
		    phy_addr & FH_MEM_TFDIB_DRAM_ADDR_LSB_MSK);

	iwl_write32(trans, FH_TFDIB_CTRL1_REG(FH_SRVC_CHNL),
		    (iwl_get_dma_hi_addr(phy_addr)
			<< FH_MEM_TFDIB_REG1_ADDR_BITSHIFT) | byte_cnt);

	iwl_write32(trans, FH_TCSR_CHNL_TX_BUF_STS_REG(FH_SRVC_CHNL),
		    BIT(FH_TCSR_CHNL_TX_BUF_STS_REG_POS_TB_NUM) |
		    BIT(FH_TCSR_CHNL_TX_BUF_STS_REG_POS_TB_IDX) |
		    FH_TCSR_CHNL_TX_BUF_STS_REG_VAL_TFDB_VALID);

	iwl_write32(trans, FH_TCSR_CHNL_TX_CONFIG_REG(FH_SRVC_CHNL),
		    FH_TCSR_TX_CONFIG_REG_VAL_DMA_CHNL_ENABLE |
		    FH_TCSR_TX_CONFIG_REG_VAL_DMA_CREDIT_DISABLE |
		    FH_TCSR_TX_CONFIG_REG_VAL_CIRQ_HOST_ENDTFD);

	iwl_trans_release_nic_access(trans, &flags);

	ret = wait_event_timeout(trans_pcie->ucode_write_waitq,
				 trans_pcie->ucode_write_complete, 5 * HZ);
	if (!ret) {
		IWL_ERR(trans, "Failed to load firmware chunk!\n");
		return -ETIMEDOUT;
	}

	return 0;
}

static int iwl_pcie_load_section(struct iwl_trans *trans, u8 section_num,
			    const struct fw_desc *section)
{
	u8 *v_addr;
	dma_addr_t p_addr;
	u32 offset, chunk_sz = min_t(u32, FH_MEM_TB_MAX_LENGTH, section->len);
	int ret = 0;

	IWL_DEBUG_FW(trans, "[%d] uCode section being loaded...\n",
		     section_num);

	v_addr = dma_alloc_coherent(trans->dev, chunk_sz, &p_addr,
				    GFP_KERNEL | __GFP_NOWARN);
	if (!v_addr) {
		IWL_DEBUG_INFO(trans, "Falling back to small chunks of DMA\n");
		chunk_sz = PAGE_SIZE;
		v_addr = dma_alloc_coherent(trans->dev, chunk_sz,
					    &p_addr, GFP_KERNEL);
		if (!v_addr)
			return -ENOMEM;
	}

	for (offset = 0; offset < section->len; offset += chunk_sz) {
		u32 copy_size, dst_addr;
		bool extended_addr = false;

		copy_size = min_t(u32, chunk_sz, section->len - offset);
		dst_addr = section->offset + offset;

		if (dst_addr >= IWL_FW_MEM_EXTENDED_START &&
		    dst_addr <= IWL_FW_MEM_EXTENDED_END)
			extended_addr = true;

		if (extended_addr)
			iwl_set_bits_prph(trans, LMPM_CHICK,
					  LMPM_CHICK_EXTENDED_ADDR_SPACE);

		memcpy(v_addr, (u8 *)section->data + offset, copy_size);
		ret = iwl_pcie_load_firmware_chunk(trans, dst_addr, p_addr,
						   copy_size);

		if (extended_addr)
			iwl_clear_bits_prph(trans, LMPM_CHICK,
					    LMPM_CHICK_EXTENDED_ADDR_SPACE);

		if (ret) {
			IWL_ERR(trans,
				"Could not load the [%d] uCode section\n",
				section_num);
			break;
		}
	}

	dma_free_coherent(trans->dev, chunk_sz, v_addr, p_addr);
	return ret;
}

/*
 * Driver Takes the ownership on secure machine before FW load
 * and prevent race with the BT load.
 * W/A for ROM bug. (should be remove in the next Si step)
 */
static int iwl_pcie_rsa_race_bug_wa(struct iwl_trans *trans)
{
	u32 val, loop = 1000;

	/*
	 * Check the RSA semaphore is accessible.
	 * If the HW isn't locked and the rsa semaphore isn't accessible,
	 * we are in trouble.
	 */
	val = iwl_read_prph(trans, PREG_AUX_BUS_WPROT_0);
	if (val & (BIT(1) | BIT(17))) {
		IWL_INFO(trans,
			 "can't access the RSA semaphore it is write protected\n");
		return 0;
	}

	/* take ownership on the AUX IF */
	iwl_write_prph(trans, WFPM_CTRL_REG, WFPM_AUX_CTL_AUX_IF_MAC_OWNER_MSK);
	iwl_write_prph(trans, AUX_MISC_MASTER1_EN, AUX_MISC_MASTER1_EN_SBE_MSK);

	do {
		iwl_write_prph(trans, AUX_MISC_MASTER1_SMPHR_STATUS, 0x1);
		val = iwl_read_prph(trans, AUX_MISC_MASTER1_SMPHR_STATUS);
		if (val == 0x1) {
			iwl_write_prph(trans, RSA_ENABLE, 0);
			return 0;
		}

		udelay(10);
		loop--;
	} while (loop > 0);

	IWL_ERR(trans, "Failed to take ownership on secure machine\n");
	return -EIO;
}

static int iwl_pcie_load_cpu_sections_8000(struct iwl_trans *trans,
					   const struct fw_img *image,
					   int cpu,
					   int *first_ucode_section)
{
	int shift_param;
	int i, ret = 0, sec_num = 0x1;
	u32 val, last_read_idx = 0;

	if (cpu == 1) {
		shift_param = 0;
		*first_ucode_section = 0;
	} else {
		shift_param = 16;
		(*first_ucode_section)++;
	}

	for (i = *first_ucode_section; i < IWL_UCODE_SECTION_MAX; i++) {
		last_read_idx = i;

		/*
		 * CPU1_CPU2_SEPARATOR_SECTION delimiter - separate between
		 * CPU1 to CPU2.
		 * PAGING_SEPARATOR_SECTION delimiter - separate between
		 * CPU2 non paged to CPU2 paging sec.
		 */
		if (!image->sec[i].data ||
		    image->sec[i].offset == CPU1_CPU2_SEPARATOR_SECTION ||
		    image->sec[i].offset == PAGING_SEPARATOR_SECTION) {
			IWL_DEBUG_FW(trans,
				     "Break since Data not valid or Empty section, sec = %d\n",
				     i);
			break;
		}

		ret = iwl_pcie_load_section(trans, i, &image->sec[i]);
		if (ret)
			return ret;

		/* Notify the ucode of the loaded section number and status */
		val = iwl_read_direct32(trans, FH_UCODE_LOAD_STATUS);
		val = val | (sec_num << shift_param);
		iwl_write_direct32(trans, FH_UCODE_LOAD_STATUS, val);
		sec_num = (sec_num << 1) | 0x1;
	}

	*first_ucode_section = last_read_idx;

	if (cpu == 1)
		iwl_write_direct32(trans, FH_UCODE_LOAD_STATUS, 0xFFFF);
	else
		iwl_write_direct32(trans, FH_UCODE_LOAD_STATUS, 0xFFFFFFFF);

	return 0;
}

static int iwl_pcie_load_cpu_sections(struct iwl_trans *trans,
				      const struct fw_img *image,
				      int cpu,
				      int *first_ucode_section)
{
	int shift_param;
	int i, ret = 0;
	u32 last_read_idx = 0;

	if (cpu == 1) {
		shift_param = 0;
		*first_ucode_section = 0;
	} else {
		shift_param = 16;
		(*first_ucode_section)++;
	}

	for (i = *first_ucode_section; i < IWL_UCODE_SECTION_MAX; i++) {
		last_read_idx = i;

		/*
		 * CPU1_CPU2_SEPARATOR_SECTION delimiter - separate between
		 * CPU1 to CPU2.
		 * PAGING_SEPARATOR_SECTION delimiter - separate between
		 * CPU2 non paged to CPU2 paging sec.
		 */
		if (!image->sec[i].data ||
		    image->sec[i].offset == CPU1_CPU2_SEPARATOR_SECTION ||
		    image->sec[i].offset == PAGING_SEPARATOR_SECTION) {
			IWL_DEBUG_FW(trans,
				     "Break since Data not valid or Empty section, sec = %d\n",
				     i);
			break;
		}

		ret = iwl_pcie_load_section(trans, i, &image->sec[i]);
		if (ret)
			return ret;
	}

	if (trans->cfg->device_family == IWL_DEVICE_FAMILY_8000)
		iwl_set_bits_prph(trans,
				  CSR_UCODE_LOAD_STATUS_ADDR,
				  (LMPM_CPU_UCODE_LOADING_COMPLETED |
				   LMPM_CPU_HDRS_LOADING_COMPLETED |
				   LMPM_CPU_UCODE_LOADING_STARTED) <<
					shift_param);

	*first_ucode_section = last_read_idx;

	return 0;
}

static void iwl_pcie_apply_destination(struct iwl_trans *trans)
{
	struct iwl_trans_pcie *trans_pcie = IWL_TRANS_GET_PCIE_TRANS(trans);
	const struct iwl_fw_dbg_dest_tlv *dest = trans->dbg_dest_tlv;
	int i;

	if (dest->version)
		IWL_ERR(trans,
			"DBG DEST version is %d - expect issues\n",
			dest->version);

	IWL_INFO(trans, "Applying debug destination %s\n",
		 get_fw_dbg_mode_string(dest->monitor_mode));

	if (dest->monitor_mode == EXTERNAL_MODE)
		iwl_pcie_alloc_fw_monitor(trans, dest->size_power);
	else
		IWL_WARN(trans, "PCI should have external buffer debug\n");

	for (i = 0; i < trans->dbg_dest_reg_num; i++) {
		u32 addr = le32_to_cpu(dest->reg_ops[i].addr);
		u32 val = le32_to_cpu(dest->reg_ops[i].val);

		switch (dest->reg_ops[i].op) {
		case CSR_ASSIGN:
			iwl_write32(trans, addr, val);
			break;
		case CSR_SETBIT:
			iwl_set_bit(trans, addr, BIT(val));
			break;
		case CSR_CLEARBIT:
			iwl_clear_bit(trans, addr, BIT(val));
			break;
		case PRPH_ASSIGN:
			iwl_write_prph(trans, addr, val);
			break;
		case PRPH_SETBIT:
			iwl_set_bits_prph(trans, addr, BIT(val));
			break;
		case PRPH_CLEARBIT:
			iwl_clear_bits_prph(trans, addr, BIT(val));
			break;
		case PRPH_BLOCKBIT:
			if (iwl_read_prph(trans, addr) & BIT(val)) {
				IWL_ERR(trans,
					"BIT(%u) in address 0x%x is 1, stopping FW configuration\n",
					val, addr);
				goto monitor;
			}
			break;
		default:
			IWL_ERR(trans, "FW debug - unknown OP %d\n",
				dest->reg_ops[i].op);
			break;
		}
	}

monitor:
	if (dest->monitor_mode == EXTERNAL_MODE && trans_pcie->fw_mon_size) {
		iwl_write_prph(trans, le32_to_cpu(dest->base_reg),
			       trans_pcie->fw_mon_phys >> dest->base_shift);
		if (trans->cfg->device_family == IWL_DEVICE_FAMILY_8000)
			iwl_write_prph(trans, le32_to_cpu(dest->end_reg),
				       (trans_pcie->fw_mon_phys +
					trans_pcie->fw_mon_size - 256) >>
						dest->end_shift);
		else
			iwl_write_prph(trans, le32_to_cpu(dest->end_reg),
				       (trans_pcie->fw_mon_phys +
					trans_pcie->fw_mon_size) >>
						dest->end_shift);
	}
}

static int iwl_pcie_load_given_ucode(struct iwl_trans *trans,
				const struct fw_img *image)
{
	struct iwl_trans_pcie *trans_pcie = IWL_TRANS_GET_PCIE_TRANS(trans);
	int ret = 0;
	int first_ucode_section;

	IWL_DEBUG_FW(trans, "working with %s CPU\n",
		     image->is_dual_cpus ? "Dual" : "Single");

	/* load to FW the binary non secured sections of CPU1 */
	ret = iwl_pcie_load_cpu_sections(trans, image, 1, &first_ucode_section);
	if (ret)
		return ret;

	if (image->is_dual_cpus) {
		/* set CPU2 header address */
		iwl_write_prph(trans,
			       LMPM_SECURE_UCODE_LOAD_CPU2_HDR_ADDR,
			       LMPM_SECURE_CPU2_HDR_MEM_SPACE);

		/* load to FW the binary sections of CPU2 */
		ret = iwl_pcie_load_cpu_sections(trans, image, 2,
						 &first_ucode_section);
		if (ret)
			return ret;
	}

	/* supported for 7000 only for the moment */
	if (iwlwifi_mod_params.fw_monitor &&
	    trans->cfg->device_family == IWL_DEVICE_FAMILY_7000) {
		iwl_pcie_alloc_fw_monitor(trans, 0);

		if (trans_pcie->fw_mon_size) {
			iwl_write_prph(trans, MON_BUFF_BASE_ADDR,
				       trans_pcie->fw_mon_phys >> 4);
			iwl_write_prph(trans, MON_BUFF_END_ADDR,
				       (trans_pcie->fw_mon_phys +
					trans_pcie->fw_mon_size) >> 4);
		}
	} else if (trans->dbg_dest_tlv) {
		iwl_pcie_apply_destination(trans);
	}

	/* release CPU reset */
	iwl_write32(trans, CSR_RESET, 0);

	return 0;
}

static int iwl_pcie_load_given_ucode_8000(struct iwl_trans *trans,
					  const struct fw_img *image)
{
	int ret = 0;
	int first_ucode_section;

	IWL_DEBUG_FW(trans, "working with %s CPU\n",
		     image->is_dual_cpus ? "Dual" : "Single");

	if (trans->dbg_dest_tlv)
		iwl_pcie_apply_destination(trans);

	/* TODO: remove in the next Si step */
	ret = iwl_pcie_rsa_race_bug_wa(trans);
	if (ret)
		return ret;

	/* configure the ucode to be ready to get the secured image */
	/* release CPU reset */
	iwl_write_prph(trans, RELEASE_CPU_RESET, RELEASE_CPU_RESET_BIT);

	/* load to FW the binary Secured sections of CPU1 */
	ret = iwl_pcie_load_cpu_sections_8000(trans, image, 1,
					      &first_ucode_section);
	if (ret)
		return ret;

	/* load to FW the binary sections of CPU2 */
	return iwl_pcie_load_cpu_sections_8000(trans, image, 2,
					       &first_ucode_section);
}

static void _iwl_trans_pcie_stop_device(struct iwl_trans *trans, bool low_power)
{
	struct iwl_trans_pcie *trans_pcie = IWL_TRANS_GET_PCIE_TRANS(trans);
	bool hw_rfkill, was_hw_rfkill;

	lockdep_assert_held(&trans_pcie->mutex);

	if (trans_pcie->is_down)
		return;

	trans_pcie->is_down = true;

	was_hw_rfkill = iwl_is_rfkill_set(trans);

	/* tell the device to stop sending interrupts */
	spin_lock(&trans_pcie->irq_lock);
	iwl_disable_interrupts(trans);
	spin_unlock(&trans_pcie->irq_lock);

	/* device going down, Stop using ICT table */
	iwl_pcie_disable_ict(trans);

	/*
	 * If a HW restart happens during firmware loading,
	 * then the firmware loading might call this function
	 * and later it might be called again due to the
	 * restart. So don't process again if the device is
	 * already dead.
	 */
	if (test_and_clear_bit(STATUS_DEVICE_ENABLED, &trans->status)) {
		IWL_DEBUG_INFO(trans,
			       "DEVICE_ENABLED bit was set and is now cleared\n");
		iwl_pcie_tx_stop(trans);
		iwl_pcie_rx_stop(trans);

		/* Power-down device's busmaster DMA clocks */
		if (!trans->cfg->apmg_not_supported) {
			iwl_write_prph(trans, APMG_CLK_DIS_REG,
				       APMG_CLK_VAL_DMA_CLK_RQT);
			udelay(5);
		}
	}

	/* Make sure (redundant) we've released our request to stay awake */
	iwl_clear_bit(trans, CSR_GP_CNTRL,
		      CSR_GP_CNTRL_REG_FLAG_MAC_ACCESS_REQ);

	/* Stop the device, and put it in low power state */
	iwl_pcie_apm_stop(trans, false);

	/* stop and reset the on-board processor */
	iwl_write32(trans, CSR_RESET, CSR_RESET_REG_FLAG_SW_RESET);
	udelay(20);

	/*
	 * Upon stop, the APM issues an interrupt if HW RF kill is set.
	 * This is a bug in certain verions of the hardware.
	 * Certain devices also keep sending HW RF kill interrupt all
	 * the time, unless the interrupt is ACKed even if the interrupt
	 * should be masked. Re-ACK all the interrupts here.
	 */
	spin_lock(&trans_pcie->irq_lock);
	iwl_disable_interrupts(trans);
	spin_unlock(&trans_pcie->irq_lock);

	/* clear all status bits */
	clear_bit(STATUS_SYNC_HCMD_ACTIVE, &trans->status);
	clear_bit(STATUS_INT_ENABLED, &trans->status);
	clear_bit(STATUS_TPOWER_PMI, &trans->status);
	clear_bit(STATUS_RFKILL, &trans->status);

	/*
	 * Even if we stop the HW, we still want the RF kill
	 * interrupt
	 */
	iwl_enable_rfkill_int(trans);

	/*
	 * Check again since the RF kill state may have changed while
	 * all the interrupts were disabled, in this case we couldn't
	 * receive the RF kill interrupt and update the state in the
	 * op_mode.
	 * Don't call the op_mode if the rkfill state hasn't changed.
	 * This allows the op_mode to call stop_device from the rfkill
	 * notification without endless recursion. Under very rare
	 * circumstances, we might have a small recursion if the rfkill
	 * state changed exactly now while we were called from stop_device.
	 * This is very unlikely but can happen and is supported.
	 */
	hw_rfkill = iwl_is_rfkill_set(trans);
	if (hw_rfkill)
		set_bit(STATUS_RFKILL, &trans->status);
	else
		clear_bit(STATUS_RFKILL, &trans->status);
	if (hw_rfkill != was_hw_rfkill)
		iwl_trans_pcie_rf_kill(trans, hw_rfkill);

	/* re-take ownership to prevent other users from stealing the device */
	iwl_pcie_prepare_card_hw(trans);
}

<<<<<<< HEAD
=======
static void iwl_pcie_synchronize_irqs(struct iwl_trans *trans)
{
	struct iwl_trans_pcie *trans_pcie = IWL_TRANS_GET_PCIE_TRANS(trans);

	if (trans_pcie->msix_enabled) {
		int i;

		for (i = 0; i < trans_pcie->allocated_vector; i++)
			synchronize_irq(trans_pcie->msix_entries[i].vector);
	} else {
		synchronize_irq(trans_pcie->pci_dev->irq);
	}
}

>>>>>>> 53f09e74
static int iwl_trans_pcie_start_fw(struct iwl_trans *trans,
				   const struct fw_img *fw, bool run_in_rfkill)
{
	struct iwl_trans_pcie *trans_pcie = IWL_TRANS_GET_PCIE_TRANS(trans);
	bool hw_rfkill;
	int ret;

	/* This may fail if AMT took ownership of the device */
	if (iwl_pcie_prepare_card_hw(trans)) {
		IWL_WARN(trans, "Exit HW not ready\n");
		ret = -EIO;
		goto out;
	}

	iwl_enable_rfkill_int(trans);

	iwl_write32(trans, CSR_INT, 0xFFFFFFFF);

	/*
	 * We enabled the RF-Kill interrupt and the handler may very
	 * well be running. Disable the interrupts to make sure no other
	 * interrupt can be fired.
	 */
	iwl_disable_interrupts(trans);

	/* Make sure it finished running */
<<<<<<< HEAD
	synchronize_irq(trans_pcie->pci_dev->irq);
=======
	iwl_pcie_synchronize_irqs(trans);
>>>>>>> 53f09e74

	mutex_lock(&trans_pcie->mutex);

	/* If platform's RF_KILL switch is NOT set to KILL */
	hw_rfkill = iwl_is_rfkill_set(trans);
	if (hw_rfkill)
		set_bit(STATUS_RFKILL, &trans->status);
	else
		clear_bit(STATUS_RFKILL, &trans->status);
	iwl_trans_pcie_rf_kill(trans, hw_rfkill);
	if (hw_rfkill && !run_in_rfkill) {
		ret = -ERFKILL;
		goto out;
	}

	/* Someone called stop_device, don't try to start_fw */
	if (trans_pcie->is_down) {
		IWL_WARN(trans,
			 "Can't start_fw since the HW hasn't been started\n");
		ret = -EIO;
		goto out;
	}

	/* make sure rfkill handshake bits are cleared */
	iwl_write32(trans, CSR_UCODE_DRV_GP1_CLR, CSR_UCODE_SW_BIT_RFKILL);
	iwl_write32(trans, CSR_UCODE_DRV_GP1_CLR,
		    CSR_UCODE_DRV_GP1_BIT_CMD_BLOCKED);

	/* clear (again), then enable host interrupts */
	iwl_write32(trans, CSR_INT, 0xFFFFFFFF);

	ret = iwl_pcie_nic_init(trans);
	if (ret) {
		IWL_ERR(trans, "Unable to init nic\n");
		goto out;
	}

	/*
	 * Now, we load the firmware and don't want to be interrupted, even
	 * by the RF-Kill interrupt (hence mask all the interrupt besides the
	 * FH_TX interrupt which is needed to load the firmware). If the
	 * RF-Kill switch is toggled, we will find out after having loaded
	 * the firmware and return the proper value to the caller.
	 */
	iwl_enable_fw_load_int(trans);

	/* really make sure rfkill handshake bits are cleared */
	iwl_write32(trans, CSR_UCODE_DRV_GP1_CLR, CSR_UCODE_SW_BIT_RFKILL);
	iwl_write32(trans, CSR_UCODE_DRV_GP1_CLR, CSR_UCODE_SW_BIT_RFKILL);

	/* Load the given image to the HW */
	if (trans->cfg->device_family == IWL_DEVICE_FAMILY_8000)
		ret = iwl_pcie_load_given_ucode_8000(trans, fw);
	else
		ret = iwl_pcie_load_given_ucode(trans, fw);
	iwl_enable_interrupts(trans);

	/* re-check RF-Kill state since we may have missed the interrupt */
	hw_rfkill = iwl_is_rfkill_set(trans);
	if (hw_rfkill)
		set_bit(STATUS_RFKILL, &trans->status);
	else
		clear_bit(STATUS_RFKILL, &trans->status);

	iwl_trans_pcie_rf_kill(trans, hw_rfkill);
	if (hw_rfkill && !run_in_rfkill)
		ret = -ERFKILL;

out:
	mutex_unlock(&trans_pcie->mutex);
	return ret;
}

static void iwl_trans_pcie_fw_alive(struct iwl_trans *trans, u32 scd_addr)
{
	iwl_pcie_reset_ict(trans);
	iwl_pcie_tx_start(trans, scd_addr);
}

static void iwl_trans_pcie_stop_device(struct iwl_trans *trans, bool low_power)
{
	struct iwl_trans_pcie *trans_pcie = IWL_TRANS_GET_PCIE_TRANS(trans);

	mutex_lock(&trans_pcie->mutex);
	_iwl_trans_pcie_stop_device(trans, low_power);
	mutex_unlock(&trans_pcie->mutex);
}

void iwl_trans_pcie_rf_kill(struct iwl_trans *trans, bool state)
{
	struct iwl_trans_pcie __maybe_unused *trans_pcie =
		IWL_TRANS_GET_PCIE_TRANS(trans);

	lockdep_assert_held(&trans_pcie->mutex);

	if (iwl_op_mode_hw_rf_kill(trans->op_mode, state))
		_iwl_trans_pcie_stop_device(trans, true);
}

static void iwl_trans_pcie_d3_suspend(struct iwl_trans *trans, bool test,
				      bool reset)
{
<<<<<<< HEAD
	struct iwl_trans_pcie *trans_pcie = IWL_TRANS_GET_PCIE_TRANS(trans);

=======
>>>>>>> 53f09e74
	if (!reset) {
		/* Enable persistence mode to avoid reset */
		iwl_set_bit(trans, CSR_HW_IF_CONFIG_REG,
			    CSR_HW_IF_CONFIG_REG_PERSIST_MODE);
	}

	iwl_disable_interrupts(trans);

	/*
	 * in testing mode, the host stays awake and the
	 * hardware won't be reset (not even partially)
	 */
	if (test)
		return;

	iwl_pcie_disable_ict(trans);

	iwl_pcie_synchronize_irqs(trans);

	iwl_clear_bit(trans, CSR_GP_CNTRL,
		      CSR_GP_CNTRL_REG_FLAG_MAC_ACCESS_REQ);
	iwl_clear_bit(trans, CSR_GP_CNTRL,
		      CSR_GP_CNTRL_REG_FLAG_INIT_DONE);

	if (reset) {
		/*
		 * reset TX queues -- some of their registers reset during S3
		 * so if we don't reset everything here the D3 image would try
		 * to execute some invalid memory upon resume
		 */
		iwl_trans_pcie_tx_reset(trans);
	}

	iwl_pcie_set_pwr(trans, true);
}

static int iwl_trans_pcie_d3_resume(struct iwl_trans *trans,
				    enum iwl_d3_status *status,
				    bool test,  bool reset)
{
	u32 val;
	int ret;

	if (test) {
		iwl_enable_interrupts(trans);
		*status = IWL_D3_STATUS_ALIVE;
		return 0;
	}

	/*
	 * Also enables interrupts - none will happen as the device doesn't
	 * know we're waking it up, only when the opmode actually tells it
	 * after this call.
	 */
	iwl_pcie_reset_ict(trans);

	iwl_set_bit(trans, CSR_GP_CNTRL, CSR_GP_CNTRL_REG_FLAG_MAC_ACCESS_REQ);
	iwl_set_bit(trans, CSR_GP_CNTRL, CSR_GP_CNTRL_REG_FLAG_INIT_DONE);

	if (trans->cfg->device_family == IWL_DEVICE_FAMILY_8000)
		udelay(2);

	ret = iwl_poll_bit(trans, CSR_GP_CNTRL,
			   CSR_GP_CNTRL_REG_FLAG_MAC_CLOCK_READY,
			   CSR_GP_CNTRL_REG_FLAG_MAC_CLOCK_READY,
			   25000);
	if (ret < 0) {
		IWL_ERR(trans, "Failed to resume the device (mac ready)\n");
		return ret;
	}

	iwl_pcie_set_pwr(trans, false);

	if (!reset) {
		iwl_clear_bit(trans, CSR_GP_CNTRL,
			      CSR_GP_CNTRL_REG_FLAG_MAC_ACCESS_REQ);
	} else {
		iwl_trans_pcie_tx_reset(trans);

		ret = iwl_pcie_rx_init(trans);
		if (ret) {
			IWL_ERR(trans,
				"Failed to resume the device (RX reset)\n");
			return ret;
		}
	}

	val = iwl_read32(trans, CSR_RESET);
	if (val & CSR_RESET_REG_FLAG_NEVO_RESET)
		*status = IWL_D3_STATUS_RESET;
	else
		*status = IWL_D3_STATUS_ALIVE;

	return 0;
}

struct iwl_causes_list {
	u32 cause_num;
	u32 mask_reg;
	u8 addr;
};

static struct iwl_causes_list causes_list[] = {
	{MSIX_FH_INT_CAUSES_D2S_CH0_NUM,	CSR_MSIX_FH_INT_MASK_AD, 0},
	{MSIX_FH_INT_CAUSES_D2S_CH1_NUM,	CSR_MSIX_FH_INT_MASK_AD, 0x1},
	{MSIX_FH_INT_CAUSES_S2D,		CSR_MSIX_FH_INT_MASK_AD, 0x3},
	{MSIX_FH_INT_CAUSES_FH_ERR,		CSR_MSIX_FH_INT_MASK_AD, 0x5},
	{MSIX_HW_INT_CAUSES_REG_ALIVE,		CSR_MSIX_HW_INT_MASK_AD, 0x10},
	{MSIX_HW_INT_CAUSES_REG_WAKEUP,		CSR_MSIX_HW_INT_MASK_AD, 0x11},
	{MSIX_HW_INT_CAUSES_REG_CT_KILL,	CSR_MSIX_HW_INT_MASK_AD, 0x16},
	{MSIX_HW_INT_CAUSES_REG_RF_KILL,	CSR_MSIX_HW_INT_MASK_AD, 0x17},
	{MSIX_HW_INT_CAUSES_REG_PERIODIC,	CSR_MSIX_HW_INT_MASK_AD, 0x18},
	{MSIX_HW_INT_CAUSES_REG_SW_ERR,		CSR_MSIX_HW_INT_MASK_AD, 0x29},
	{MSIX_HW_INT_CAUSES_REG_SCD,		CSR_MSIX_HW_INT_MASK_AD, 0x2A},
	{MSIX_HW_INT_CAUSES_REG_FH_TX,		CSR_MSIX_HW_INT_MASK_AD, 0x2B},
	{MSIX_HW_INT_CAUSES_REG_HW_ERR,		CSR_MSIX_HW_INT_MASK_AD, 0x2D},
	{MSIX_HW_INT_CAUSES_REG_HAP,		CSR_MSIX_HW_INT_MASK_AD, 0x2E},
};

static void iwl_pcie_init_msix(struct iwl_trans_pcie *trans_pcie)
{
	u32 val, max_rx_vector, i;
	struct iwl_trans *trans = trans_pcie->trans;

	max_rx_vector = trans_pcie->allocated_vector - 1;

	if (!trans_pcie->msix_enabled)
		return;

	iwl_write_prph(trans, UREG_CHICK, UREG_CHICK_MSIX_ENABLE);

	/*
	 * Each cause from the list above and the RX causes is represented as
	 * a byte in the IVAR table. We access the first (N - 1) bytes and map
	 * them to the (N - 1) vectors so these vectors will be used as rx
	 * vectors. Then access all non rx causes and map them to the
	 * default queue (N'th queue).
	 */
	for (i = 0; i < max_rx_vector; i++) {
		iwl_write8(trans, CSR_MSIX_RX_IVAR(i), MSIX_FH_INT_CAUSES_Q(i));
		iwl_clear_bit(trans, CSR_MSIX_FH_INT_MASK_AD,
			      BIT(MSIX_FH_INT_CAUSES_Q(i)));
	}

	for (i = 0; i < ARRAY_SIZE(causes_list); i++) {
		val = trans_pcie->default_irq_num |
			MSIX_NON_AUTO_CLEAR_CAUSE;
		iwl_write8(trans, CSR_MSIX_IVAR(causes_list[i].addr), val);
		iwl_clear_bit(trans, causes_list[i].mask_reg,
			      causes_list[i].cause_num);
	}
	trans_pcie->fh_init_mask =
		~iwl_read32(trans, CSR_MSIX_FH_INT_MASK_AD);
	trans_pcie->fh_mask = trans_pcie->fh_init_mask;
	trans_pcie->hw_init_mask =
		~iwl_read32(trans, CSR_MSIX_HW_INT_MASK_AD);
	trans_pcie->hw_mask = trans_pcie->hw_init_mask;
}

static void iwl_pcie_set_interrupt_capa(struct pci_dev *pdev,
					struct iwl_trans *trans)
{
	struct iwl_trans_pcie *trans_pcie = IWL_TRANS_GET_PCIE_TRANS(trans);
	u16 pci_cmd;
	int max_vector;
	int ret, i;

	if (trans->cfg->mq_rx_supported) {
		max_vector = min_t(u32, (num_possible_cpus() + 1),
				   IWL_MAX_RX_HW_QUEUES);
		for (i = 0; i < max_vector; i++)
			trans_pcie->msix_entries[i].entry = i;

		ret = pci_enable_msix_range(pdev, trans_pcie->msix_entries,
					    MSIX_MIN_INTERRUPT_VECTORS,
					    max_vector);
		if (ret > 1) {
			IWL_DEBUG_INFO(trans,
				       "Enable MSI-X allocate %d interrupt vector\n",
				       ret);
			trans_pcie->allocated_vector = ret;
			trans_pcie->default_irq_num =
				trans_pcie->allocated_vector - 1;
			trans_pcie->trans->num_rx_queues =
				trans_pcie->allocated_vector - 1;
			trans_pcie->msix_enabled = true;

			return;
		}
		IWL_DEBUG_INFO(trans,
			       "ret = %d %s move to msi mode\n", ret,
			       (ret == 1) ?
			       "can't allocate more than 1 interrupt vector" :
			       "failed to enable msi-x mode");
		pci_disable_msix(pdev);
	}

	ret = pci_enable_msi(pdev);
	if (ret) {
		dev_err(&pdev->dev, "pci_enable_msi failed(0X%x)\n", ret);
		/* enable rfkill interrupt: hw bug w/a */
		pci_read_config_word(pdev, PCI_COMMAND, &pci_cmd);
		if (pci_cmd & PCI_COMMAND_INTX_DISABLE) {
			pci_cmd &= ~PCI_COMMAND_INTX_DISABLE;
			pci_write_config_word(pdev, PCI_COMMAND, pci_cmd);
		}
	}
}

static int iwl_pcie_init_msix_handler(struct pci_dev *pdev,
				      struct iwl_trans_pcie *trans_pcie)
{
	int i, last_vector;

	last_vector = trans_pcie->trans->num_rx_queues;

	for (i = 0; i < trans_pcie->allocated_vector; i++) {
		int ret;

		ret = request_threaded_irq(trans_pcie->msix_entries[i].vector,
					   iwl_pcie_msix_isr,
					   (i == last_vector) ?
					   iwl_pcie_irq_msix_handler :
					   iwl_pcie_irq_rx_msix_handler,
					   IRQF_SHARED,
					   DRV_NAME,
					   &trans_pcie->msix_entries[i]);
		if (ret) {
			int j;

			IWL_ERR(trans_pcie->trans,
				"Error allocating IRQ %d\n", i);
			for (j = 0; j < i; j++)
				free_irq(trans_pcie->msix_entries[i].vector,
					 &trans_pcie->msix_entries[i]);
			pci_disable_msix(pdev);
			return ret;
		}
	}

	return 0;
}

static int _iwl_trans_pcie_start_hw(struct iwl_trans *trans, bool low_power)
{
	struct iwl_trans_pcie *trans_pcie = IWL_TRANS_GET_PCIE_TRANS(trans);
	bool hw_rfkill;
	int err;

	lockdep_assert_held(&trans_pcie->mutex);

	err = iwl_pcie_prepare_card_hw(trans);
	if (err) {
		IWL_ERR(trans, "Error while preparing HW: %d\n", err);
		return err;
	}

	/* Reset the entire device */
	iwl_write32(trans, CSR_RESET, CSR_RESET_REG_FLAG_SW_RESET);

	usleep_range(10, 15);

	iwl_pcie_apm_init(trans);

	iwl_pcie_init_msix(trans_pcie);
	/* From now on, the op_mode will be kept updated about RF kill state */
	iwl_enable_rfkill_int(trans);

	/* Set is_down to false here so that...*/
	trans_pcie->is_down = false;

	hw_rfkill = iwl_is_rfkill_set(trans);
	if (hw_rfkill)
		set_bit(STATUS_RFKILL, &trans->status);
	else
		clear_bit(STATUS_RFKILL, &trans->status);
	/* ... rfkill can call stop_device and set it false if needed */
	iwl_trans_pcie_rf_kill(trans, hw_rfkill);

	/* Make sure we sync here, because we'll need full access later */
	if (low_power)
		pm_runtime_resume(trans->dev);

	return 0;
}

static int iwl_trans_pcie_start_hw(struct iwl_trans *trans, bool low_power)
{
	struct iwl_trans_pcie *trans_pcie = IWL_TRANS_GET_PCIE_TRANS(trans);
	int ret;

	mutex_lock(&trans_pcie->mutex);
	ret = _iwl_trans_pcie_start_hw(trans, low_power);
	mutex_unlock(&trans_pcie->mutex);

	return ret;
}

static void iwl_trans_pcie_op_mode_leave(struct iwl_trans *trans)
{
	struct iwl_trans_pcie *trans_pcie = IWL_TRANS_GET_PCIE_TRANS(trans);

	mutex_lock(&trans_pcie->mutex);

	/* disable interrupts - don't enable HW RF kill interrupt */
	spin_lock(&trans_pcie->irq_lock);
	iwl_disable_interrupts(trans);
	spin_unlock(&trans_pcie->irq_lock);

	iwl_pcie_apm_stop(trans, true);

	spin_lock(&trans_pcie->irq_lock);
	iwl_disable_interrupts(trans);
	spin_unlock(&trans_pcie->irq_lock);

	iwl_pcie_disable_ict(trans);

	mutex_unlock(&trans_pcie->mutex);

	iwl_pcie_synchronize_irqs(trans);
}

static void iwl_trans_pcie_write8(struct iwl_trans *trans, u32 ofs, u8 val)
{
	writeb(val, IWL_TRANS_GET_PCIE_TRANS(trans)->hw_base + ofs);
}

static void iwl_trans_pcie_write32(struct iwl_trans *trans, u32 ofs, u32 val)
{
	writel(val, IWL_TRANS_GET_PCIE_TRANS(trans)->hw_base + ofs);
}

static u32 iwl_trans_pcie_read32(struct iwl_trans *trans, u32 ofs)
{
	return readl(IWL_TRANS_GET_PCIE_TRANS(trans)->hw_base + ofs);
}

static u32 iwl_trans_pcie_read_prph(struct iwl_trans *trans, u32 reg)
{
	iwl_trans_pcie_write32(trans, HBUS_TARG_PRPH_RADDR,
			       ((reg & 0x000FFFFF) | (3 << 24)));
	return iwl_trans_pcie_read32(trans, HBUS_TARG_PRPH_RDAT);
}

static void iwl_trans_pcie_write_prph(struct iwl_trans *trans, u32 addr,
				      u32 val)
{
	iwl_trans_pcie_write32(trans, HBUS_TARG_PRPH_WADDR,
			       ((addr & 0x000FFFFF) | (3 << 24)));
	iwl_trans_pcie_write32(trans, HBUS_TARG_PRPH_WDAT, val);
}

static void iwl_trans_pcie_configure(struct iwl_trans *trans,
				     const struct iwl_trans_config *trans_cfg)
{
	struct iwl_trans_pcie *trans_pcie = IWL_TRANS_GET_PCIE_TRANS(trans);

	trans_pcie->cmd_queue = trans_cfg->cmd_queue;
	trans_pcie->cmd_fifo = trans_cfg->cmd_fifo;
	trans_pcie->cmd_q_wdg_timeout = trans_cfg->cmd_q_wdg_timeout;
	if (WARN_ON(trans_cfg->n_no_reclaim_cmds > MAX_NO_RECLAIM_CMDS))
		trans_pcie->n_no_reclaim_cmds = 0;
	else
		trans_pcie->n_no_reclaim_cmds = trans_cfg->n_no_reclaim_cmds;
	if (trans_pcie->n_no_reclaim_cmds)
		memcpy(trans_pcie->no_reclaim_cmds, trans_cfg->no_reclaim_cmds,
		       trans_pcie->n_no_reclaim_cmds * sizeof(u8));

	trans_pcie->rx_buf_size = trans_cfg->rx_buf_size;
	trans_pcie->rx_page_order =
		iwl_trans_get_rb_size_order(trans_pcie->rx_buf_size);

	trans_pcie->wide_cmd_header = trans_cfg->wide_cmd_header;
	trans_pcie->bc_table_dword = trans_cfg->bc_table_dword;
	trans_pcie->scd_set_active = trans_cfg->scd_set_active;
	trans_pcie->sw_csum_tx = trans_cfg->sw_csum_tx;

	trans->command_groups = trans_cfg->command_groups;
	trans->command_groups_size = trans_cfg->command_groups_size;

	/* init ref_count to 1 (should be cleared when ucode is loaded) */
	trans_pcie->ref_count = 1;

	/* Initialize NAPI here - it should be before registering to mac80211
	 * in the opmode but after the HW struct is allocated.
	 * As this function may be called again in some corner cases don't
	 * do anything if NAPI was already initialized.
	 */
	if (trans_pcie->napi_dev.reg_state != NETREG_DUMMY)
		init_dummy_netdev(&trans_pcie->napi_dev);
}

void iwl_trans_pcie_free(struct iwl_trans *trans)
{
	struct iwl_trans_pcie *trans_pcie = IWL_TRANS_GET_PCIE_TRANS(trans);
	int i;

	/* TODO: check if this is really needed */
	pm_runtime_disable(trans->dev);

<<<<<<< HEAD
	synchronize_irq(trans_pcie->pci_dev->irq);
=======
	iwl_pcie_synchronize_irqs(trans);
>>>>>>> 53f09e74

	iwl_pcie_tx_free(trans);
	iwl_pcie_rx_free(trans);

	if (trans_pcie->msix_enabled) {
		for (i = 0; i < trans_pcie->allocated_vector; i++)
			free_irq(trans_pcie->msix_entries[i].vector,
				 &trans_pcie->msix_entries[i]);

		pci_disable_msix(trans_pcie->pci_dev);
		trans_pcie->msix_enabled = false;
	} else {
		free_irq(trans_pcie->pci_dev->irq, trans);

		iwl_pcie_free_ict(trans);

		pci_disable_msi(trans_pcie->pci_dev);
	}
	iounmap(trans_pcie->hw_base);
	pci_release_regions(trans_pcie->pci_dev);
	pci_disable_device(trans_pcie->pci_dev);

	iwl_pcie_free_fw_monitor(trans);

	for_each_possible_cpu(i) {
		struct iwl_tso_hdr_page *p =
			per_cpu_ptr(trans_pcie->tso_hdr_page, i);

		if (p->page)
			__free_page(p->page);
	}

	free_percpu(trans_pcie->tso_hdr_page);
	iwl_trans_free(trans);
}

static void iwl_trans_pcie_set_pmi(struct iwl_trans *trans, bool state)
{
	if (state)
		set_bit(STATUS_TPOWER_PMI, &trans->status);
	else
		clear_bit(STATUS_TPOWER_PMI, &trans->status);
}

static bool iwl_trans_pcie_grab_nic_access(struct iwl_trans *trans,
					   unsigned long *flags)
{
	int ret;
	struct iwl_trans_pcie *trans_pcie = IWL_TRANS_GET_PCIE_TRANS(trans);

	spin_lock_irqsave(&trans_pcie->reg_lock, *flags);

	if (trans_pcie->cmd_hold_nic_awake)
		goto out;

	/* this bit wakes up the NIC */
	__iwl_trans_pcie_set_bit(trans, CSR_GP_CNTRL,
				 CSR_GP_CNTRL_REG_FLAG_MAC_ACCESS_REQ);
	if (trans->cfg->device_family == IWL_DEVICE_FAMILY_8000)
		udelay(2);

	/*
	 * These bits say the device is running, and should keep running for
	 * at least a short while (at least as long as MAC_ACCESS_REQ stays 1),
	 * but they do not indicate that embedded SRAM is restored yet;
	 * 3945 and 4965 have volatile SRAM, and must save/restore contents
	 * to/from host DRAM when sleeping/waking for power-saving.
	 * Each direction takes approximately 1/4 millisecond; with this
	 * overhead, it's a good idea to grab and hold MAC_ACCESS_REQUEST if a
	 * series of register accesses are expected (e.g. reading Event Log),
	 * to keep device from sleeping.
	 *
	 * CSR_UCODE_DRV_GP1 register bit MAC_SLEEP == 0 indicates that
	 * SRAM is okay/restored.  We don't check that here because this call
	 * is just for hardware register access; but GP1 MAC_SLEEP check is a
	 * good idea before accessing 3945/4965 SRAM (e.g. reading Event Log).
	 *
	 * 5000 series and later (including 1000 series) have non-volatile SRAM,
	 * and do not save/restore SRAM when power cycling.
	 */
	ret = iwl_poll_bit(trans, CSR_GP_CNTRL,
			   CSR_GP_CNTRL_REG_VAL_MAC_ACCESS_EN,
			   (CSR_GP_CNTRL_REG_FLAG_MAC_CLOCK_READY |
			    CSR_GP_CNTRL_REG_FLAG_GOING_TO_SLEEP), 15000);
	if (unlikely(ret < 0)) {
		iwl_write32(trans, CSR_RESET, CSR_RESET_REG_FLAG_FORCE_NMI);
		WARN_ONCE(1,
			  "Timeout waiting for hardware access (CSR_GP_CNTRL 0x%08x)\n",
			  iwl_read32(trans, CSR_GP_CNTRL));
		spin_unlock_irqrestore(&trans_pcie->reg_lock, *flags);
		return false;
	}

out:
	/*
	 * Fool sparse by faking we release the lock - sparse will
	 * track nic_access anyway.
	 */
	__release(&trans_pcie->reg_lock);
	return true;
}

static void iwl_trans_pcie_release_nic_access(struct iwl_trans *trans,
					      unsigned long *flags)
{
	struct iwl_trans_pcie *trans_pcie = IWL_TRANS_GET_PCIE_TRANS(trans);

	lockdep_assert_held(&trans_pcie->reg_lock);

	/*
	 * Fool sparse by faking we acquiring the lock - sparse will
	 * track nic_access anyway.
	 */
	__acquire(&trans_pcie->reg_lock);

	if (trans_pcie->cmd_hold_nic_awake)
		goto out;

	__iwl_trans_pcie_clear_bit(trans, CSR_GP_CNTRL,
				   CSR_GP_CNTRL_REG_FLAG_MAC_ACCESS_REQ);
	/*
	 * Above we read the CSR_GP_CNTRL register, which will flush
	 * any previous writes, but we need the write that clears the
	 * MAC_ACCESS_REQ bit to be performed before any other writes
	 * scheduled on different CPUs (after we drop reg_lock).
	 */
	mmiowb();
out:
	spin_unlock_irqrestore(&trans_pcie->reg_lock, *flags);
}

static int iwl_trans_pcie_read_mem(struct iwl_trans *trans, u32 addr,
				   void *buf, int dwords)
{
	unsigned long flags;
	int offs, ret = 0;
	u32 *vals = buf;

	if (iwl_trans_grab_nic_access(trans, &flags)) {
		iwl_write32(trans, HBUS_TARG_MEM_RADDR, addr);
		for (offs = 0; offs < dwords; offs++)
			vals[offs] = iwl_read32(trans, HBUS_TARG_MEM_RDAT);
		iwl_trans_release_nic_access(trans, &flags);
	} else {
		ret = -EBUSY;
	}
	return ret;
}

static int iwl_trans_pcie_write_mem(struct iwl_trans *trans, u32 addr,
				    const void *buf, int dwords)
{
	unsigned long flags;
	int offs, ret = 0;
	const u32 *vals = buf;

	if (iwl_trans_grab_nic_access(trans, &flags)) {
		iwl_write32(trans, HBUS_TARG_MEM_WADDR, addr);
		for (offs = 0; offs < dwords; offs++)
			iwl_write32(trans, HBUS_TARG_MEM_WDAT,
				    vals ? vals[offs] : 0);
		iwl_trans_release_nic_access(trans, &flags);
	} else {
		ret = -EBUSY;
	}
	return ret;
}

static void iwl_trans_pcie_freeze_txq_timer(struct iwl_trans *trans,
					    unsigned long txqs,
					    bool freeze)
{
	struct iwl_trans_pcie *trans_pcie = IWL_TRANS_GET_PCIE_TRANS(trans);
	int queue;

	for_each_set_bit(queue, &txqs, BITS_PER_LONG) {
		struct iwl_txq *txq = &trans_pcie->txq[queue];
		unsigned long now;

		spin_lock_bh(&txq->lock);

		now = jiffies;

		if (txq->frozen == freeze)
			goto next_queue;

		IWL_DEBUG_TX_QUEUES(trans, "%s TXQ %d\n",
				    freeze ? "Freezing" : "Waking", queue);

		txq->frozen = freeze;

		if (txq->q.read_ptr == txq->q.write_ptr)
			goto next_queue;

		if (freeze) {
			if (unlikely(time_after(now,
						txq->stuck_timer.expires))) {
				/*
				 * The timer should have fired, maybe it is
				 * spinning right now on the lock.
				 */
				goto next_queue;
			}
			/* remember how long until the timer fires */
			txq->frozen_expiry_remainder =
				txq->stuck_timer.expires - now;
			del_timer(&txq->stuck_timer);
			goto next_queue;
		}

		/*
		 * Wake a non-empty queue -> arm timer with the
		 * remainder before it froze
		 */
		mod_timer(&txq->stuck_timer,
			  now + txq->frozen_expiry_remainder);

next_queue:
		spin_unlock_bh(&txq->lock);
	}
}

static void iwl_trans_pcie_block_txq_ptrs(struct iwl_trans *trans, bool block)
{
	struct iwl_trans_pcie *trans_pcie = IWL_TRANS_GET_PCIE_TRANS(trans);
	int i;

	for (i = 0; i < trans->cfg->base_params->num_of_queues; i++) {
		struct iwl_txq *txq = &trans_pcie->txq[i];

		if (i == trans_pcie->cmd_queue)
			continue;

		spin_lock_bh(&txq->lock);

		if (!block && !(WARN_ON_ONCE(!txq->block))) {
			txq->block--;
			if (!txq->block) {
				iwl_write32(trans, HBUS_TARG_WRPTR,
					    txq->q.write_ptr | (i << 8));
			}
		} else if (block) {
			txq->block++;
		}

		spin_unlock_bh(&txq->lock);
	}
}

#define IWL_FLUSH_WAIT_MS	2000

static int iwl_trans_pcie_wait_txq_empty(struct iwl_trans *trans, u32 txq_bm)
{
	struct iwl_trans_pcie *trans_pcie = IWL_TRANS_GET_PCIE_TRANS(trans);
	struct iwl_txq *txq;
	struct iwl_queue *q;
	int cnt;
	unsigned long now = jiffies;
	u32 scd_sram_addr;
	u8 buf[16];
	int ret = 0;

	/* waiting for all the tx frames complete might take a while */
	for (cnt = 0; cnt < trans->cfg->base_params->num_of_queues; cnt++) {
		u8 wr_ptr;

		if (cnt == trans_pcie->cmd_queue)
			continue;
		if (!test_bit(cnt, trans_pcie->queue_used))
			continue;
		if (!(BIT(cnt) & txq_bm))
			continue;

		IWL_DEBUG_TX_QUEUES(trans, "Emptying queue %d...\n", cnt);
		txq = &trans_pcie->txq[cnt];
		q = &txq->q;
		wr_ptr = ACCESS_ONCE(q->write_ptr);

		while (q->read_ptr != ACCESS_ONCE(q->write_ptr) &&
		       !time_after(jiffies,
				   now + msecs_to_jiffies(IWL_FLUSH_WAIT_MS))) {
			u8 write_ptr = ACCESS_ONCE(q->write_ptr);

			if (WARN_ONCE(wr_ptr != write_ptr,
				      "WR pointer moved while flushing %d -> %d\n",
				      wr_ptr, write_ptr))
				return -ETIMEDOUT;
			msleep(1);
		}

		if (q->read_ptr != q->write_ptr) {
			IWL_ERR(trans,
				"fail to flush all tx fifo queues Q %d\n", cnt);
			ret = -ETIMEDOUT;
			break;
		}
		IWL_DEBUG_TX_QUEUES(trans, "Queue %d is now empty.\n", cnt);
	}

	if (!ret)
		return 0;

	IWL_ERR(trans, "Current SW read_ptr %d write_ptr %d\n",
		txq->q.read_ptr, txq->q.write_ptr);

	scd_sram_addr = trans_pcie->scd_base_addr +
			SCD_TX_STTS_QUEUE_OFFSET(txq->q.id);
	iwl_trans_read_mem_bytes(trans, scd_sram_addr, buf, sizeof(buf));

	iwl_print_hex_error(trans, buf, sizeof(buf));

	for (cnt = 0; cnt < FH_TCSR_CHNL_NUM; cnt++)
		IWL_ERR(trans, "FH TRBs(%d) = 0x%08x\n", cnt,
			iwl_read_direct32(trans, FH_TX_TRB_REG(cnt)));

	for (cnt = 0; cnt < trans->cfg->base_params->num_of_queues; cnt++) {
		u32 status = iwl_read_prph(trans, SCD_QUEUE_STATUS_BITS(cnt));
		u8 fifo = (status >> SCD_QUEUE_STTS_REG_POS_TXF) & 0x7;
		bool active = !!(status & BIT(SCD_QUEUE_STTS_REG_POS_ACTIVE));
		u32 tbl_dw =
			iwl_trans_read_mem32(trans, trans_pcie->scd_base_addr +
					     SCD_TRANS_TBL_OFFSET_QUEUE(cnt));

		if (cnt & 0x1)
			tbl_dw = (tbl_dw & 0xFFFF0000) >> 16;
		else
			tbl_dw = tbl_dw & 0x0000FFFF;

		IWL_ERR(trans,
			"Q %d is %sactive and mapped to fifo %d ra_tid 0x%04x [%d,%d]\n",
			cnt, active ? "" : "in", fifo, tbl_dw,
			iwl_read_prph(trans, SCD_QUEUE_RDPTR(cnt)) &
				(TFD_QUEUE_SIZE_MAX - 1),
			iwl_read_prph(trans, SCD_QUEUE_WRPTR(cnt)));
	}

	return ret;
}

static void iwl_trans_pcie_set_bits_mask(struct iwl_trans *trans, u32 reg,
					 u32 mask, u32 value)
{
	struct iwl_trans_pcie *trans_pcie = IWL_TRANS_GET_PCIE_TRANS(trans);
	unsigned long flags;

	spin_lock_irqsave(&trans_pcie->reg_lock, flags);
	__iwl_trans_pcie_set_bits_mask(trans, reg, mask, value);
	spin_unlock_irqrestore(&trans_pcie->reg_lock, flags);
}

void iwl_trans_pcie_ref(struct iwl_trans *trans)
{
	struct iwl_trans_pcie *trans_pcie = IWL_TRANS_GET_PCIE_TRANS(trans);
	unsigned long flags;

	if (iwlwifi_mod_params.d0i3_disable)
		return;

	spin_lock_irqsave(&trans_pcie->ref_lock, flags);
	IWL_DEBUG_RPM(trans, "ref_counter: %d\n", trans_pcie->ref_count);
	trans_pcie->ref_count++;
	pm_runtime_get(&trans_pcie->pci_dev->dev);
	spin_unlock_irqrestore(&trans_pcie->ref_lock, flags);
}

void iwl_trans_pcie_unref(struct iwl_trans *trans)
{
	struct iwl_trans_pcie *trans_pcie = IWL_TRANS_GET_PCIE_TRANS(trans);
	unsigned long flags;

	if (iwlwifi_mod_params.d0i3_disable)
		return;

	spin_lock_irqsave(&trans_pcie->ref_lock, flags);
	IWL_DEBUG_RPM(trans, "ref_counter: %d\n", trans_pcie->ref_count);
	if (WARN_ON_ONCE(trans_pcie->ref_count == 0)) {
		spin_unlock_irqrestore(&trans_pcie->ref_lock, flags);
		return;
	}
	trans_pcie->ref_count--;

	pm_runtime_mark_last_busy(&trans_pcie->pci_dev->dev);
	pm_runtime_put_autosuspend(&trans_pcie->pci_dev->dev);

	spin_unlock_irqrestore(&trans_pcie->ref_lock, flags);
}

static const char *get_csr_string(int cmd)
{
#define IWL_CMD(x) case x: return #x
	switch (cmd) {
	IWL_CMD(CSR_HW_IF_CONFIG_REG);
	IWL_CMD(CSR_INT_COALESCING);
	IWL_CMD(CSR_INT);
	IWL_CMD(CSR_INT_MASK);
	IWL_CMD(CSR_FH_INT_STATUS);
	IWL_CMD(CSR_GPIO_IN);
	IWL_CMD(CSR_RESET);
	IWL_CMD(CSR_GP_CNTRL);
	IWL_CMD(CSR_HW_REV);
	IWL_CMD(CSR_EEPROM_REG);
	IWL_CMD(CSR_EEPROM_GP);
	IWL_CMD(CSR_OTP_GP_REG);
	IWL_CMD(CSR_GIO_REG);
	IWL_CMD(CSR_GP_UCODE_REG);
	IWL_CMD(CSR_GP_DRIVER_REG);
	IWL_CMD(CSR_UCODE_DRV_GP1);
	IWL_CMD(CSR_UCODE_DRV_GP2);
	IWL_CMD(CSR_LED_REG);
	IWL_CMD(CSR_DRAM_INT_TBL_REG);
	IWL_CMD(CSR_GIO_CHICKEN_BITS);
	IWL_CMD(CSR_ANA_PLL_CFG);
	IWL_CMD(CSR_HW_REV_WA_REG);
	IWL_CMD(CSR_MONITOR_STATUS_REG);
	IWL_CMD(CSR_DBG_HPET_MEM_REG);
	default:
		return "UNKNOWN";
	}
#undef IWL_CMD
}

void iwl_pcie_dump_csr(struct iwl_trans *trans)
{
	int i;
	static const u32 csr_tbl[] = {
		CSR_HW_IF_CONFIG_REG,
		CSR_INT_COALESCING,
		CSR_INT,
		CSR_INT_MASK,
		CSR_FH_INT_STATUS,
		CSR_GPIO_IN,
		CSR_RESET,
		CSR_GP_CNTRL,
		CSR_HW_REV,
		CSR_EEPROM_REG,
		CSR_EEPROM_GP,
		CSR_OTP_GP_REG,
		CSR_GIO_REG,
		CSR_GP_UCODE_REG,
		CSR_GP_DRIVER_REG,
		CSR_UCODE_DRV_GP1,
		CSR_UCODE_DRV_GP2,
		CSR_LED_REG,
		CSR_DRAM_INT_TBL_REG,
		CSR_GIO_CHICKEN_BITS,
		CSR_ANA_PLL_CFG,
		CSR_MONITOR_STATUS_REG,
		CSR_HW_REV_WA_REG,
		CSR_DBG_HPET_MEM_REG
	};
	IWL_ERR(trans, "CSR values:\n");
	IWL_ERR(trans, "(2nd byte of CSR_INT_COALESCING is "
		"CSR_INT_PERIODIC_REG)\n");
	for (i = 0; i <  ARRAY_SIZE(csr_tbl); i++) {
		IWL_ERR(trans, "  %25s: 0X%08x\n",
			get_csr_string(csr_tbl[i]),
			iwl_read32(trans, csr_tbl[i]));
	}
}

#ifdef CONFIG_IWLWIFI_DEBUGFS
/* create and remove of files */
#define DEBUGFS_ADD_FILE(name, parent, mode) do {			\
	if (!debugfs_create_file(#name, mode, parent, trans,		\
				 &iwl_dbgfs_##name##_ops))		\
		goto err;						\
} while (0)

/* file operation */
#define DEBUGFS_READ_FILE_OPS(name)					\
static const struct file_operations iwl_dbgfs_##name##_ops = {		\
	.read = iwl_dbgfs_##name##_read,				\
	.open = simple_open,						\
	.llseek = generic_file_llseek,					\
};

#define DEBUGFS_WRITE_FILE_OPS(name)                                    \
static const struct file_operations iwl_dbgfs_##name##_ops = {          \
	.write = iwl_dbgfs_##name##_write,                              \
	.open = simple_open,						\
	.llseek = generic_file_llseek,					\
};

#define DEBUGFS_READ_WRITE_FILE_OPS(name)				\
static const struct file_operations iwl_dbgfs_##name##_ops = {		\
	.write = iwl_dbgfs_##name##_write,				\
	.read = iwl_dbgfs_##name##_read,				\
	.open = simple_open,						\
	.llseek = generic_file_llseek,					\
};

static ssize_t iwl_dbgfs_tx_queue_read(struct file *file,
				       char __user *user_buf,
				       size_t count, loff_t *ppos)
{
	struct iwl_trans *trans = file->private_data;
	struct iwl_trans_pcie *trans_pcie = IWL_TRANS_GET_PCIE_TRANS(trans);
	struct iwl_txq *txq;
	struct iwl_queue *q;
	char *buf;
	int pos = 0;
	int cnt;
	int ret;
	size_t bufsz;

	bufsz = sizeof(char) * 75 * trans->cfg->base_params->num_of_queues;

	if (!trans_pcie->txq)
		return -EAGAIN;

	buf = kzalloc(bufsz, GFP_KERNEL);
	if (!buf)
		return -ENOMEM;

	for (cnt = 0; cnt < trans->cfg->base_params->num_of_queues; cnt++) {
		txq = &trans_pcie->txq[cnt];
		q = &txq->q;
		pos += scnprintf(buf + pos, bufsz - pos,
				"hwq %.2d: read=%u write=%u use=%d stop=%d need_update=%d frozen=%d%s\n",
				cnt, q->read_ptr, q->write_ptr,
				!!test_bit(cnt, trans_pcie->queue_used),
				 !!test_bit(cnt, trans_pcie->queue_stopped),
				 txq->need_update, txq->frozen,
				 (cnt == trans_pcie->cmd_queue ? " HCMD" : ""));
	}
	ret = simple_read_from_buffer(user_buf, count, ppos, buf, pos);
	kfree(buf);
	return ret;
}

static ssize_t iwl_dbgfs_rx_queue_read(struct file *file,
				       char __user *user_buf,
				       size_t count, loff_t *ppos)
{
	struct iwl_trans *trans = file->private_data;
	struct iwl_trans_pcie *trans_pcie = IWL_TRANS_GET_PCIE_TRANS(trans);
	char *buf;
	int pos = 0, i, ret;
	size_t bufsz = sizeof(buf);

	bufsz = sizeof(char) * 121 * trans->num_rx_queues;

	if (!trans_pcie->rxq)
		return -EAGAIN;

	buf = kzalloc(bufsz, GFP_KERNEL);
	if (!buf)
		return -ENOMEM;

	for (i = 0; i < trans->num_rx_queues && pos < bufsz; i++) {
		struct iwl_rxq *rxq = &trans_pcie->rxq[i];

		pos += scnprintf(buf + pos, bufsz - pos, "queue#: %2d\n",
				 i);
		pos += scnprintf(buf + pos, bufsz - pos, "\tread: %u\n",
				 rxq->read);
		pos += scnprintf(buf + pos, bufsz - pos, "\twrite: %u\n",
				 rxq->write);
		pos += scnprintf(buf + pos, bufsz - pos, "\twrite_actual: %u\n",
				 rxq->write_actual);
		pos += scnprintf(buf + pos, bufsz - pos, "\tneed_update: %2d\n",
				 rxq->need_update);
		pos += scnprintf(buf + pos, bufsz - pos, "\tfree_count: %u\n",
				 rxq->free_count);
		if (rxq->rb_stts) {
			pos += scnprintf(buf + pos, bufsz - pos,
					 "\tclosed_rb_num: %u\n",
					 le16_to_cpu(rxq->rb_stts->closed_rb_num) &
					 0x0FFF);
		} else {
			pos += scnprintf(buf + pos, bufsz - pos,
					 "\tclosed_rb_num: Not Allocated\n");
<<<<<<< HEAD
	}
	}
=======
		}
	}
>>>>>>> 53f09e74
	ret = simple_read_from_buffer(user_buf, count, ppos, buf, pos);
	kfree(buf);

	return ret;
}

static ssize_t iwl_dbgfs_interrupt_read(struct file *file,
					char __user *user_buf,
					size_t count, loff_t *ppos)
{
	struct iwl_trans *trans = file->private_data;
	struct iwl_trans_pcie *trans_pcie = IWL_TRANS_GET_PCIE_TRANS(trans);
	struct isr_statistics *isr_stats = &trans_pcie->isr_stats;

	int pos = 0;
	char *buf;
	int bufsz = 24 * 64; /* 24 items * 64 char per item */
	ssize_t ret;

	buf = kzalloc(bufsz, GFP_KERNEL);
	if (!buf)
		return -ENOMEM;

	pos += scnprintf(buf + pos, bufsz - pos,
			"Interrupt Statistics Report:\n");

	pos += scnprintf(buf + pos, bufsz - pos, "HW Error:\t\t\t %u\n",
		isr_stats->hw);
	pos += scnprintf(buf + pos, bufsz - pos, "SW Error:\t\t\t %u\n",
		isr_stats->sw);
	if (isr_stats->sw || isr_stats->hw) {
		pos += scnprintf(buf + pos, bufsz - pos,
			"\tLast Restarting Code:  0x%X\n",
			isr_stats->err_code);
	}
#ifdef CONFIG_IWLWIFI_DEBUG
	pos += scnprintf(buf + pos, bufsz - pos, "Frame transmitted:\t\t %u\n",
		isr_stats->sch);
	pos += scnprintf(buf + pos, bufsz - pos, "Alive interrupt:\t\t %u\n",
		isr_stats->alive);
#endif
	pos += scnprintf(buf + pos, bufsz - pos,
		"HW RF KILL switch toggled:\t %u\n", isr_stats->rfkill);

	pos += scnprintf(buf + pos, bufsz - pos, "CT KILL:\t\t\t %u\n",
		isr_stats->ctkill);

	pos += scnprintf(buf + pos, bufsz - pos, "Wakeup Interrupt:\t\t %u\n",
		isr_stats->wakeup);

	pos += scnprintf(buf + pos, bufsz - pos,
		"Rx command responses:\t\t %u\n", isr_stats->rx);

	pos += scnprintf(buf + pos, bufsz - pos, "Tx/FH interrupt:\t\t %u\n",
		isr_stats->tx);

	pos += scnprintf(buf + pos, bufsz - pos, "Unexpected INTA:\t\t %u\n",
		isr_stats->unhandled);

	ret = simple_read_from_buffer(user_buf, count, ppos, buf, pos);
	kfree(buf);
	return ret;
}

static ssize_t iwl_dbgfs_interrupt_write(struct file *file,
					 const char __user *user_buf,
					 size_t count, loff_t *ppos)
{
	struct iwl_trans *trans = file->private_data;
	struct iwl_trans_pcie *trans_pcie = IWL_TRANS_GET_PCIE_TRANS(trans);
	struct isr_statistics *isr_stats = &trans_pcie->isr_stats;

	char buf[8];
	int buf_size;
	u32 reset_flag;

	memset(buf, 0, sizeof(buf));
	buf_size = min(count, sizeof(buf) -  1);
	if (copy_from_user(buf, user_buf, buf_size))
		return -EFAULT;
	if (sscanf(buf, "%x", &reset_flag) != 1)
		return -EFAULT;
	if (reset_flag == 0)
		memset(isr_stats, 0, sizeof(*isr_stats));

	return count;
}

static ssize_t iwl_dbgfs_csr_write(struct file *file,
				   const char __user *user_buf,
				   size_t count, loff_t *ppos)
{
	struct iwl_trans *trans = file->private_data;
	char buf[8];
	int buf_size;
	int csr;

	memset(buf, 0, sizeof(buf));
	buf_size = min(count, sizeof(buf) -  1);
	if (copy_from_user(buf, user_buf, buf_size))
		return -EFAULT;
	if (sscanf(buf, "%d", &csr) != 1)
		return -EFAULT;

	iwl_pcie_dump_csr(trans);

	return count;
}

static ssize_t iwl_dbgfs_fh_reg_read(struct file *file,
				     char __user *user_buf,
				     size_t count, loff_t *ppos)
{
	struct iwl_trans *trans = file->private_data;
	char *buf = NULL;
	ssize_t ret;

	ret = iwl_dump_fh(trans, &buf);
	if (ret < 0)
		return ret;
	if (!buf)
		return -EINVAL;
	ret = simple_read_from_buffer(user_buf, count, ppos, buf, ret);
	kfree(buf);
	return ret;
}

DEBUGFS_READ_WRITE_FILE_OPS(interrupt);
DEBUGFS_READ_FILE_OPS(fh_reg);
DEBUGFS_READ_FILE_OPS(rx_queue);
DEBUGFS_READ_FILE_OPS(tx_queue);
DEBUGFS_WRITE_FILE_OPS(csr);

/* Create the debugfs files and directories */
int iwl_trans_pcie_dbgfs_register(struct iwl_trans *trans)
{
	struct dentry *dir = trans->dbgfs_dir;

	DEBUGFS_ADD_FILE(rx_queue, dir, S_IRUSR);
	DEBUGFS_ADD_FILE(tx_queue, dir, S_IRUSR);
	DEBUGFS_ADD_FILE(interrupt, dir, S_IWUSR | S_IRUSR);
	DEBUGFS_ADD_FILE(csr, dir, S_IWUSR);
	DEBUGFS_ADD_FILE(fh_reg, dir, S_IRUSR);
	return 0;

err:
	IWL_ERR(trans, "failed to create the trans debugfs entry\n");
	return -ENOMEM;
}
#endif /*CONFIG_IWLWIFI_DEBUGFS */

static u32 iwl_trans_pcie_get_cmdlen(struct iwl_tfd *tfd)
{
	u32 cmdlen = 0;
	int i;

	for (i = 0; i < IWL_NUM_OF_TBS; i++)
		cmdlen += iwl_pcie_tfd_tb_get_len(tfd, i);

	return cmdlen;
}

static u32 iwl_trans_pcie_dump_rbs(struct iwl_trans *trans,
				   struct iwl_fw_error_dump_data **data,
				   int allocated_rb_nums)
{
	struct iwl_trans_pcie *trans_pcie = IWL_TRANS_GET_PCIE_TRANS(trans);
	int max_len = PAGE_SIZE << trans_pcie->rx_page_order;
	/* Dump RBs is supported only for pre-9000 devices (1 queue) */
	struct iwl_rxq *rxq = &trans_pcie->rxq[0];
	u32 i, r, j, rb_len = 0;

	spin_lock(&rxq->lock);

	r = le16_to_cpu(ACCESS_ONCE(rxq->rb_stts->closed_rb_num)) & 0x0FFF;

	for (i = rxq->read, j = 0;
	     i != r && j < allocated_rb_nums;
	     i = (i + 1) & RX_QUEUE_MASK, j++) {
		struct iwl_rx_mem_buffer *rxb = rxq->queue[i];
		struct iwl_fw_error_dump_rb *rb;

		dma_unmap_page(trans->dev, rxb->page_dma, max_len,
			       DMA_FROM_DEVICE);

		rb_len += sizeof(**data) + sizeof(*rb) + max_len;

		(*data)->type = cpu_to_le32(IWL_FW_ERROR_DUMP_RB);
		(*data)->len = cpu_to_le32(sizeof(*rb) + max_len);
		rb = (void *)(*data)->data;
		rb->index = cpu_to_le32(i);
		memcpy(rb->data, page_address(rxb->page), max_len);
		/* remap the page for the free benefit */
		rxb->page_dma = dma_map_page(trans->dev, rxb->page, 0,
						     max_len,
						     DMA_FROM_DEVICE);

		*data = iwl_fw_error_next_data(*data);
	}

	spin_unlock(&rxq->lock);

	return rb_len;
}
#define IWL_CSR_TO_DUMP (0x250)

static u32 iwl_trans_pcie_dump_csr(struct iwl_trans *trans,
				   struct iwl_fw_error_dump_data **data)
{
	u32 csr_len = sizeof(**data) + IWL_CSR_TO_DUMP;
	__le32 *val;
	int i;

	(*data)->type = cpu_to_le32(IWL_FW_ERROR_DUMP_CSR);
	(*data)->len = cpu_to_le32(IWL_CSR_TO_DUMP);
	val = (void *)(*data)->data;

	for (i = 0; i < IWL_CSR_TO_DUMP; i += 4)
		*val++ = cpu_to_le32(iwl_trans_pcie_read32(trans, i));

	*data = iwl_fw_error_next_data(*data);

	return csr_len;
}

static u32 iwl_trans_pcie_fh_regs_dump(struct iwl_trans *trans,
				       struct iwl_fw_error_dump_data **data)
{
	u32 fh_regs_len = FH_MEM_UPPER_BOUND - FH_MEM_LOWER_BOUND;
	unsigned long flags;
	__le32 *val;
	int i;

	if (!iwl_trans_grab_nic_access(trans, &flags))
		return 0;

	(*data)->type = cpu_to_le32(IWL_FW_ERROR_DUMP_FH_REGS);
	(*data)->len = cpu_to_le32(fh_regs_len);
	val = (void *)(*data)->data;

	for (i = FH_MEM_LOWER_BOUND; i < FH_MEM_UPPER_BOUND; i += sizeof(u32))
		*val++ = cpu_to_le32(iwl_trans_pcie_read32(trans, i));

	iwl_trans_release_nic_access(trans, &flags);

	*data = iwl_fw_error_next_data(*data);

	return sizeof(**data) + fh_regs_len;
}

static u32
iwl_trans_pci_dump_marbh_monitor(struct iwl_trans *trans,
				 struct iwl_fw_error_dump_fw_mon *fw_mon_data,
				 u32 monitor_len)
{
	u32 buf_size_in_dwords = (monitor_len >> 2);
	u32 *buffer = (u32 *)fw_mon_data->data;
	unsigned long flags;
	u32 i;

	if (!iwl_trans_grab_nic_access(trans, &flags))
		return 0;

	iwl_write_prph_no_grab(trans, MON_DMARB_RD_CTL_ADDR, 0x1);
	for (i = 0; i < buf_size_in_dwords; i++)
		buffer[i] = iwl_read_prph_no_grab(trans,
				MON_DMARB_RD_DATA_ADDR);
	iwl_write_prph_no_grab(trans, MON_DMARB_RD_CTL_ADDR, 0x0);

	iwl_trans_release_nic_access(trans, &flags);

	return monitor_len;
}

static u32
iwl_trans_pcie_dump_monitor(struct iwl_trans *trans,
			    struct iwl_fw_error_dump_data **data,
			    u32 monitor_len)
{
	struct iwl_trans_pcie *trans_pcie = IWL_TRANS_GET_PCIE_TRANS(trans);
	u32 len = 0;

	if ((trans_pcie->fw_mon_page &&
	     trans->cfg->device_family == IWL_DEVICE_FAMILY_7000) ||
	    trans->dbg_dest_tlv) {
		struct iwl_fw_error_dump_fw_mon *fw_mon_data;
		u32 base, write_ptr, wrap_cnt;

		/* If there was a dest TLV - use the values from there */
		if (trans->dbg_dest_tlv) {
			write_ptr =
				le32_to_cpu(trans->dbg_dest_tlv->write_ptr_reg);
			wrap_cnt = le32_to_cpu(trans->dbg_dest_tlv->wrap_count);
			base = le32_to_cpu(trans->dbg_dest_tlv->base_reg);
		} else {
			base = MON_BUFF_BASE_ADDR;
			write_ptr = MON_BUFF_WRPTR;
			wrap_cnt = MON_BUFF_CYCLE_CNT;
		}

		(*data)->type = cpu_to_le32(IWL_FW_ERROR_DUMP_FW_MONITOR);
		fw_mon_data = (void *)(*data)->data;
		fw_mon_data->fw_mon_wr_ptr =
			cpu_to_le32(iwl_read_prph(trans, write_ptr));
		fw_mon_data->fw_mon_cycle_cnt =
			cpu_to_le32(iwl_read_prph(trans, wrap_cnt));
		fw_mon_data->fw_mon_base_ptr =
			cpu_to_le32(iwl_read_prph(trans, base));

		len += sizeof(**data) + sizeof(*fw_mon_data);
		if (trans_pcie->fw_mon_page) {
			/*
			 * The firmware is now asserted, it won't write anything
			 * to the buffer. CPU can take ownership to fetch the
			 * data. The buffer will be handed back to the device
			 * before the firmware will be restarted.
			 */
			dma_sync_single_for_cpu(trans->dev,
						trans_pcie->fw_mon_phys,
						trans_pcie->fw_mon_size,
						DMA_FROM_DEVICE);
			memcpy(fw_mon_data->data,
			       page_address(trans_pcie->fw_mon_page),
			       trans_pcie->fw_mon_size);

			monitor_len = trans_pcie->fw_mon_size;
		} else if (trans->dbg_dest_tlv->monitor_mode == SMEM_MODE) {
			/*
			 * Update pointers to reflect actual values after
			 * shifting
			 */
			base = iwl_read_prph(trans, base) <<
			       trans->dbg_dest_tlv->base_shift;
			iwl_trans_read_mem(trans, base, fw_mon_data->data,
					   monitor_len / sizeof(u32));
		} else if (trans->dbg_dest_tlv->monitor_mode == MARBH_MODE) {
			monitor_len =
				iwl_trans_pci_dump_marbh_monitor(trans,
								 fw_mon_data,
								 monitor_len);
		} else {
			/* Didn't match anything - output no monitor data */
			monitor_len = 0;
		}

		len += monitor_len;
		(*data)->len = cpu_to_le32(monitor_len + sizeof(*fw_mon_data));
	}

	return len;
}

static struct iwl_trans_dump_data
*iwl_trans_pcie_dump_data(struct iwl_trans *trans,
			  const struct iwl_fw_dbg_trigger_tlv *trigger)
{
	struct iwl_trans_pcie *trans_pcie = IWL_TRANS_GET_PCIE_TRANS(trans);
	struct iwl_fw_error_dump_data *data;
	struct iwl_txq *cmdq = &trans_pcie->txq[trans_pcie->cmd_queue];
	struct iwl_fw_error_dump_txcmd *txcmd;
	struct iwl_trans_dump_data *dump_data;
	u32 len, num_rbs;
	u32 monitor_len;
	int i, ptr;
	bool dump_rbs = test_bit(STATUS_FW_ERROR, &trans->status) &&
			!trans->cfg->mq_rx_supported;

	/* transport dump header */
	len = sizeof(*dump_data);

	/* host commands */
	len += sizeof(*data) +
		cmdq->q.n_window * (sizeof(*txcmd) + TFD_MAX_PAYLOAD_SIZE);

	/* FW monitor */
	if (trans_pcie->fw_mon_page) {
		len += sizeof(*data) + sizeof(struct iwl_fw_error_dump_fw_mon) +
		       trans_pcie->fw_mon_size;
		monitor_len = trans_pcie->fw_mon_size;
	} else if (trans->dbg_dest_tlv) {
		u32 base, end;

		base = le32_to_cpu(trans->dbg_dest_tlv->base_reg);
		end = le32_to_cpu(trans->dbg_dest_tlv->end_reg);

		base = iwl_read_prph(trans, base) <<
		       trans->dbg_dest_tlv->base_shift;
		end = iwl_read_prph(trans, end) <<
		      trans->dbg_dest_tlv->end_shift;

		/* Make "end" point to the actual end */
		if (trans->cfg->device_family == IWL_DEVICE_FAMILY_8000 ||
		    trans->dbg_dest_tlv->monitor_mode == MARBH_MODE)
			end += (1 << trans->dbg_dest_tlv->end_shift);
		monitor_len = end - base;
		len += sizeof(*data) + sizeof(struct iwl_fw_error_dump_fw_mon) +
		       monitor_len;
	} else {
		monitor_len = 0;
	}

	if (trigger && (trigger->mode & IWL_FW_DBG_TRIGGER_MONITOR_ONLY)) {
		dump_data = vzalloc(len);
		if (!dump_data)
			return NULL;

		data = (void *)dump_data->data;
		len = iwl_trans_pcie_dump_monitor(trans, &data, monitor_len);
		dump_data->len = len;

		return dump_data;
	}

	/* CSR registers */
	len += sizeof(*data) + IWL_CSR_TO_DUMP;

	/* FH registers */
	len += sizeof(*data) + (FH_MEM_UPPER_BOUND - FH_MEM_LOWER_BOUND);

	if (dump_rbs) {
		/* Dump RBs is supported only for pre-9000 devices (1 queue) */
		struct iwl_rxq *rxq = &trans_pcie->rxq[0];
		/* RBs */
		num_rbs = le16_to_cpu(ACCESS_ONCE(rxq->rb_stts->closed_rb_num))
				      & 0x0FFF;
		num_rbs = (num_rbs - rxq->read) & RX_QUEUE_MASK;
		len += num_rbs * (sizeof(*data) +
				  sizeof(struct iwl_fw_error_dump_rb) +
				  (PAGE_SIZE << trans_pcie->rx_page_order));
	}

	dump_data = vzalloc(len);
	if (!dump_data)
		return NULL;

	len = 0;
	data = (void *)dump_data->data;
	data->type = cpu_to_le32(IWL_FW_ERROR_DUMP_TXCMD);
	txcmd = (void *)data->data;
	spin_lock_bh(&cmdq->lock);
	ptr = cmdq->q.write_ptr;
	for (i = 0; i < cmdq->q.n_window; i++) {
		u8 idx = get_cmd_index(&cmdq->q, ptr);
		u32 caplen, cmdlen;

		cmdlen = iwl_trans_pcie_get_cmdlen(&cmdq->tfds[ptr]);
		caplen = min_t(u32, TFD_MAX_PAYLOAD_SIZE, cmdlen);

		if (cmdlen) {
			len += sizeof(*txcmd) + caplen;
			txcmd->cmdlen = cpu_to_le32(cmdlen);
			txcmd->caplen = cpu_to_le32(caplen);
			memcpy(txcmd->data, cmdq->entries[idx].cmd, caplen);
			txcmd = (void *)((u8 *)txcmd->data + caplen);
		}

		ptr = iwl_queue_dec_wrap(ptr);
	}
	spin_unlock_bh(&cmdq->lock);

	data->len = cpu_to_le32(len);
	len += sizeof(*data);
	data = iwl_fw_error_next_data(data);

	len += iwl_trans_pcie_dump_csr(trans, &data);
	len += iwl_trans_pcie_fh_regs_dump(trans, &data);
	if (dump_rbs)
		len += iwl_trans_pcie_dump_rbs(trans, &data, num_rbs);

	len += iwl_trans_pcie_dump_monitor(trans, &data, monitor_len);

	dump_data->len = len;

	return dump_data;
}

#ifdef CONFIG_PM_SLEEP
static int iwl_trans_pcie_suspend(struct iwl_trans *trans)
{
	if (trans->runtime_pm_mode == IWL_PLAT_PM_MODE_D0I3)
		return iwl_pci_fw_enter_d0i3(trans);

	return 0;
}

static void iwl_trans_pcie_resume(struct iwl_trans *trans)
{
	if (trans->runtime_pm_mode == IWL_PLAT_PM_MODE_D0I3)
		iwl_pci_fw_exit_d0i3(trans);
}
#endif /* CONFIG_PM_SLEEP */

static const struct iwl_trans_ops trans_ops_pcie = {
	.start_hw = iwl_trans_pcie_start_hw,
	.op_mode_leave = iwl_trans_pcie_op_mode_leave,
	.fw_alive = iwl_trans_pcie_fw_alive,
	.start_fw = iwl_trans_pcie_start_fw,
	.stop_device = iwl_trans_pcie_stop_device,

	.d3_suspend = iwl_trans_pcie_d3_suspend,
	.d3_resume = iwl_trans_pcie_d3_resume,

#ifdef CONFIG_PM_SLEEP
	.suspend = iwl_trans_pcie_suspend,
	.resume = iwl_trans_pcie_resume,
#endif /* CONFIG_PM_SLEEP */

	.send_cmd = iwl_trans_pcie_send_hcmd,

	.tx = iwl_trans_pcie_tx,
	.reclaim = iwl_trans_pcie_reclaim,

	.txq_disable = iwl_trans_pcie_txq_disable,
	.txq_enable = iwl_trans_pcie_txq_enable,

	.wait_tx_queue_empty = iwl_trans_pcie_wait_txq_empty,
	.freeze_txq_timer = iwl_trans_pcie_freeze_txq_timer,
	.block_txq_ptrs = iwl_trans_pcie_block_txq_ptrs,

	.write8 = iwl_trans_pcie_write8,
	.write32 = iwl_trans_pcie_write32,
	.read32 = iwl_trans_pcie_read32,
	.read_prph = iwl_trans_pcie_read_prph,
	.write_prph = iwl_trans_pcie_write_prph,
	.read_mem = iwl_trans_pcie_read_mem,
	.write_mem = iwl_trans_pcie_write_mem,
	.configure = iwl_trans_pcie_configure,
	.set_pmi = iwl_trans_pcie_set_pmi,
	.grab_nic_access = iwl_trans_pcie_grab_nic_access,
	.release_nic_access = iwl_trans_pcie_release_nic_access,
	.set_bits_mask = iwl_trans_pcie_set_bits_mask,

	.ref = iwl_trans_pcie_ref,
	.unref = iwl_trans_pcie_unref,

	.dump_data = iwl_trans_pcie_dump_data,
};

struct iwl_trans *iwl_trans_pcie_alloc(struct pci_dev *pdev,
				       const struct pci_device_id *ent,
				       const struct iwl_cfg *cfg)
{
	struct iwl_trans_pcie *trans_pcie;
	struct iwl_trans *trans;
<<<<<<< HEAD
	u16 pci_cmd;
=======
>>>>>>> 53f09e74
	int ret, addr_size;

	trans = iwl_trans_alloc(sizeof(struct iwl_trans_pcie),
				&pdev->dev, cfg, &trans_ops_pcie, 0);
	if (!trans)
		return ERR_PTR(-ENOMEM);

	trans->max_skb_frags = IWL_PCIE_MAX_FRAGS;

	trans_pcie = IWL_TRANS_GET_PCIE_TRANS(trans);

	trans_pcie->trans = trans;
	spin_lock_init(&trans_pcie->irq_lock);
	spin_lock_init(&trans_pcie->reg_lock);
	spin_lock_init(&trans_pcie->ref_lock);
	mutex_init(&trans_pcie->mutex);
	init_waitqueue_head(&trans_pcie->ucode_write_waitq);
	trans_pcie->tso_hdr_page = alloc_percpu(struct iwl_tso_hdr_page);
	if (!trans_pcie->tso_hdr_page) {
		ret = -ENOMEM;
		goto out_no_pci;
	}

	ret = pci_enable_device(pdev);
	if (ret)
		goto out_no_pci;

	if (!cfg->base_params->pcie_l1_allowed) {
		/*
		 * W/A - seems to solve weird behavior. We need to remove this
		 * if we don't want to stay in L1 all the time. This wastes a
		 * lot of power.
		 */
		pci_disable_link_state(pdev, PCIE_LINK_STATE_L0S |
				       PCIE_LINK_STATE_L1 |
				       PCIE_LINK_STATE_CLKPM);
	}

	if (cfg->mq_rx_supported)
		addr_size = 64;
	else
		addr_size = 36;

	pci_set_master(pdev);

	ret = pci_set_dma_mask(pdev, DMA_BIT_MASK(addr_size));
	if (!ret)
		ret = pci_set_consistent_dma_mask(pdev,
						  DMA_BIT_MASK(addr_size));
	if (ret) {
		ret = pci_set_dma_mask(pdev, DMA_BIT_MASK(32));
		if (!ret)
			ret = pci_set_consistent_dma_mask(pdev,
							  DMA_BIT_MASK(32));
		/* both attempts failed: */
		if (ret) {
			dev_err(&pdev->dev, "No suitable DMA available\n");
			goto out_pci_disable_device;
		}
	}

	ret = pci_request_regions(pdev, DRV_NAME);
	if (ret) {
		dev_err(&pdev->dev, "pci_request_regions failed\n");
		goto out_pci_disable_device;
	}

	trans_pcie->hw_base = pci_ioremap_bar(pdev, 0);
	if (!trans_pcie->hw_base) {
		dev_err(&pdev->dev, "pci_ioremap_bar failed\n");
		ret = -ENODEV;
		goto out_pci_release_regions;
	}

	/* We disable the RETRY_TIMEOUT register (0x41) to keep
	 * PCI Tx retries from interfering with C3 CPU state */
	pci_write_config_byte(pdev, PCI_CFG_RETRY_TIMEOUT, 0x00);

	trans->dev = &pdev->dev;
	trans_pcie->pci_dev = pdev;
	iwl_disable_interrupts(trans);

	trans->hw_rev = iwl_read32(trans, CSR_HW_REV);
	/*
	 * In the 8000 HW family the format of the 4 bytes of CSR_HW_REV have
	 * changed, and now the revision step also includes bit 0-1 (no more
	 * "dash" value). To keep hw_rev backwards compatible - we'll store it
	 * in the old format.
	 */
	if (trans->cfg->device_family == IWL_DEVICE_FAMILY_8000) {
		unsigned long flags;

		trans->hw_rev = (trans->hw_rev & 0xfff0) |
				(CSR_HW_REV_STEP(trans->hw_rev << 2) << 2);

		ret = iwl_pcie_prepare_card_hw(trans);
		if (ret) {
			IWL_WARN(trans, "Exit HW not ready\n");
			goto out_pci_disable_msi;
		}

		/*
		 * in-order to recognize C step driver should read chip version
		 * id located at the AUX bus MISC address space.
		 */
		iwl_set_bit(trans, CSR_GP_CNTRL,
			    CSR_GP_CNTRL_REG_FLAG_INIT_DONE);
		udelay(2);

		ret = iwl_poll_bit(trans, CSR_GP_CNTRL,
				   CSR_GP_CNTRL_REG_FLAG_MAC_CLOCK_READY,
				   CSR_GP_CNTRL_REG_FLAG_MAC_CLOCK_READY,
				   25000);
		if (ret < 0) {
			IWL_DEBUG_INFO(trans, "Failed to wake up the nic\n");
			goto out_pci_disable_msi;
		}

		if (iwl_trans_grab_nic_access(trans, &flags)) {
			u32 hw_step;

			hw_step = iwl_read_prph_no_grab(trans, WFPM_CTRL_REG);
			hw_step |= ENABLE_WFPM;
			iwl_write_prph_no_grab(trans, WFPM_CTRL_REG, hw_step);
			hw_step = iwl_read_prph_no_grab(trans, AUX_MISC_REG);
			hw_step = (hw_step >> HW_STEP_LOCATION_BITS) & 0xF;
			if (hw_step == 0x3)
				trans->hw_rev = (trans->hw_rev & 0xFFFFFFF3) |
						(SILICON_C_STEP << 2);
			iwl_trans_release_nic_access(trans, &flags);
		}
	}

	iwl_pcie_set_interrupt_capa(pdev, trans);
	trans->hw_id = (pdev->device << 16) + pdev->subsystem_device;
	snprintf(trans->hw_id_str, sizeof(trans->hw_id_str),
		 "PCI ID: 0x%04X:0x%04X", pdev->device, pdev->subsystem_device);

	/* Initialize the wait queue for commands */
	init_waitqueue_head(&trans_pcie->wait_command_queue);

	init_waitqueue_head(&trans_pcie->d0i3_waitq);
<<<<<<< HEAD

	ret = iwl_pcie_alloc_ict(trans);
	if (ret)
		goto out_pci_disable_msi;
=======
>>>>>>> 53f09e74

	if (trans_pcie->msix_enabled) {
		if (iwl_pcie_init_msix_handler(pdev, trans_pcie))
			goto out_pci_release_regions;
	 } else {
		ret = iwl_pcie_alloc_ict(trans);
		if (ret)
			goto out_pci_disable_msi;

		ret = request_threaded_irq(pdev->irq, iwl_pcie_isr,
					   iwl_pcie_irq_handler,
					   IRQF_SHARED, DRV_NAME, trans);
		if (ret) {
			IWL_ERR(trans, "Error allocating IRQ %d\n", pdev->irq);
			goto out_free_ict;
		}
		trans_pcie->inta_mask = CSR_INI_SET_MASK;
	 }

#ifdef CONFIG_IWLWIFI_PCIE_RTPM
	trans->runtime_pm_mode = IWL_PLAT_PM_MODE_D0I3;
#else
	trans->runtime_pm_mode = IWL_PLAT_PM_MODE_DISABLED;
#endif /* CONFIG_IWLWIFI_PCIE_RTPM */

#ifdef CONFIG_IWLWIFI_PCIE_RTPM
	trans->runtime_pm_mode = IWL_PLAT_PM_MODE_D0I3;
#else
	trans->runtime_pm_mode = IWL_PLAT_PM_MODE_DISABLED;
#endif /* CONFIG_IWLWIFI_PCIE_RTPM */

	return trans;

out_free_ict:
	iwl_pcie_free_ict(trans);
out_pci_disable_msi:
	pci_disable_msi(pdev);
out_pci_release_regions:
	pci_release_regions(pdev);
out_pci_disable_device:
	pci_disable_device(pdev);
out_no_pci:
	free_percpu(trans_pcie->tso_hdr_page);
	iwl_trans_free(trans);
	return ERR_PTR(ret);
}<|MERGE_RESOLUTION|>--- conflicted
+++ resolved
@@ -1123,8 +1123,6 @@
 	iwl_pcie_prepare_card_hw(trans);
 }
 
-<<<<<<< HEAD
-=======
 static void iwl_pcie_synchronize_irqs(struct iwl_trans *trans)
 {
 	struct iwl_trans_pcie *trans_pcie = IWL_TRANS_GET_PCIE_TRANS(trans);
@@ -1139,7 +1137,6 @@
 	}
 }
 
->>>>>>> 53f09e74
 static int iwl_trans_pcie_start_fw(struct iwl_trans *trans,
 				   const struct fw_img *fw, bool run_in_rfkill)
 {
@@ -1166,11 +1163,7 @@
 	iwl_disable_interrupts(trans);
 
 	/* Make sure it finished running */
-<<<<<<< HEAD
-	synchronize_irq(trans_pcie->pci_dev->irq);
-=======
 	iwl_pcie_synchronize_irqs(trans);
->>>>>>> 53f09e74
 
 	mutex_lock(&trans_pcie->mutex);
 
@@ -1273,11 +1266,6 @@
 static void iwl_trans_pcie_d3_suspend(struct iwl_trans *trans, bool test,
 				      bool reset)
 {
-<<<<<<< HEAD
-	struct iwl_trans_pcie *trans_pcie = IWL_TRANS_GET_PCIE_TRANS(trans);
-
-=======
->>>>>>> 53f09e74
 	if (!reset) {
 		/* Enable persistence mode to avoid reset */
 		iwl_set_bit(trans, CSR_HW_IF_CONFIG_REG,
@@ -1678,11 +1666,7 @@
 	/* TODO: check if this is really needed */
 	pm_runtime_disable(trans->dev);
 
-<<<<<<< HEAD
-	synchronize_irq(trans_pcie->pci_dev->irq);
-=======
 	iwl_pcie_synchronize_irqs(trans);
->>>>>>> 53f09e74
 
 	iwl_pcie_tx_free(trans);
 	iwl_pcie_rx_free(trans);
@@ -2255,13 +2239,8 @@
 		} else {
 			pos += scnprintf(buf + pos, bufsz - pos,
 					 "\tclosed_rb_num: Not Allocated\n");
-<<<<<<< HEAD
-	}
-	}
-=======
 		}
 	}
->>>>>>> 53f09e74
 	ret = simple_read_from_buffer(user_buf, count, ppos, buf, pos);
 	kfree(buf);
 
@@ -2806,10 +2785,6 @@
 {
 	struct iwl_trans_pcie *trans_pcie;
 	struct iwl_trans *trans;
-<<<<<<< HEAD
-	u16 pci_cmd;
-=======
->>>>>>> 53f09e74
 	int ret, addr_size;
 
 	trans = iwl_trans_alloc(sizeof(struct iwl_trans_pcie),
@@ -2952,13 +2927,6 @@
 	init_waitqueue_head(&trans_pcie->wait_command_queue);
 
 	init_waitqueue_head(&trans_pcie->d0i3_waitq);
-<<<<<<< HEAD
-
-	ret = iwl_pcie_alloc_ict(trans);
-	if (ret)
-		goto out_pci_disable_msi;
-=======
->>>>>>> 53f09e74
 
 	if (trans_pcie->msix_enabled) {
 		if (iwl_pcie_init_msix_handler(pdev, trans_pcie))
@@ -2977,12 +2945,6 @@
 		}
 		trans_pcie->inta_mask = CSR_INI_SET_MASK;
 	 }
-
-#ifdef CONFIG_IWLWIFI_PCIE_RTPM
-	trans->runtime_pm_mode = IWL_PLAT_PM_MODE_D0I3;
-#else
-	trans->runtime_pm_mode = IWL_PLAT_PM_MODE_DISABLED;
-#endif /* CONFIG_IWLWIFI_PCIE_RTPM */
 
 #ifdef CONFIG_IWLWIFI_PCIE_RTPM
 	trans->runtime_pm_mode = IWL_PLAT_PM_MODE_D0I3;
