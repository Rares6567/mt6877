// SPDX-License-Identifier: GPL-2.0
#include <linux/configfs.h>
#include <linux/module.h>
#include <linux/slab.h>
#include <linux/device.h>
#include <linux/nls.h>
#include <linux/usb/composite.h>
#include <linux/usb/gadget_configfs.h>
#include "configfs.h"
#include "u_f.h"
#include "u_os_desc.h"
#ifdef CONFIG_MTPROF
#include <linux/bootprof.h>
#endif

#ifdef CONFIG_USB_CONFIGFS_UEVENT
#include <linux/platform_device.h>
#include <linux/kdev_t.h>
#include <linux/usb/ch9.h>

#include "mtk_gadget.h"

#ifdef CONFIG_USB_CONFIGFS_F_ACC
extern int acc_ctrlrequest(struct usb_composite_dev *cdev,
				const struct usb_ctrlrequest *ctrl);
void acc_disconnect(void);
#endif
static struct class *android_class;
static struct device *android_device;
static int index;

struct device *create_function_device(char *name)
{
	if (android_device && !IS_ERR(android_device))
		return device_create(android_class, android_device,
			MKDEV(0, index++), NULL, name);
	else
		return ERR_PTR(-EINVAL);
}
EXPORT_SYMBOL_GPL(create_function_device);
#endif

int check_user_usb_string(const char *name,
		struct usb_gadget_strings *stringtab_dev)
{
	unsigned primary_lang;
	unsigned sub_lang;
	u16 num;
	int ret;

	ret = kstrtou16(name, 0, &num);
	if (ret)
		return ret;

	primary_lang = num & 0x3ff;
	sub_lang = num >> 10;

	/* simple sanity check for valid langid */
	switch (primary_lang) {
	case 0:
	case 0x62 ... 0xfe:
	case 0x100 ... 0x3ff:
		return -EINVAL;
	}
	if (!sub_lang)
		return -EINVAL;

	stringtab_dev->language = num;
	return 0;
}

#define MAX_NAME_LEN	40
#define MAX_USB_STRING_LANGS 2

static const struct usb_descriptor_header *otg_desc[2];

struct gadget_info {
	struct config_group group;
	struct config_group functions_group;
	struct config_group configs_group;
	struct config_group strings_group;
	struct config_group os_desc_group;

	struct mutex lock;
	struct usb_gadget_strings *gstrings[MAX_USB_STRING_LANGS + 1];
	struct list_head string_list;
	struct list_head available_func;

	struct usb_composite_driver composite;
	struct usb_composite_dev cdev;
	bool use_os_desc;
	bool unbinding;
	char b_vendor_code;
	char qw_sign[OS_STRING_QW_SIGN_LEN];
	spinlock_t spinlock;
	bool unbind;
#ifdef CONFIG_USB_CONFIGFS_UEVENT
	bool connected;
	bool sw_connected;
	struct work_struct work;
	struct device *dev;
#endif
};

static inline struct gadget_info *to_gadget_info(struct config_item *item)
{
	 return container_of(to_config_group(item), struct gadget_info, group);
}

struct config_usb_cfg {
	struct config_group group;
	struct config_group strings_group;
	struct list_head string_list;
	struct usb_configuration c;
	struct list_head func_list;
	struct usb_gadget_strings *gstrings[MAX_USB_STRING_LANGS + 1];
};

static inline struct config_usb_cfg *to_config_usb_cfg(struct config_item *item)
{
	return container_of(to_config_group(item), struct config_usb_cfg,
			group);
}

struct gadget_strings {
	struct usb_gadget_strings stringtab_dev;
	struct usb_string strings[USB_GADGET_FIRST_AVAIL_IDX];
	char *manufacturer;
	char *product;
	char *serialnumber;

	struct config_group group;
	struct list_head list;
};

struct os_desc {
	struct config_group group;
};

struct gadget_config_name {
	struct usb_gadget_strings stringtab_dev;
	struct usb_string strings;
	char *configuration;

	struct config_group group;
	struct list_head list;
};

static int usb_string_copy(const char *s, char **s_copy)
{
	int ret;
	char *str;
	char *copy = *s_copy;
	ret = strlen(s);
	if (ret > USB_MAX_STRING_LEN)
		return -EOVERFLOW;

	if (copy) {
		str = copy;
	} else {
		str = kmalloc(USB_MAX_STRING_LEN+1, GFP_KERNEL);
		if (!str)
			return -ENOMEM;
	}
	strncpy(str, s, USB_MAX_STRING_LEN+1);
	if (str[ret - 1] == '\n')
		str[ret - 1] = '\0';
	*s_copy = str;
	return 0;
}

#define GI_DEVICE_DESC_SIMPLE_R_u8(__name)	\
static ssize_t gadget_dev_desc_##__name##_show(struct config_item *item, \
			char *page)	\
{	\
	return sprintf(page, "0x%02x\n", \
		to_gadget_info(item)->cdev.desc.__name); \
}

#define GI_DEVICE_DESC_SIMPLE_R_u16(__name)	\
static ssize_t gadget_dev_desc_##__name##_show(struct config_item *item, \
			char *page)	\
{	\
	return sprintf(page, "0x%04x\n", \
		le16_to_cpup(&to_gadget_info(item)->cdev.desc.__name)); \
}


#define GI_DEVICE_DESC_SIMPLE_W_u8(_name)		\
static ssize_t gadget_dev_desc_##_name##_store(struct config_item *item, \
		const char *page, size_t len)		\
{							\
	u8 val;						\
	int ret;					\
	ret = kstrtou8(page, 0, &val);			\
	if (ret)					\
		return ret;				\
	to_gadget_info(item)->cdev.desc._name = val;	\
	return len;					\
}

#define GI_DEVICE_DESC_SIMPLE_W_u16(_name)	\
static ssize_t gadget_dev_desc_##_name##_store(struct config_item *item, \
		const char *page, size_t len)		\
{							\
	u16 val;					\
	int ret;					\
	ret = kstrtou16(page, 0, &val);			\
	if (ret)					\
		return ret;				\
	to_gadget_info(item)->cdev.desc._name = cpu_to_le16p(&val);	\
	return len;					\
}

#define GI_DEVICE_DESC_SIMPLE_RW(_name, _type)	\
	GI_DEVICE_DESC_SIMPLE_R_##_type(_name)	\
	GI_DEVICE_DESC_SIMPLE_W_##_type(_name)

GI_DEVICE_DESC_SIMPLE_R_u16(bcdUSB);
GI_DEVICE_DESC_SIMPLE_RW(bDeviceClass, u8);
GI_DEVICE_DESC_SIMPLE_RW(bDeviceSubClass, u8);
GI_DEVICE_DESC_SIMPLE_RW(bDeviceProtocol, u8);
GI_DEVICE_DESC_SIMPLE_RW(bMaxPacketSize0, u8);
GI_DEVICE_DESC_SIMPLE_RW(idVendor, u16);
GI_DEVICE_DESC_SIMPLE_RW(idProduct, u16);
GI_DEVICE_DESC_SIMPLE_R_u16(bcdDevice);

static ssize_t is_valid_bcd(u16 bcd_val)
{
	if ((bcd_val & 0xf) > 9)
		return -EINVAL;
	if (((bcd_val >> 4) & 0xf) > 9)
		return -EINVAL;
	if (((bcd_val >> 8) & 0xf) > 9)
		return -EINVAL;
	if (((bcd_val >> 12) & 0xf) > 9)
		return -EINVAL;
	return 0;
}

static ssize_t gadget_dev_desc_bcdDevice_store(struct config_item *item,
		const char *page, size_t len)
{
	u16 bcdDevice;
	int ret;

	ret = kstrtou16(page, 0, &bcdDevice);
	if (ret)
		return ret;
	ret = is_valid_bcd(bcdDevice);
	if (ret)
		return ret;

	to_gadget_info(item)->cdev.desc.bcdDevice = cpu_to_le16(bcdDevice);
	return len;
}

static ssize_t gadget_dev_desc_bcdUSB_store(struct config_item *item,
		const char *page, size_t len)
{
	u16 bcdUSB;
	int ret;

	ret = kstrtou16(page, 0, &bcdUSB);
	if (ret)
		return ret;
	ret = is_valid_bcd(bcdUSB);
	if (ret)
		return ret;

	to_gadget_info(item)->cdev.desc.bcdUSB = cpu_to_le16(bcdUSB);
	return len;
}

static ssize_t gadget_dev_desc_UDC_show(struct config_item *item, char *page)
{
	struct gadget_info *gi = to_gadget_info(item);
	char *udc_name;
	int ret;
<<<<<<< HEAD

	mutex_lock(&gi->lock);
	udc_name = gi->composite.gadget_driver.udc_name;
	ret = sprintf(page, "%s\n", udc_name ?: "");
	mutex_unlock(&gi->lock);

=======

	mutex_lock(&gi->lock);
	udc_name = gi->composite.gadget_driver.udc_name;
	ret = sprintf(page, "%s\n", udc_name ?: "");
	mutex_unlock(&gi->lock);

>>>>>>> d084fe8b
	return ret;
}

static int unregister_gadget(struct gadget_info *gi)
{
	int ret;

	if (!gi->composite.gadget_driver.udc_name)
		return -ENODEV;

	pr_info("%s\n", __func__);

	gi->unbinding = true;
	ret = usb_gadget_unregister_driver(&gi->composite.gadget_driver);
	if (ret)
		return ret;

	gi->unbinding = false;
	kfree(gi->composite.gadget_driver.udc_name);
	gi->composite.gadget_driver.udc_name = NULL;
	return 0;
}

#ifdef CONFIG_MTPROF
static void bootprof_log(char *str)
{
	static int first_shot = 1;

	if (first_shot) {
		bootprof_log_boot(str);
		first_shot = 0;
	}
}
#else
static void bootprof_log(char *str) {}
#endif

static ssize_t gadget_dev_desc_UDC_store(struct config_item *item,
		const char *page, size_t len)
{
	struct gadget_info *gi = to_gadget_info(item);
	char *name;
	int ret;

	if (strlen(page) < len)
		return -EOVERFLOW;

	name = kstrdup(page, GFP_KERNEL);
	if (!name)
		return -ENOMEM;
	if (name[len - 1] == '\n')
		name[len - 1] = '\0';

	pr_info("%s write %s\n", __func__, name);

	mutex_lock(&gi->lock);

	if (!strlen(name) || strcmp(name, "none") == 0) {
		ret = unregister_gadget(gi);
		if (ret)
			goto err;
		kfree(name);
	} else {
		if (gi->composite.gadget_driver.udc_name) {
			ret = -EBUSY;
			goto err;
		}
		gi->composite.gadget_driver.udc_name = name;
		ret = usb_gadget_probe_driver(&gi->composite.gadget_driver);
		if (ret) {
			gi->composite.gadget_driver.udc_name = NULL;
			goto err;
		}
	}
	mutex_unlock(&gi->lock);

	if (IS_ENABLED(CONFIG_MTPROF))
		bootprof_log("USB ready");

	return len;
err:
	kfree(name);
	mutex_unlock(&gi->lock);
	return ret;
}

CONFIGFS_ATTR(gadget_dev_desc_, bDeviceClass);
CONFIGFS_ATTR(gadget_dev_desc_, bDeviceSubClass);
CONFIGFS_ATTR(gadget_dev_desc_, bDeviceProtocol);
CONFIGFS_ATTR(gadget_dev_desc_, bMaxPacketSize0);
CONFIGFS_ATTR(gadget_dev_desc_, idVendor);
CONFIGFS_ATTR(gadget_dev_desc_, idProduct);
CONFIGFS_ATTR(gadget_dev_desc_, bcdDevice);
CONFIGFS_ATTR(gadget_dev_desc_, bcdUSB);
CONFIGFS_ATTR(gadget_dev_desc_, UDC);

static struct configfs_attribute *gadget_root_attrs[] = {
	&gadget_dev_desc_attr_bDeviceClass,
	&gadget_dev_desc_attr_bDeviceSubClass,
	&gadget_dev_desc_attr_bDeviceProtocol,
	&gadget_dev_desc_attr_bMaxPacketSize0,
	&gadget_dev_desc_attr_idVendor,
	&gadget_dev_desc_attr_idProduct,
	&gadget_dev_desc_attr_bcdDevice,
	&gadget_dev_desc_attr_bcdUSB,
	&gadget_dev_desc_attr_UDC,
	NULL,
};

static inline struct gadget_strings *to_gadget_strings(struct config_item *item)
{
	 return container_of(to_config_group(item), struct gadget_strings,
			 group);
}

static inline struct gadget_config_name *to_gadget_config_name(
		struct config_item *item)
{
	 return container_of(to_config_group(item), struct gadget_config_name,
			 group);
}

static inline struct usb_function_instance *to_usb_function_instance(
		struct config_item *item)
{
	 return container_of(to_config_group(item),
			 struct usb_function_instance, group);
}

static void gadget_info_attr_release(struct config_item *item)
{
	struct gadget_info *gi = to_gadget_info(item);

	WARN_ON(!list_empty(&gi->cdev.configs));
	WARN_ON(!list_empty(&gi->string_list));
	WARN_ON(!list_empty(&gi->available_func));
	kfree(gi->composite.gadget_driver.function);
	kfree(gi);
}

static struct configfs_item_operations gadget_root_item_ops = {
	.release                = gadget_info_attr_release,
};

static void gadget_config_attr_release(struct config_item *item)
{
	struct config_usb_cfg *cfg = to_config_usb_cfg(item);

	WARN_ON(!list_empty(&cfg->c.functions));
	list_del(&cfg->c.list);
	kfree(cfg->c.label);
	kfree(cfg);
}

static int config_usb_cfg_link(
	struct config_item *usb_cfg_ci,
	struct config_item *usb_func_ci)
{
	struct config_usb_cfg *cfg = to_config_usb_cfg(usb_cfg_ci);
	struct usb_composite_dev *cdev = cfg->c.cdev;
	struct gadget_info *gi = container_of(cdev, struct gadget_info, cdev);

	struct config_group *group = to_config_group(usb_func_ci);
	struct usb_function_instance *fi = container_of(group,
			struct usb_function_instance, group);
	struct usb_function_instance *a_fi;
	struct usb_function *f;
	int ret;

	pr_info("%s %s<-->%s\n", __func__,
			usb_cfg_ci->ci_name, usb_func_ci->ci_name);
	mutex_lock(&gi->lock);
	/*
	 * Make sure this function is from within our _this_ gadget and not
	 * from another gadget or a random directory.
	 * Also a function instance can only be linked once.
	 */
	list_for_each_entry(a_fi, &gi->available_func, cfs_list) {
		if (a_fi == fi)
			break;
	}
	if (a_fi != fi) {
		ret = -EINVAL;
		goto out;
	}

	list_for_each_entry(f, &cfg->func_list, list) {
		if (f->fi == fi) {
			ret = -EEXIST;
			goto out;
		}
	}

	f = usb_get_function(fi);
	if (IS_ERR(f)) {
		ret = PTR_ERR(f);
		goto out;
	}

	/* stash the function until we bind it to the gadget */
	list_add_tail(&f->list, &cfg->func_list);
	ret = 0;
out:
	mutex_unlock(&gi->lock);
	return ret;
}

static void config_usb_cfg_unlink(
	struct config_item *usb_cfg_ci,
	struct config_item *usb_func_ci)
{
	struct config_usb_cfg *cfg = to_config_usb_cfg(usb_cfg_ci);
	struct usb_composite_dev *cdev = cfg->c.cdev;
	struct gadget_info *gi = container_of(cdev, struct gadget_info, cdev);

	struct config_group *group = to_config_group(usb_func_ci);
	struct usb_function_instance *fi = container_of(group,
			struct usb_function_instance, group);
	struct usb_function *f;

	pr_info("%s %s<-/->%s\n", __func__,
			usb_cfg_ci->ci_name, usb_func_ci->ci_name);
	/*
	 * ideally I would like to forbid to unlink functions while a gadget is
	 * bound to an UDC. Since this isn't possible at the moment, we simply
	 * force an unbind, the function is available here and then we can
	 * remove the function.
	 */
	mutex_lock(&gi->lock);
	if (gi->composite.gadget_driver.udc_name)
		unregister_gadget(gi);
	WARN_ON(gi->composite.gadget_driver.udc_name);

	list_for_each_entry(f, &cfg->func_list, list) {
		if (f->fi == fi) {
			list_del(&f->list);
			usb_put_function(f);
			mutex_unlock(&gi->lock);
			return;
		}
	}
	mutex_unlock(&gi->lock);
	WARN(1, "Unable to locate function to unbind\n");
}

static struct configfs_item_operations gadget_config_item_ops = {
	.release                = gadget_config_attr_release,
	.allow_link             = config_usb_cfg_link,
	.drop_link              = config_usb_cfg_unlink,
};


static ssize_t gadget_config_desc_MaxPower_show(struct config_item *item,
		char *page)
{
	return sprintf(page, "%u\n", to_config_usb_cfg(item)->c.MaxPower);
}

static ssize_t gadget_config_desc_MaxPower_store(struct config_item *item,
		const char *page, size_t len)
{
	u16 val;
	int ret;
	ret = kstrtou16(page, 0, &val);
	if (ret)
		return ret;
	if (DIV_ROUND_UP(val, 8) > 0xff)
		return -ERANGE;
	to_config_usb_cfg(item)->c.MaxPower = val;
	return len;
}

static ssize_t gadget_config_desc_bmAttributes_show(struct config_item *item,
		char *page)
{
	return sprintf(page, "0x%02x\n",
		to_config_usb_cfg(item)->c.bmAttributes);
}

static ssize_t gadget_config_desc_bmAttributes_store(struct config_item *item,
		const char *page, size_t len)
{
	u8 val;
	int ret;
	ret = kstrtou8(page, 0, &val);
	if (ret)
		return ret;
	if (!(val & USB_CONFIG_ATT_ONE))
		return -EINVAL;
	if (val & ~(USB_CONFIG_ATT_ONE | USB_CONFIG_ATT_SELFPOWER |
				USB_CONFIG_ATT_WAKEUP))
		return -EINVAL;
	to_config_usb_cfg(item)->c.bmAttributes = val;
	return len;
}

CONFIGFS_ATTR(gadget_config_desc_, MaxPower);
CONFIGFS_ATTR(gadget_config_desc_, bmAttributes);

static struct configfs_attribute *gadget_config_attrs[] = {
	&gadget_config_desc_attr_MaxPower,
	&gadget_config_desc_attr_bmAttributes,
	NULL,
};

static const struct config_item_type gadget_config_type = {
	.ct_item_ops	= &gadget_config_item_ops,
	.ct_attrs	= gadget_config_attrs,
	.ct_owner	= THIS_MODULE,
};

static const struct config_item_type gadget_root_type = {
	.ct_item_ops	= &gadget_root_item_ops,
	.ct_attrs	= gadget_root_attrs,
	.ct_owner	= THIS_MODULE,
};

static void composite_init_dev(struct usb_composite_dev *cdev)
{
	spin_lock_init(&cdev->lock);
	INIT_LIST_HEAD(&cdev->configs);
	INIT_LIST_HEAD(&cdev->gstrings);
}

static struct config_group *function_make(
		struct config_group *group,
		const char *name)
{
	struct gadget_info *gi;
	struct usb_function_instance *fi;
	char buf[MAX_NAME_LEN];
	char *func_name;
	char *instance_name;
	int ret;

	ret = snprintf(buf, MAX_NAME_LEN, "%s", name);
	if (ret >= MAX_NAME_LEN)
		return ERR_PTR(-ENAMETOOLONG);

	pr_info("%s name=%s\n", __func__, name);

	func_name = buf;
	instance_name = strchr(func_name, '.');
	if (!instance_name) {
		pr_err("Unable to locate . in FUNC.INSTANCE\n");
		return ERR_PTR(-EINVAL);
	}
	*instance_name = '\0';
	instance_name++;

	fi = usb_get_function_instance(func_name);
	if (IS_ERR(fi))
		return ERR_CAST(fi);

	ret = config_item_set_name(&fi->group.cg_item, "%s", name);
	if (ret) {
		usb_put_function_instance(fi);
		return ERR_PTR(ret);
	}
	if (fi->set_inst_name) {
		ret = fi->set_inst_name(fi, instance_name);
		if (ret) {
			usb_put_function_instance(fi);
			return ERR_PTR(ret);
		}
	}

	gi = container_of(group, struct gadget_info, functions_group);

	mutex_lock(&gi->lock);
	list_add_tail(&fi->cfs_list, &gi->available_func);
	mutex_unlock(&gi->lock);
	return &fi->group;
}

static void function_drop(
		struct config_group *group,
		struct config_item *item)
{
	struct usb_function_instance *fi = to_usb_function_instance(item);
	struct gadget_info *gi;

	pr_info("%s name=%s\n", __func__, item->ci_name);
	gi = container_of(group, struct gadget_info, functions_group);

	mutex_lock(&gi->lock);
	list_del(&fi->cfs_list);
	mutex_unlock(&gi->lock);
	config_item_put(item);
}

static struct configfs_group_operations functions_ops = {
	.make_group     = &function_make,
	.drop_item      = &function_drop,
};

static const struct config_item_type functions_type = {
	.ct_group_ops   = &functions_ops,
	.ct_owner       = THIS_MODULE,
};

GS_STRINGS_RW(gadget_config_name, configuration);

static struct configfs_attribute *gadget_config_name_langid_attrs[] = {
	&gadget_config_name_attr_configuration,
	NULL,
};

static void gadget_config_name_attr_release(struct config_item *item)
{
	struct gadget_config_name *cn = to_gadget_config_name(item);

	kfree(cn->configuration);

	list_del(&cn->list);
	kfree(cn);
}

USB_CONFIG_STRING_RW_OPS(gadget_config_name);
USB_CONFIG_STRINGS_LANG(gadget_config_name, config_usb_cfg);

static struct config_group *config_desc_make(
		struct config_group *group,
		const char *name)
{
	struct gadget_info *gi;
	struct config_usb_cfg *cfg;
	char buf[MAX_NAME_LEN];
	char *num_str;
	u8 num;
	int ret;

	pr_info("%s name=%s\n", __func__, name);
	gi = container_of(group, struct gadget_info, configs_group);
	ret = snprintf(buf, MAX_NAME_LEN, "%s", name);
	if (ret >= MAX_NAME_LEN)
		return ERR_PTR(-ENAMETOOLONG);

	num_str = strchr(buf, '.');
	if (!num_str) {
		pr_err("Unable to locate . in name.bConfigurationValue\n");
		return ERR_PTR(-EINVAL);
	}

	*num_str = '\0';
	num_str++;

	if (!strlen(buf))
		return ERR_PTR(-EINVAL);

	ret = kstrtou8(num_str, 0, &num);
	if (ret)
		return ERR_PTR(ret);

	cfg = kzalloc(sizeof(*cfg), GFP_KERNEL);
	if (!cfg)
		return ERR_PTR(-ENOMEM);
	cfg->c.label = kstrdup(buf, GFP_KERNEL);
	if (!cfg->c.label) {
		ret = -ENOMEM;
		goto err;
	}
	cfg->c.bConfigurationValue = num;
	cfg->c.MaxPower = CONFIG_USB_GADGET_VBUS_DRAW;
	cfg->c.bmAttributes = USB_CONFIG_ATT_ONE;
	INIT_LIST_HEAD(&cfg->string_list);
	INIT_LIST_HEAD(&cfg->func_list);

	config_group_init_type_name(&cfg->group, name,
				&gadget_config_type);

	config_group_init_type_name(&cfg->strings_group, "strings",
			&gadget_config_name_strings_type);
	configfs_add_default_group(&cfg->strings_group, &cfg->group);

	ret = usb_add_config_only(&gi->cdev, &cfg->c);
	if (ret)
		goto err;

	return &cfg->group;
err:
	kfree(cfg->c.label);
	kfree(cfg);
	return ERR_PTR(ret);
}

static void config_desc_drop(
		struct config_group *group,
		struct config_item *item)
{
	config_item_put(item);
}

static struct configfs_group_operations config_desc_ops = {
	.make_group     = &config_desc_make,
	.drop_item      = &config_desc_drop,
};

static const struct config_item_type config_desc_type = {
	.ct_group_ops   = &config_desc_ops,
	.ct_owner       = THIS_MODULE,
};

GS_STRINGS_RW(gadget_strings, manufacturer);
GS_STRINGS_RW(gadget_strings, product);
GS_STRINGS_RW(gadget_strings, serialnumber);

static struct configfs_attribute *gadget_strings_langid_attrs[] = {
	&gadget_strings_attr_manufacturer,
	&gadget_strings_attr_product,
	&gadget_strings_attr_serialnumber,
	NULL,
};

static void gadget_strings_attr_release(struct config_item *item)
{
	struct gadget_strings *gs = to_gadget_strings(item);

	kfree(gs->manufacturer);
	kfree(gs->product);
	kfree(gs->serialnumber);

	list_del(&gs->list);
	kfree(gs);
}

USB_CONFIG_STRING_RW_OPS(gadget_strings);
USB_CONFIG_STRINGS_LANG(gadget_strings, gadget_info);

static inline struct os_desc *to_os_desc(struct config_item *item)
{
	return container_of(to_config_group(item), struct os_desc, group);
}

static inline struct gadget_info *os_desc_item_to_gadget_info(
		struct config_item *item)
{
	return to_gadget_info(to_os_desc(item)->group.cg_item.ci_parent);
}

static ssize_t os_desc_use_show(struct config_item *item, char *page)
{
	return sprintf(page, "%d\n",
			os_desc_item_to_gadget_info(item)->use_os_desc);
}

static ssize_t os_desc_use_store(struct config_item *item, const char *page,
				 size_t len)
{
	struct gadget_info *gi = os_desc_item_to_gadget_info(item);
	int ret;
	bool use;

	mutex_lock(&gi->lock);
	ret = strtobool(page, &use);
	if (!ret) {
		gi->use_os_desc = use;
		ret = len;
	}
	mutex_unlock(&gi->lock);

	pr_info("%s %s OS DESC\n", __func__, (use?"Use":"NO use"));

	return ret;
}

static ssize_t os_desc_b_vendor_code_show(struct config_item *item, char *page)
{
	return sprintf(page, "0x%02x\n",
			os_desc_item_to_gadget_info(item)->b_vendor_code);
}

static ssize_t os_desc_b_vendor_code_store(struct config_item *item,
					   const char *page, size_t len)
{
	struct gadget_info *gi = os_desc_item_to_gadget_info(item);
	int ret;
	u8 b_vendor_code;

	mutex_lock(&gi->lock);
	ret = kstrtou8(page, 0, &b_vendor_code);
	if (!ret) {
		gi->b_vendor_code = b_vendor_code;
		ret = len;
	}
	mutex_unlock(&gi->lock);

	pr_info("%s Vendor Code=%d\n", __func__, gi->b_vendor_code);

	return ret;
}

static ssize_t os_desc_qw_sign_show(struct config_item *item, char *page)
{
	struct gadget_info *gi = os_desc_item_to_gadget_info(item);
	int res;

	res = utf16s_to_utf8s((wchar_t *) gi->qw_sign, OS_STRING_QW_SIGN_LEN,
			      UTF16_LITTLE_ENDIAN, page, PAGE_SIZE - 1);
	page[res++] = '\n';

	return res;
}

static ssize_t os_desc_qw_sign_store(struct config_item *item, const char *page,
				     size_t len)
{
	struct gadget_info *gi = os_desc_item_to_gadget_info(item);
	int res, l;

	l = min((int)len, OS_STRING_QW_SIGN_LEN >> 1);
	if (page[l - 1] == '\n')
		--l;

	mutex_lock(&gi->lock);
	res = utf8s_to_utf16s(page, l,
			      UTF16_LITTLE_ENDIAN, (wchar_t *) gi->qw_sign,
			      OS_STRING_QW_SIGN_LEN);
	if (res > 0)
		res = len;
	mutex_unlock(&gi->lock);

	return res;
}

CONFIGFS_ATTR(os_desc_, use);
CONFIGFS_ATTR(os_desc_, b_vendor_code);
CONFIGFS_ATTR(os_desc_, qw_sign);

static struct configfs_attribute *os_desc_attrs[] = {
	&os_desc_attr_use,
	&os_desc_attr_b_vendor_code,
	&os_desc_attr_qw_sign,
	NULL,
};

static void os_desc_attr_release(struct config_item *item)
{
	struct os_desc *os_desc = to_os_desc(item);
	kfree(os_desc);
}

static int os_desc_link(struct config_item *os_desc_ci,
			struct config_item *usb_cfg_ci)
{
	struct gadget_info *gi = container_of(to_config_group(os_desc_ci),
					struct gadget_info, os_desc_group);
	struct usb_composite_dev *cdev = &gi->cdev;
	struct config_usb_cfg *c_target =
		container_of(to_config_group(usb_cfg_ci),
			     struct config_usb_cfg, group);
	struct usb_configuration *c;
	int ret;

	mutex_lock(&gi->lock);
	list_for_each_entry(c, &cdev->configs, list) {
		if (c == &c_target->c)
			break;
	}
	if (c != &c_target->c) {
		ret = -EINVAL;
		goto out;
	}

	if (cdev->os_desc_config) {
		ret = -EBUSY;
		goto out;
	}

	cdev->os_desc_config = &c_target->c;
	ret = 0;

out:
	mutex_unlock(&gi->lock);
	return ret;
}

static void os_desc_unlink(struct config_item *os_desc_ci,
			  struct config_item *usb_cfg_ci)
{
	struct gadget_info *gi = container_of(to_config_group(os_desc_ci),
					struct gadget_info, os_desc_group);
	struct usb_composite_dev *cdev = &gi->cdev;

	mutex_lock(&gi->lock);
	if (gi->composite.gadget_driver.udc_name)
		unregister_gadget(gi);
	cdev->os_desc_config = NULL;
	WARN_ON(gi->composite.gadget_driver.udc_name);
	mutex_unlock(&gi->lock);
}

static struct configfs_item_operations os_desc_ops = {
	.release                = os_desc_attr_release,
	.allow_link		= os_desc_link,
	.drop_link		= os_desc_unlink,
};

static struct config_item_type os_desc_type = {
	.ct_item_ops	= &os_desc_ops,
	.ct_attrs	= os_desc_attrs,
	.ct_owner	= THIS_MODULE,
};

static inline struct usb_os_desc_ext_prop
*to_usb_os_desc_ext_prop(struct config_item *item)
{
	return container_of(item, struct usb_os_desc_ext_prop, item);
}

static ssize_t ext_prop_type_show(struct config_item *item, char *page)
{
	return sprintf(page, "%d\n", to_usb_os_desc_ext_prop(item)->type);
}

static ssize_t ext_prop_type_store(struct config_item *item,
				   const char *page, size_t len)
{
	struct usb_os_desc_ext_prop *ext_prop = to_usb_os_desc_ext_prop(item);
	struct usb_os_desc *desc = to_usb_os_desc(ext_prop->item.ci_parent);
	u8 type;
	int ret;

	if (desc->opts_mutex)
		mutex_lock(desc->opts_mutex);
	ret = kstrtou8(page, 0, &type);
	if (ret)
		goto end;
	if (type < USB_EXT_PROP_UNICODE || type > USB_EXT_PROP_UNICODE_MULTI) {
		ret = -EINVAL;
		goto end;
	}

	if ((ext_prop->type == USB_EXT_PROP_BINARY ||
	    ext_prop->type == USB_EXT_PROP_LE32 ||
	    ext_prop->type == USB_EXT_PROP_BE32) &&
	    (type == USB_EXT_PROP_UNICODE ||
	    type == USB_EXT_PROP_UNICODE_ENV ||
	    type == USB_EXT_PROP_UNICODE_LINK))
		ext_prop->data_len <<= 1;
	else if ((ext_prop->type == USB_EXT_PROP_UNICODE ||
		   ext_prop->type == USB_EXT_PROP_UNICODE_ENV ||
		   ext_prop->type == USB_EXT_PROP_UNICODE_LINK) &&
		   (type == USB_EXT_PROP_BINARY ||
		   type == USB_EXT_PROP_LE32 ||
		   type == USB_EXT_PROP_BE32))
		ext_prop->data_len >>= 1;
	ext_prop->type = type;
	ret = len;

end:
	if (desc->opts_mutex)
		mutex_unlock(desc->opts_mutex);
	return ret;
}

static ssize_t ext_prop_data_show(struct config_item *item, char *page)
{
	struct usb_os_desc_ext_prop *ext_prop = to_usb_os_desc_ext_prop(item);
	int len = ext_prop->data_len;

	if (ext_prop->type == USB_EXT_PROP_UNICODE ||
	    ext_prop->type == USB_EXT_PROP_UNICODE_ENV ||
	    ext_prop->type == USB_EXT_PROP_UNICODE_LINK)
		len >>= 1;
	memcpy(page, ext_prop->data, len);

	return len;
}

static ssize_t ext_prop_data_store(struct config_item *item,
				   const char *page, size_t len)
{
	struct usb_os_desc_ext_prop *ext_prop = to_usb_os_desc_ext_prop(item);
	struct usb_os_desc *desc = to_usb_os_desc(ext_prop->item.ci_parent);
	char *new_data;
	size_t ret_len = len;

	if (page[len - 1] == '\n' || page[len - 1] == '\0')
		--len;
	new_data = kmemdup(page, len, GFP_KERNEL);
	if (!new_data)
		return -ENOMEM;

	if (desc->opts_mutex)
		mutex_lock(desc->opts_mutex);
	kfree(ext_prop->data);
	ext_prop->data = new_data;
	desc->ext_prop_len -= ext_prop->data_len;
	ext_prop->data_len = len;
	desc->ext_prop_len += ext_prop->data_len;
	if (ext_prop->type == USB_EXT_PROP_UNICODE ||
	    ext_prop->type == USB_EXT_PROP_UNICODE_ENV ||
	    ext_prop->type == USB_EXT_PROP_UNICODE_LINK) {
		desc->ext_prop_len -= ext_prop->data_len;
		ext_prop->data_len <<= 1;
		ext_prop->data_len += 2;
		desc->ext_prop_len += ext_prop->data_len;
	}
	if (desc->opts_mutex)
		mutex_unlock(desc->opts_mutex);
	return ret_len;
}

CONFIGFS_ATTR(ext_prop_, type);
CONFIGFS_ATTR(ext_prop_, data);

static struct configfs_attribute *ext_prop_attrs[] = {
	&ext_prop_attr_type,
	&ext_prop_attr_data,
	NULL,
};

static void usb_os_desc_ext_prop_release(struct config_item *item)
{
	struct usb_os_desc_ext_prop *ext_prop = to_usb_os_desc_ext_prop(item);

	kfree(ext_prop); /* frees a whole chunk */
}

static struct configfs_item_operations ext_prop_ops = {
	.release		= usb_os_desc_ext_prop_release,
};

static struct config_item *ext_prop_make(
		struct config_group *group,
		const char *name)
{
	struct usb_os_desc_ext_prop *ext_prop;
	struct config_item_type *ext_prop_type;
	struct usb_os_desc *desc;
	char *vlabuf;

	vla_group(data_chunk);
	vla_item(data_chunk, struct usb_os_desc_ext_prop, ext_prop, 1);
	vla_item(data_chunk, struct config_item_type, ext_prop_type, 1);

	vlabuf = kzalloc(vla_group_size(data_chunk), GFP_KERNEL);
	if (!vlabuf)
		return ERR_PTR(-ENOMEM);

	ext_prop = vla_ptr(vlabuf, data_chunk, ext_prop);
	ext_prop_type = vla_ptr(vlabuf, data_chunk, ext_prop_type);

	desc = container_of(group, struct usb_os_desc, group);
	ext_prop_type->ct_item_ops = &ext_prop_ops;
	ext_prop_type->ct_attrs = ext_prop_attrs;
	ext_prop_type->ct_owner = desc->owner;

	config_item_init_type_name(&ext_prop->item, name, ext_prop_type);

	ext_prop->name = kstrdup(name, GFP_KERNEL);
	if (!ext_prop->name) {
		kfree(vlabuf);
		return ERR_PTR(-ENOMEM);
	}
	desc->ext_prop_len += 14;
	ext_prop->name_len = 2 * strlen(ext_prop->name) + 2;
	if (desc->opts_mutex)
		mutex_lock(desc->opts_mutex);
	desc->ext_prop_len += ext_prop->name_len;
	list_add_tail(&ext_prop->entry, &desc->ext_prop);
	++desc->ext_prop_count;
	if (desc->opts_mutex)
		mutex_unlock(desc->opts_mutex);

	return &ext_prop->item;
}

static void ext_prop_drop(struct config_group *group, struct config_item *item)
{
	struct usb_os_desc_ext_prop *ext_prop = to_usb_os_desc_ext_prop(item);
	struct usb_os_desc *desc = to_usb_os_desc(&group->cg_item);

	if (desc->opts_mutex)
		mutex_lock(desc->opts_mutex);
	list_del(&ext_prop->entry);
	--desc->ext_prop_count;
	kfree(ext_prop->name);
	desc->ext_prop_len -= (ext_prop->name_len + ext_prop->data_len + 14);
	if (desc->opts_mutex)
		mutex_unlock(desc->opts_mutex);
	config_item_put(item);
}

static struct configfs_group_operations interf_grp_ops = {
	.make_item	= &ext_prop_make,
	.drop_item	= &ext_prop_drop,
};

static ssize_t interf_grp_compatible_id_show(struct config_item *item,
					     char *page)
{
	memcpy(page, to_usb_os_desc(item)->ext_compat_id, 8);
	return 8;
}

static ssize_t interf_grp_compatible_id_store(struct config_item *item,
					      const char *page, size_t len)
{
	struct usb_os_desc *desc = to_usb_os_desc(item);
	int l;

	l = min_t(int, 8, len);
	if (page[l - 1] == '\n')
		--l;
	if (desc->opts_mutex)
		mutex_lock(desc->opts_mutex);
	memcpy(desc->ext_compat_id, page, l);

	if (desc->opts_mutex)
		mutex_unlock(desc->opts_mutex);

	pr_info("%s ext_compat_id=%s\n", __func__, desc->ext_compat_id);
	return len;
}

static ssize_t interf_grp_sub_compatible_id_show(struct config_item *item,
						 char *page)
{
	memcpy(page, to_usb_os_desc(item)->ext_compat_id + 8, 8);
	return 8;
}

static ssize_t interf_grp_sub_compatible_id_store(struct config_item *item,
						  const char *page, size_t len)
{
	struct usb_os_desc *desc = to_usb_os_desc(item);
	int l;

	l = min_t(int, 8, len);
	if (page[l - 1] == '\n')
		--l;
	if (desc->opts_mutex)
		mutex_lock(desc->opts_mutex);
	memcpy(desc->ext_compat_id + 8, page, l);

	if (desc->opts_mutex)
		mutex_unlock(desc->opts_mutex);

	pr_info("%s ext_compat_id=%s\n", __func__, desc->ext_compat_id);
	return len;
}

CONFIGFS_ATTR(interf_grp_, compatible_id);
CONFIGFS_ATTR(interf_grp_, sub_compatible_id);

static struct configfs_attribute *interf_grp_attrs[] = {
	&interf_grp_attr_compatible_id,
	&interf_grp_attr_sub_compatible_id,
	NULL
};

struct config_group *usb_os_desc_prepare_interf_dir(
		struct config_group *parent,
		int n_interf,
		struct usb_os_desc **desc,
		char **names,
		struct module *owner)
{
	struct config_group *os_desc_group;
	struct config_item_type *os_desc_type, *interface_type;

	vla_group(data_chunk);
	vla_item(data_chunk, struct config_group, os_desc_group, 1);
	vla_item(data_chunk, struct config_item_type, os_desc_type, 1);
	vla_item(data_chunk, struct config_item_type, interface_type, 1);

	char *vlabuf = kzalloc(vla_group_size(data_chunk), GFP_KERNEL);
	if (!vlabuf)
		return ERR_PTR(-ENOMEM);

	os_desc_group = vla_ptr(vlabuf, data_chunk, os_desc_group);
	os_desc_type = vla_ptr(vlabuf, data_chunk, os_desc_type);
	interface_type = vla_ptr(vlabuf, data_chunk, interface_type);

	os_desc_type->ct_owner = owner;
	config_group_init_type_name(os_desc_group, "os_desc", os_desc_type);
	configfs_add_default_group(os_desc_group, parent);

	interface_type->ct_group_ops = &interf_grp_ops;
	interface_type->ct_attrs = interf_grp_attrs;
	interface_type->ct_owner = owner;

	while (n_interf--) {
		struct usb_os_desc *d;

		d = desc[n_interf];
		d->owner = owner;
		config_group_init_type_name(&d->group, "", interface_type);
		config_item_set_name(&d->group.cg_item, "interface.%s",
				     names[n_interf]);
		configfs_add_default_group(&d->group, os_desc_group);
	}

	return os_desc_group;
}
EXPORT_SYMBOL(usb_os_desc_prepare_interf_dir);

static int configfs_do_nothing(struct usb_composite_dev *cdev)
{
	WARN_ON(1);
	return -EINVAL;
}

int composite_dev_prepare(struct usb_composite_driver *composite,
		struct usb_composite_dev *dev);

int composite_os_desc_req_prepare(struct usb_composite_dev *cdev,
				  struct usb_ep *ep0);

static void purge_configs_funcs(struct gadget_info *gi)
{
	struct usb_configuration	*c;

	pr_info("%s\n", __func__);

	list_for_each_entry(c, &gi->cdev.configs, list) {
		struct usb_function *f, *tmp;
		struct config_usb_cfg *cfg;

		cfg = container_of(c, struct config_usb_cfg, c);

		list_for_each_entry_safe_reverse(f, tmp, &c->functions, list) {

			list_move(&f->list, &cfg->func_list);
			if (f->unbind) {
				dev_dbg(&gi->cdev.gadget->dev,
					"unbind function '%s'/%p\n",
					f->name, f);
				f->unbind(c, f);
			}
		}
		c->next_interface_id = 0;
		memset(c->interface, 0, sizeof(c->interface));
		c->superspeed_plus = 0;
		c->superspeed = 0;
		c->highspeed = 0;
		c->fullspeed = 0;
	}
}

static int configfs_composite_bind(struct usb_gadget *gadget,
		struct usb_gadget_driver *gdriver)
{
	struct usb_composite_driver     *composite = to_cdriver(gdriver);
	struct gadget_info		*gi = container_of(composite,
						struct gadget_info, composite);
	struct usb_composite_dev	*cdev = &gi->cdev;
	struct usb_configuration	*c;
	struct usb_string		*s;
	unsigned			i;
	int				ret;

	pr_info("%s\n", __func__);

	/* the gi->lock is hold by the caller */
	gi->unbind = 0;
	cdev->gadget = gadget;
	set_gadget_data(gadget, cdev);
	ret = composite_dev_prepare(composite, cdev);
	if (ret)
		return ret;
	/* and now the gadget bind */
	ret = -EINVAL;

	if (list_empty(&gi->cdev.configs)) {
		pr_err("Need at least one configuration in %s.\n",
				gi->composite.name);
		goto err_comp_cleanup;
	}


	list_for_each_entry(c, &gi->cdev.configs, list) {
		struct config_usb_cfg *cfg;

		cfg = container_of(c, struct config_usb_cfg, c);
		if (list_empty(&cfg->func_list)) {
			pr_err("Config %s/%d of %s needs at least one function.\n",
			      c->label, c->bConfigurationValue,
			      gi->composite.name);
			goto err_comp_cleanup;
		}
	}

	/* init all strings */
	if (!list_empty(&gi->string_list)) {
		struct gadget_strings *gs;

		i = 0;
		list_for_each_entry(gs, &gi->string_list, list) {

			gi->gstrings[i] = &gs->stringtab_dev;
			gs->stringtab_dev.strings = gs->strings;
			gs->strings[USB_GADGET_MANUFACTURER_IDX].s =
				gs->manufacturer;
			gs->strings[USB_GADGET_PRODUCT_IDX].s = gs->product;
			gs->strings[USB_GADGET_SERIAL_IDX].s = gs->serialnumber;
			i++;
		}
		gi->gstrings[i] = NULL;
		s = usb_gstrings_attach(&gi->cdev, gi->gstrings,
				USB_GADGET_FIRST_AVAIL_IDX);
		if (IS_ERR(s)) {
			ret = PTR_ERR(s);
			goto err_comp_cleanup;
		}

		gi->cdev.desc.iManufacturer = s[USB_GADGET_MANUFACTURER_IDX].id;
		gi->cdev.desc.iProduct = s[USB_GADGET_PRODUCT_IDX].id;
		gi->cdev.desc.iSerialNumber = s[USB_GADGET_SERIAL_IDX].id;
	}

	if (gi->use_os_desc) {
		cdev->use_os_string = true;
		cdev->b_vendor_code = gi->b_vendor_code;
		memcpy(cdev->qw_sign, gi->qw_sign, OS_STRING_QW_SIGN_LEN);
	}

	if (gadget_is_otg(gadget) && !otg_desc[0]) {
		struct usb_descriptor_header *usb_desc;

		usb_desc = usb_otg_descriptor_alloc(gadget);
		if (!usb_desc) {
			ret = -ENOMEM;
			goto err_comp_cleanup;
		}
		usb_otg_descriptor_init(gadget, usb_desc);
		otg_desc[0] = usb_desc;
		otg_desc[1] = NULL;
	}

	/* Go through all configs, attach all functions */
	list_for_each_entry(c, &gi->cdev.configs, list) {
		struct config_usb_cfg *cfg;
		struct usb_function *f;
		struct usb_function *tmp;
		struct gadget_config_name *cn;

		if (gadget_is_otg(gadget))
			c->descriptors = otg_desc;

		cfg = container_of(c, struct config_usb_cfg, c);
		if (!list_empty(&cfg->string_list)) {
			i = 0;
			list_for_each_entry(cn, &cfg->string_list, list) {
				cfg->gstrings[i] = &cn->stringtab_dev;
				cn->stringtab_dev.strings = &cn->strings;
				cn->strings.s = cn->configuration;
				i++;
			}
			cfg->gstrings[i] = NULL;
			s = usb_gstrings_attach(&gi->cdev, cfg->gstrings, 1);
			if (IS_ERR(s)) {
				ret = PTR_ERR(s);
				goto err_comp_cleanup;
			}
			c->iConfiguration = s[0].id;
		}

		list_for_each_entry_safe(f, tmp, &cfg->func_list, list) {
			list_del(&f->list);
			ret = usb_add_function(c, f);
			if (ret) {
				list_add(&f->list, &cfg->func_list);
				goto err_purge_funcs;
			}
		}
		usb_ep_autoconfig_reset(cdev->gadget);
	}
	if (cdev->use_os_string) {
		ret = composite_os_desc_req_prepare(cdev, gadget->ep0);
		if (ret)
			goto err_purge_funcs;
	}

	usb_ep_autoconfig_reset(cdev->gadget);
	return 0;

err_purge_funcs:
	purge_configs_funcs(gi);
err_comp_cleanup:
	composite_dev_cleanup(cdev);
	return ret;
}

#ifdef CONFIG_USB_CONFIGFS_UEVENT
static void android_work(struct work_struct *data)
{
	struct gadget_info *gi = container_of(data, struct gadget_info, work);
	struct usb_composite_dev *cdev = &gi->cdev;
	char *disconnected[2] = { "USB_STATE=DISCONNECTED", NULL };
	char *connected[2]    = { "USB_STATE=CONNECTED", NULL };
	char *configured[2]   = { "USB_STATE=CONFIGURED", NULL };
	/* 0-connected 1-configured 2-disconnected*/
	bool status[3] = { false, false, false };
	unsigned long flags;
	bool uevent_sent = false;

	spin_lock_irqsave(&cdev->lock, flags);
	if (cdev->config)
		status[1] = true;

	if (gi->connected != gi->sw_connected) {
		if (gi->connected)
			status[0] = true;
		else
			status[2] = true;
		gi->sw_connected = gi->connected;
	}
	spin_unlock_irqrestore(&cdev->lock, flags);

	if (status[0]) {
		kobject_uevent_env(&android_device->kobj,
					KOBJ_CHANGE, connected);
		pr_info("%s: sent uevent %s\n", __func__, connected[0]);
		uevent_sent = true;
	}

	if (status[1]) {
		kobject_uevent_env(&android_device->kobj,
					KOBJ_CHANGE, configured);
		pr_info("%s: sent uevent %s\n", __func__, configured[0]);
		uevent_sent = true;

		if (IS_ENABLED(CONFIG_MTPROF))
			bootprof_log("USB configured");

	}

	if (status[2]) {
		kobject_uevent_env(&android_device->kobj,
					KOBJ_CHANGE, disconnected);
		pr_info("%s: sent uevent %s\n", __func__, disconnected[0]);
		uevent_sent = true;
	}

	if (!uevent_sent) {
		pr_info("%s: did not send uevent (%d %d %p)\n", __func__,
			gi->connected, gi->sw_connected, cdev->config);
	}
}
#else
static int configfs_composite_setup(struct usb_gadget *gadget,
		const struct usb_ctrlrequest *ctrl)
{
	struct usb_composite_dev *cdev;
	struct gadget_info *gi;
	unsigned long flags;
	int ret;

	cdev = get_gadget_data(gadget);
	if (!cdev)
		return 0;

	gi = container_of(cdev, struct gadget_info, cdev);
	spin_lock_irqsave(&gi->spinlock, flags);
	cdev = get_gadget_data(gadget);
	if (!cdev || gi->unbind) {
		spin_unlock_irqrestore(&gi->spinlock, flags);
		return 0;
	}

	ret = composite_setup(gadget, ctrl);
	spin_unlock_irqrestore(&gi->spinlock, flags);
	return ret;
}

static void configfs_composite_disconnect(struct usb_gadget *gadget)
{
	struct usb_composite_dev *cdev;
	struct gadget_info *gi;
	unsigned long flags;

	cdev = get_gadget_data(gadget);
	if (!cdev)
		return;

	gi = container_of(cdev, struct gadget_info, cdev);
	spin_lock_irqsave(&gi->spinlock, flags);
	cdev = get_gadget_data(gadget);
	if (!cdev || gi->unbind) {
		spin_unlock_irqrestore(&gi->spinlock, flags);
		return;
	}

	composite_disconnect(gadget);
	spin_unlock_irqrestore(&gi->spinlock, flags);
}
#endif

static void configfs_composite_unbind(struct usb_gadget *gadget)
{
	struct usb_composite_dev	*cdev;
	struct gadget_info		*gi;
	unsigned long flags;

	pr_info("%s\n", __func__);
	/* the gi->lock is hold by the caller */

	cdev = get_gadget_data(gadget);
	gi = container_of(cdev, struct gadget_info, cdev);
	spin_lock_irqsave(&gi->spinlock, flags);
	gi->unbind = 1;
	spin_unlock_irqrestore(&gi->spinlock, flags);

	kfree(otg_desc[0]);
	otg_desc[0] = NULL;
	purge_configs_funcs(gi);
	composite_dev_cleanup(cdev);
	usb_ep_autoconfig_reset(cdev->gadget);
	spin_lock_irqsave(&gi->spinlock, flags);
	cdev->gadget = NULL;
	set_gadget_data(gadget, NULL);
	spin_unlock_irqrestore(&gi->spinlock, flags);
}

static void configfs_composite_suspend(struct usb_gadget *gadget)
{
	struct usb_composite_dev *cdev;
	struct gadget_info *gi;
	unsigned long flags;

	cdev = get_gadget_data(gadget);
	if (!cdev)
		return;

	gi = container_of(cdev, struct gadget_info, cdev);
	spin_lock_irqsave(&gi->spinlock, flags);
	cdev = get_gadget_data(gadget);
	if (!cdev || gi->unbind) {
		spin_unlock_irqrestore(&gi->spinlock, flags);
		return;
	}

	composite_suspend(gadget);
	spin_unlock_irqrestore(&gi->spinlock, flags);
}

static void configfs_composite_resume(struct usb_gadget *gadget)
{
	struct usb_composite_dev *cdev;
	struct gadget_info *gi;
	unsigned long flags;

	cdev = get_gadget_data(gadget);
	if (!cdev)
		return;

	gi = container_of(cdev, struct gadget_info, cdev);
	spin_lock_irqsave(&gi->spinlock, flags);
	cdev = get_gadget_data(gadget);
	if (!cdev || gi->unbind) {
		spin_unlock_irqrestore(&gi->spinlock, flags);
		return;
	}

	composite_resume(gadget);
	spin_unlock_irqrestore(&gi->spinlock, flags);
}

#ifdef CONFIG_USB_CONFIGFS_UEVENT
static int android_setup(struct usb_gadget *gadget,
			const struct usb_ctrlrequest *c)
{
	struct usb_composite_dev *cdev = get_gadget_data(gadget);
	unsigned long flags;
	struct gadget_info *gi = container_of(cdev, struct gadget_info, cdev);
	int value = -EOPNOTSUPP;
	struct usb_function_instance *fi;

	spin_lock_irqsave(&gi->spinlock, flags);
	if (!cdev || gi->unbind) {
		spin_unlock_irqrestore(&gi->spinlock, flags);
		return 0;
	}
	spin_unlock_irqrestore(&gi->spinlock, flags);

	spin_lock_irqsave(&cdev->lock, flags);
	if (!gi->connected) {
		gi->connected = 1;
		schedule_work(&gi->work);
	}
	spin_unlock_irqrestore(&cdev->lock, flags);

	spin_lock_irqsave(&gi->spinlock, flags);
	list_for_each_entry(fi, &gi->available_func, cfs_list) {
		if (fi != NULL && fi->f != NULL && fi->f->setup != NULL) {
			value = fi->f->setup(fi->f, c);
			if (value >= 0)
				break;
		}
	}

#ifdef CONFIG_USB_CONFIGFS_F_ACC
	if (value < 0)
		value = acc_ctrlrequest(cdev, c);
#endif

	if (value < 0)
		value = composite_setup(gadget, c);
	spin_unlock_irqrestore(&gi->spinlock, flags);

	spin_lock_irqsave(&cdev->lock, flags);
	if (c->bRequest == USB_REQ_SET_CONFIGURATION &&
						cdev->config) {
		schedule_work(&gi->work);
	}
	spin_unlock_irqrestore(&cdev->lock, flags);

	return value;
}

static void android_disconnect(struct usb_gadget *gadget)
{
	struct usb_composite_dev        *cdev = get_gadget_data(gadget);
	struct gadget_info *gi = container_of(cdev, struct gadget_info, cdev);

	/* FIXME: There's a race between usb_gadget_udc_stop() which is likely
	 * to set the gadget driver to NULL in the udc driver and this drivers
	 * gadget disconnect fn which likely checks for the gadget driver to
	 * be a null ptr. It happens that unbind (doing set_gadget_data(NULL))
	 * is called before the gadget driver is set to NULL and the udc driver
	 * calls disconnect fn which results in cdev being a null ptr.
	 */
	if (cdev == NULL) {
		WARN(1, "%s: gadget driver already disconnected\n", __func__);
		return;
	}

	/* accessory HID support can be active while the
		accessory function is not actually enabled,
		so we need to inform it when we are disconnected.
	*/

#ifdef CONFIG_USB_CONFIGFS_F_ACC
	acc_disconnect();
#endif
	gi->connected = 0;
	if (!gi->unbinding)
		schedule_work(&gi->work);
	composite_disconnect(gadget);
}
#endif

static const struct usb_gadget_driver configfs_driver_template = {
	.bind           = configfs_composite_bind,
	.unbind         = configfs_composite_unbind,
#ifdef CONFIG_USB_CONFIGFS_UEVENT
	.setup          = android_setup,
	.reset          = android_disconnect,
	.disconnect     = android_disconnect,
#else
	.setup          = configfs_composite_setup,
	.reset          = configfs_composite_disconnect,
	.disconnect     = configfs_composite_disconnect,
#endif
	.suspend	= configfs_composite_suspend,
	.resume		= configfs_composite_resume,

	.max_speed	= USB_SPEED_SUPER_PLUS,
	.driver = {
		.owner          = THIS_MODULE,
		.name		= "configfs-gadget",
	},
	.match_existing_only = 1,
};

#ifdef CONFIG_USB_CONFIGFS_UEVENT
static ssize_t state_show(struct device *pdev, struct device_attribute *attr,
			char *buf)
{
	struct gadget_info *dev = dev_get_drvdata(pdev);
	struct usb_composite_dev *cdev;
	char *state = "DISCONNECTED";
	unsigned long flags;

	if (!dev)
		goto out;

	cdev = &dev->cdev;

	if (!cdev)
		goto out;

	spin_lock_irqsave(&cdev->lock, flags);
	if (cdev->config)
		state = "CONFIGURED";
	else if (dev->connected)
		state = "CONNECTED";
	spin_unlock_irqrestore(&cdev->lock, flags);

	pr_info("%s %s\n", __func__, state);
out:
	return sprintf(buf, "%s\n", state);
}

static DEVICE_ATTR(state, S_IRUGO, state_show, NULL);

static struct device_attribute *android_usb_attributes[] = {
	&dev_attr_state,
	NULL
};

static int android_device_create(struct gadget_info *gi)
{
	struct device_attribute **attrs;
	struct device_attribute *attr;

	INIT_WORK(&gi->work, android_work);
	android_device = device_create(android_class, NULL,
				MKDEV(0, 0), NULL, "android0");
	if (IS_ERR(android_device))
		return PTR_ERR(android_device);

	dev_set_drvdata(android_device, gi);

	attrs = android_usb_attributes;
	while ((attr = *attrs++)) {
		int err;

		err = device_create_file(android_device, attr);
		if (err) {
			device_destroy(android_device->class,
				       android_device->devt);
			return err;
		}
	}

	return 0;
}

static void android_device_destroy(void)
{
	struct device_attribute **attrs;
	struct device_attribute *attr;

	attrs = android_usb_attributes;
	while ((attr = *attrs++))
		device_remove_file(android_device, attr);
	device_destroy(android_device->class, android_device->devt);
}
#else
static inline int android_device_create(struct gadget_info *gi)
{
	return 0;
}

static inline void android_device_destroy(void)
{
}
#endif

static struct config_group *gadgets_make(
		struct config_group *group,
		const char *name)
{
	struct gadget_info *gi;

	pr_info("%s name=%s\n", __func__, name);

	gi = kzalloc(sizeof(*gi), GFP_KERNEL);
	if (!gi)
		return ERR_PTR(-ENOMEM);

	config_group_init_type_name(&gi->group, name, &gadget_root_type);

	config_group_init_type_name(&gi->functions_group, "functions",
			&functions_type);
	configfs_add_default_group(&gi->functions_group, &gi->group);

	config_group_init_type_name(&gi->configs_group, "configs",
			&config_desc_type);
	configfs_add_default_group(&gi->configs_group, &gi->group);

	config_group_init_type_name(&gi->strings_group, "strings",
			&gadget_strings_strings_type);
	configfs_add_default_group(&gi->strings_group, &gi->group);

	config_group_init_type_name(&gi->os_desc_group, "os_desc",
			&os_desc_type);
	configfs_add_default_group(&gi->os_desc_group, &gi->group);

	gi->composite.bind = configfs_do_nothing;
	gi->composite.unbind = configfs_do_nothing;
	gi->composite.suspend = NULL;
	gi->composite.resume = NULL;
	gi->composite.max_speed = USB_SPEED_SUPER_PLUS;

	spin_lock_init(&gi->spinlock);
	mutex_init(&gi->lock);
	INIT_LIST_HEAD(&gi->string_list);
	INIT_LIST_HEAD(&gi->available_func);

	composite_init_dev(&gi->cdev);
	gi->cdev.desc.bLength = USB_DT_DEVICE_SIZE;
	gi->cdev.desc.bDescriptorType = USB_DT_DEVICE;
	gi->cdev.desc.bcdDevice = cpu_to_le16(get_default_bcdDevice());

	gi->composite.gadget_driver = configfs_driver_template;

	gi->composite.gadget_driver.function = kstrdup(name, GFP_KERNEL);
	gi->composite.name = gi->composite.gadget_driver.function;

	if (!gi->composite.gadget_driver.function)
		goto err;

	/* FASTMETA change */
	if (!meta_dt_get_mboot_params() && android_device_create(gi) < 0)
		goto err;

	return &gi->group;

err:
	kfree(gi);
	return ERR_PTR(-ENOMEM);
}

static void gadgets_drop(struct config_group *group, struct config_item *item)
{
	config_item_put(item);
	android_device_destroy();
}

static struct configfs_group_operations gadgets_ops = {
	.make_group     = &gadgets_make,
	.drop_item      = &gadgets_drop,
};

static const struct config_item_type gadgets_type = {
	.ct_group_ops   = &gadgets_ops,
	.ct_owner       = THIS_MODULE,
};

static struct configfs_subsystem gadget_subsys = {
	.su_group = {
		.cg_item = {
			.ci_namebuf = "usb_gadget",
			.ci_type = &gadgets_type,
		},
	},
	.su_mutex = __MUTEX_INITIALIZER(gadget_subsys.su_mutex),
};

void unregister_gadget_item(struct config_item *item)
{
	struct gadget_info *gi = to_gadget_info(item);

	mutex_lock(&gi->lock);
	unregister_gadget(gi);
	mutex_unlock(&gi->lock);
}
EXPORT_SYMBOL_GPL(unregister_gadget_item);

static int __init gadget_cfs_init(void)
{
	int ret;

	config_group_init(&gadget_subsys.su_group);

	ret = configfs_register_subsystem(&gadget_subsys);

#ifdef CONFIG_USB_CONFIGFS_UEVENT
	if (!meta_dt_get_mboot_params()) {
		android_class = class_create(THIS_MODULE, "android_usb");
		if (IS_ERR(android_class))
			return PTR_ERR(android_class);
	}
#endif

	return ret;
}
module_init(gadget_cfs_init);

static void __exit gadget_cfs_exit(void)
{
	configfs_unregister_subsystem(&gadget_subsys);
#ifdef CONFIG_USB_CONFIGFS_UEVENT
	if (!IS_ERR(android_class))
		class_destroy(android_class);
#endif

}
module_exit(gadget_cfs_exit);<|MERGE_RESOLUTION|>--- conflicted
+++ resolved
@@ -277,21 +277,12 @@
 	struct gadget_info *gi = to_gadget_info(item);
 	char *udc_name;
 	int ret;
-<<<<<<< HEAD
 
 	mutex_lock(&gi->lock);
 	udc_name = gi->composite.gadget_driver.udc_name;
 	ret = sprintf(page, "%s\n", udc_name ?: "");
 	mutex_unlock(&gi->lock);
 
-=======
-
-	mutex_lock(&gi->lock);
-	udc_name = gi->composite.gadget_driver.udc_name;
-	ret = sprintf(page, "%s\n", udc_name ?: "");
-	mutex_unlock(&gi->lock);
-
->>>>>>> d084fe8b
 	return ret;
 }
 
