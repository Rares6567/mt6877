--- conflicted
+++ resolved
@@ -212,13 +212,8 @@
 		fb = (struct vdec_fb *)node->fb;
 		if (fb->base_y.va == addr) {
 			list_move_tail(&node->list,
-<<<<<<< HEAD
-				&inst->available_fb_node_list);
-			break;
-=======
 				       &inst->available_fb_node_list);
 			return fb;
->>>>>>> 501b7213
 		}
 	}
 
