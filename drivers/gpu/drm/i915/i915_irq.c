/* i915_irq.c -- IRQ support for the I915 -*- linux-c -*-
 */
/*
 * Copyright 2003 Tungsten Graphics, Inc., Cedar Park, Texas.
 * All Rights Reserved.
 *
 * Permission is hereby granted, free of charge, to any person obtaining a
 * copy of this software and associated documentation files (the
 * "Software"), to deal in the Software without restriction, including
 * without limitation the rights to use, copy, modify, merge, publish,
 * distribute, sub license, and/or sell copies of the Software, and to
 * permit persons to whom the Software is furnished to do so, subject to
 * the following conditions:
 *
 * The above copyright notice and this permission notice (including the
 * next paragraph) shall be included in all copies or substantial portions
 * of the Software.
 *
 * THE SOFTWARE IS PROVIDED "AS IS", WITHOUT WARRANTY OF ANY KIND, EXPRESS
 * OR IMPLIED, INCLUDING BUT NOT LIMITED TO THE WARRANTIES OF
 * MERCHANTABILITY, FITNESS FOR A PARTICULAR PURPOSE AND NON-INFRINGEMENT.
 * IN NO EVENT SHALL TUNGSTEN GRAPHICS AND/OR ITS SUPPLIERS BE LIABLE FOR
 * ANY CLAIM, DAMAGES OR OTHER LIABILITY, WHETHER IN AN ACTION OF CONTRACT,
 * TORT OR OTHERWISE, ARISING FROM, OUT OF OR IN CONNECTION WITH THE
 * SOFTWARE OR THE USE OR OTHER DEALINGS IN THE SOFTWARE.
 *
 */

#define pr_fmt(fmt) KBUILD_MODNAME ": " fmt

#include <linux/sysrq.h>
#include <linux/slab.h>
#include <linux/circ_buf.h>
#include <drm/drmP.h>
#include <drm/i915_drm.h>
#include "i915_drv.h"
#include "i915_trace.h"
#include "intel_drv.h"

static const u32 hpd_ibx[] = {
	[HPD_CRT] = SDE_CRT_HOTPLUG,
	[HPD_SDVO_B] = SDE_SDVOB_HOTPLUG,
	[HPD_PORT_B] = SDE_PORTB_HOTPLUG,
	[HPD_PORT_C] = SDE_PORTC_HOTPLUG,
	[HPD_PORT_D] = SDE_PORTD_HOTPLUG
};

static const u32 hpd_cpt[] = {
	[HPD_CRT] = SDE_CRT_HOTPLUG_CPT,
	[HPD_SDVO_B] = SDE_SDVOB_HOTPLUG_CPT,
	[HPD_PORT_B] = SDE_PORTB_HOTPLUG_CPT,
	[HPD_PORT_C] = SDE_PORTC_HOTPLUG_CPT,
	[HPD_PORT_D] = SDE_PORTD_HOTPLUG_CPT
};

static const u32 hpd_mask_i915[] = {
	[HPD_CRT] = CRT_HOTPLUG_INT_EN,
	[HPD_SDVO_B] = SDVOB_HOTPLUG_INT_EN,
	[HPD_SDVO_C] = SDVOC_HOTPLUG_INT_EN,
	[HPD_PORT_B] = PORTB_HOTPLUG_INT_EN,
	[HPD_PORT_C] = PORTC_HOTPLUG_INT_EN,
	[HPD_PORT_D] = PORTD_HOTPLUG_INT_EN
};

static const u32 hpd_status_g4x[] = {
	[HPD_CRT] = CRT_HOTPLUG_INT_STATUS,
	[HPD_SDVO_B] = SDVOB_HOTPLUG_INT_STATUS_G4X,
	[HPD_SDVO_C] = SDVOC_HOTPLUG_INT_STATUS_G4X,
	[HPD_PORT_B] = PORTB_HOTPLUG_INT_STATUS,
	[HPD_PORT_C] = PORTC_HOTPLUG_INT_STATUS,
	[HPD_PORT_D] = PORTD_HOTPLUG_INT_STATUS
};

static const u32 hpd_status_i915[] = { /* i915 and valleyview are the same */
	[HPD_CRT] = CRT_HOTPLUG_INT_STATUS,
	[HPD_SDVO_B] = SDVOB_HOTPLUG_INT_STATUS_I915,
	[HPD_SDVO_C] = SDVOC_HOTPLUG_INT_STATUS_I915,
	[HPD_PORT_B] = PORTB_HOTPLUG_INT_STATUS,
	[HPD_PORT_C] = PORTC_HOTPLUG_INT_STATUS,
	[HPD_PORT_D] = PORTD_HOTPLUG_INT_STATUS
};

/* For display hotplug interrupt */
static void
ironlake_enable_display_irq(drm_i915_private_t *dev_priv, u32 mask)
{
	assert_spin_locked(&dev_priv->irq_lock);

	if (dev_priv->pc8.irqs_disabled) {
		WARN(1, "IRQs disabled\n");
		dev_priv->pc8.regsave.deimr &= ~mask;
		return;
	}

	if ((dev_priv->irq_mask & mask) != 0) {
		dev_priv->irq_mask &= ~mask;
		I915_WRITE(DEIMR, dev_priv->irq_mask);
		POSTING_READ(DEIMR);
	}
}

static void
ironlake_disable_display_irq(drm_i915_private_t *dev_priv, u32 mask)
{
	assert_spin_locked(&dev_priv->irq_lock);

	if (dev_priv->pc8.irqs_disabled) {
		WARN(1, "IRQs disabled\n");
		dev_priv->pc8.regsave.deimr |= mask;
		return;
	}

	if ((dev_priv->irq_mask & mask) != mask) {
		dev_priv->irq_mask |= mask;
		I915_WRITE(DEIMR, dev_priv->irq_mask);
		POSTING_READ(DEIMR);
	}
}

/**
 * ilk_update_gt_irq - update GTIMR
 * @dev_priv: driver private
 * @interrupt_mask: mask of interrupt bits to update
 * @enabled_irq_mask: mask of interrupt bits to enable
 */
static void ilk_update_gt_irq(struct drm_i915_private *dev_priv,
			      uint32_t interrupt_mask,
			      uint32_t enabled_irq_mask)
{
	assert_spin_locked(&dev_priv->irq_lock);

	if (dev_priv->pc8.irqs_disabled) {
		WARN(1, "IRQs disabled\n");
		dev_priv->pc8.regsave.gtimr &= ~interrupt_mask;
		dev_priv->pc8.regsave.gtimr |= (~enabled_irq_mask &
						interrupt_mask);
		return;
	}

	dev_priv->gt_irq_mask &= ~interrupt_mask;
	dev_priv->gt_irq_mask |= (~enabled_irq_mask & interrupt_mask);
	I915_WRITE(GTIMR, dev_priv->gt_irq_mask);
	POSTING_READ(GTIMR);
}

void ilk_enable_gt_irq(struct drm_i915_private *dev_priv, uint32_t mask)
{
	ilk_update_gt_irq(dev_priv, mask, mask);
}

void ilk_disable_gt_irq(struct drm_i915_private *dev_priv, uint32_t mask)
{
	ilk_update_gt_irq(dev_priv, mask, 0);
}

/**
  * snb_update_pm_irq - update GEN6_PMIMR
  * @dev_priv: driver private
  * @interrupt_mask: mask of interrupt bits to update
  * @enabled_irq_mask: mask of interrupt bits to enable
  */
static void snb_update_pm_irq(struct drm_i915_private *dev_priv,
			      uint32_t interrupt_mask,
			      uint32_t enabled_irq_mask)
{
	uint32_t new_val;

	assert_spin_locked(&dev_priv->irq_lock);

	if (dev_priv->pc8.irqs_disabled) {
		WARN(1, "IRQs disabled\n");
		dev_priv->pc8.regsave.gen6_pmimr &= ~interrupt_mask;
		dev_priv->pc8.regsave.gen6_pmimr |= (~enabled_irq_mask &
						     interrupt_mask);
		return;
	}

	new_val = dev_priv->pm_irq_mask;
	new_val &= ~interrupt_mask;
	new_val |= (~enabled_irq_mask & interrupt_mask);

	if (new_val != dev_priv->pm_irq_mask) {
		dev_priv->pm_irq_mask = new_val;
		I915_WRITE(GEN6_PMIMR, dev_priv->pm_irq_mask);
		POSTING_READ(GEN6_PMIMR);
	}
}

void snb_enable_pm_irq(struct drm_i915_private *dev_priv, uint32_t mask)
{
	snb_update_pm_irq(dev_priv, mask, mask);
}

void snb_disable_pm_irq(struct drm_i915_private *dev_priv, uint32_t mask)
{
	snb_update_pm_irq(dev_priv, mask, 0);
}

static bool ivb_can_enable_err_int(struct drm_device *dev)
{
	struct drm_i915_private *dev_priv = dev->dev_private;
	struct intel_crtc *crtc;
	enum pipe pipe;

	assert_spin_locked(&dev_priv->irq_lock);

	for_each_pipe(pipe) {
		crtc = to_intel_crtc(dev_priv->pipe_to_crtc_mapping[pipe]);

		if (crtc->cpu_fifo_underrun_disabled)
			return false;
	}

	return true;
}

static bool cpt_can_enable_serr_int(struct drm_device *dev)
{
	struct drm_i915_private *dev_priv = dev->dev_private;
	enum pipe pipe;
	struct intel_crtc *crtc;

	assert_spin_locked(&dev_priv->irq_lock);

	for_each_pipe(pipe) {
		crtc = to_intel_crtc(dev_priv->pipe_to_crtc_mapping[pipe]);

		if (crtc->pch_fifo_underrun_disabled)
			return false;
	}

	return true;
}

static void ironlake_set_fifo_underrun_reporting(struct drm_device *dev,
						 enum pipe pipe, bool enable)
{
	struct drm_i915_private *dev_priv = dev->dev_private;
	uint32_t bit = (pipe == PIPE_A) ? DE_PIPEA_FIFO_UNDERRUN :
					  DE_PIPEB_FIFO_UNDERRUN;

	if (enable)
		ironlake_enable_display_irq(dev_priv, bit);
	else
		ironlake_disable_display_irq(dev_priv, bit);
}

static void ivybridge_set_fifo_underrun_reporting(struct drm_device *dev,
						  enum pipe pipe, bool enable)
{
	struct drm_i915_private *dev_priv = dev->dev_private;
	if (enable) {
		I915_WRITE(GEN7_ERR_INT, ERR_INT_FIFO_UNDERRUN(pipe));

		if (!ivb_can_enable_err_int(dev))
			return;

		ironlake_enable_display_irq(dev_priv, DE_ERR_INT_IVB);
	} else {
		bool was_enabled = !(I915_READ(DEIMR) & DE_ERR_INT_IVB);

		/* Change the state _after_ we've read out the current one. */
		ironlake_disable_display_irq(dev_priv, DE_ERR_INT_IVB);

		if (!was_enabled &&
		    (I915_READ(GEN7_ERR_INT) & ERR_INT_FIFO_UNDERRUN(pipe))) {
			DRM_DEBUG_KMS("uncleared fifo underrun on pipe %c\n",
				      pipe_name(pipe));
		}
	}
}

static void broadwell_set_fifo_underrun_reporting(struct drm_device *dev,
						  enum pipe pipe, bool enable)
{
	struct drm_i915_private *dev_priv = dev->dev_private;

	assert_spin_locked(&dev_priv->irq_lock);

	if (enable)
		dev_priv->de_irq_mask[pipe] &= ~GEN8_PIPE_FIFO_UNDERRUN;
	else
		dev_priv->de_irq_mask[pipe] |= GEN8_PIPE_FIFO_UNDERRUN;
	I915_WRITE(GEN8_DE_PIPE_IMR(pipe), dev_priv->de_irq_mask[pipe]);
	POSTING_READ(GEN8_DE_PIPE_IMR(pipe));
}

/**
 * ibx_display_interrupt_update - update SDEIMR
 * @dev_priv: driver private
 * @interrupt_mask: mask of interrupt bits to update
 * @enabled_irq_mask: mask of interrupt bits to enable
 */
static void ibx_display_interrupt_update(struct drm_i915_private *dev_priv,
					 uint32_t interrupt_mask,
					 uint32_t enabled_irq_mask)
{
	uint32_t sdeimr = I915_READ(SDEIMR);
	sdeimr &= ~interrupt_mask;
	sdeimr |= (~enabled_irq_mask & interrupt_mask);

	assert_spin_locked(&dev_priv->irq_lock);

	if (dev_priv->pc8.irqs_disabled &&
	    (interrupt_mask & SDE_HOTPLUG_MASK_CPT)) {
		WARN(1, "IRQs disabled\n");
		dev_priv->pc8.regsave.sdeimr &= ~interrupt_mask;
		dev_priv->pc8.regsave.sdeimr |= (~enabled_irq_mask &
						 interrupt_mask);
		return;
	}

	I915_WRITE(SDEIMR, sdeimr);
	POSTING_READ(SDEIMR);
}
#define ibx_enable_display_interrupt(dev_priv, bits) \
	ibx_display_interrupt_update((dev_priv), (bits), (bits))
#define ibx_disable_display_interrupt(dev_priv, bits) \
	ibx_display_interrupt_update((dev_priv), (bits), 0)

static void ibx_set_fifo_underrun_reporting(struct drm_device *dev,
					    enum transcoder pch_transcoder,
					    bool enable)
{
	struct drm_i915_private *dev_priv = dev->dev_private;
	uint32_t bit = (pch_transcoder == TRANSCODER_A) ?
		       SDE_TRANSA_FIFO_UNDER : SDE_TRANSB_FIFO_UNDER;

	if (enable)
		ibx_enable_display_interrupt(dev_priv, bit);
	else
		ibx_disable_display_interrupt(dev_priv, bit);
}

static void cpt_set_fifo_underrun_reporting(struct drm_device *dev,
					    enum transcoder pch_transcoder,
					    bool enable)
{
	struct drm_i915_private *dev_priv = dev->dev_private;

	if (enable) {
		I915_WRITE(SERR_INT,
			   SERR_INT_TRANS_FIFO_UNDERRUN(pch_transcoder));

		if (!cpt_can_enable_serr_int(dev))
			return;

		ibx_enable_display_interrupt(dev_priv, SDE_ERROR_CPT);
	} else {
		uint32_t tmp = I915_READ(SERR_INT);
		bool was_enabled = !(I915_READ(SDEIMR) & SDE_ERROR_CPT);

		/* Change the state _after_ we've read out the current one. */
		ibx_disable_display_interrupt(dev_priv, SDE_ERROR_CPT);

		if (!was_enabled &&
		    (tmp & SERR_INT_TRANS_FIFO_UNDERRUN(pch_transcoder))) {
			DRM_DEBUG_KMS("uncleared pch fifo underrun on pch transcoder %c\n",
				      transcoder_name(pch_transcoder));
		}
	}
}

/**
 * intel_set_cpu_fifo_underrun_reporting - enable/disable FIFO underrun messages
 * @dev: drm device
 * @pipe: pipe
 * @enable: true if we want to report FIFO underrun errors, false otherwise
 *
 * This function makes us disable or enable CPU fifo underruns for a specific
 * pipe. Notice that on some Gens (e.g. IVB, HSW), disabling FIFO underrun
 * reporting for one pipe may also disable all the other CPU error interruts for
 * the other pipes, due to the fact that there's just one interrupt mask/enable
 * bit for all the pipes.
 *
 * Returns the previous state of underrun reporting.
 */
bool intel_set_cpu_fifo_underrun_reporting(struct drm_device *dev,
					   enum pipe pipe, bool enable)
{
	struct drm_i915_private *dev_priv = dev->dev_private;
	struct drm_crtc *crtc = dev_priv->pipe_to_crtc_mapping[pipe];
	struct intel_crtc *intel_crtc = to_intel_crtc(crtc);
	unsigned long flags;
	bool ret;

	spin_lock_irqsave(&dev_priv->irq_lock, flags);

	ret = !intel_crtc->cpu_fifo_underrun_disabled;

	if (enable == ret)
		goto done;

	intel_crtc->cpu_fifo_underrun_disabled = !enable;

	if (IS_GEN5(dev) || IS_GEN6(dev))
		ironlake_set_fifo_underrun_reporting(dev, pipe, enable);
	else if (IS_GEN7(dev))
		ivybridge_set_fifo_underrun_reporting(dev, pipe, enable);
	else if (IS_GEN8(dev))
		broadwell_set_fifo_underrun_reporting(dev, pipe, enable);

done:
	spin_unlock_irqrestore(&dev_priv->irq_lock, flags);
	return ret;
}

/**
 * intel_set_pch_fifo_underrun_reporting - enable/disable FIFO underrun messages
 * @dev: drm device
 * @pch_transcoder: the PCH transcoder (same as pipe on IVB and older)
 * @enable: true if we want to report FIFO underrun errors, false otherwise
 *
 * This function makes us disable or enable PCH fifo underruns for a specific
 * PCH transcoder. Notice that on some PCHs (e.g. CPT/PPT), disabling FIFO
 * underrun reporting for one transcoder may also disable all the other PCH
 * error interruts for the other transcoders, due to the fact that there's just
 * one interrupt mask/enable bit for all the transcoders.
 *
 * Returns the previous state of underrun reporting.
 */
bool intel_set_pch_fifo_underrun_reporting(struct drm_device *dev,
					   enum transcoder pch_transcoder,
					   bool enable)
{
	struct drm_i915_private *dev_priv = dev->dev_private;
	struct drm_crtc *crtc = dev_priv->pipe_to_crtc_mapping[pch_transcoder];
	struct intel_crtc *intel_crtc = to_intel_crtc(crtc);
	unsigned long flags;
	bool ret;

	/*
	 * NOTE: Pre-LPT has a fixed cpu pipe -> pch transcoder mapping, but LPT
	 * has only one pch transcoder A that all pipes can use. To avoid racy
	 * pch transcoder -> pipe lookups from interrupt code simply store the
	 * underrun statistics in crtc A. Since we never expose this anywhere
	 * nor use it outside of the fifo underrun code here using the "wrong"
	 * crtc on LPT won't cause issues.
	 */

	spin_lock_irqsave(&dev_priv->irq_lock, flags);

	ret = !intel_crtc->pch_fifo_underrun_disabled;

	if (enable == ret)
		goto done;

	intel_crtc->pch_fifo_underrun_disabled = !enable;

	if (HAS_PCH_IBX(dev))
		ibx_set_fifo_underrun_reporting(dev, pch_transcoder, enable);
	else
		cpt_set_fifo_underrun_reporting(dev, pch_transcoder, enable);

done:
	spin_unlock_irqrestore(&dev_priv->irq_lock, flags);
	return ret;
}


void
i915_enable_pipestat(drm_i915_private_t *dev_priv, enum pipe pipe, u32 mask)
{
	u32 reg = PIPESTAT(pipe);
	u32 pipestat = I915_READ(reg) & 0x7fff0000;

	assert_spin_locked(&dev_priv->irq_lock);

	if ((pipestat & mask) == mask)
		return;

	/* Enable the interrupt, clear any pending status */
	pipestat |= mask | (mask >> 16);
	I915_WRITE(reg, pipestat);
	POSTING_READ(reg);
}

void
i915_disable_pipestat(drm_i915_private_t *dev_priv, enum pipe pipe, u32 mask)
{
	u32 reg = PIPESTAT(pipe);
	u32 pipestat = I915_READ(reg) & 0x7fff0000;

	assert_spin_locked(&dev_priv->irq_lock);

	if ((pipestat & mask) == 0)
		return;

	pipestat &= ~mask;
	I915_WRITE(reg, pipestat);
	POSTING_READ(reg);
}

/**
 * i915_enable_asle_pipestat - enable ASLE pipestat for OpRegion
 */
static void i915_enable_asle_pipestat(struct drm_device *dev)
{
	drm_i915_private_t *dev_priv = dev->dev_private;
	unsigned long irqflags;

	if (!dev_priv->opregion.asle || !IS_MOBILE(dev))
		return;

	spin_lock_irqsave(&dev_priv->irq_lock, irqflags);

	i915_enable_pipestat(dev_priv, PIPE_B, PIPE_LEGACY_BLC_EVENT_ENABLE);
	if (INTEL_INFO(dev)->gen >= 4)
		i915_enable_pipestat(dev_priv, PIPE_A,
				     PIPE_LEGACY_BLC_EVENT_ENABLE);

	spin_unlock_irqrestore(&dev_priv->irq_lock, irqflags);
}

/**
 * i915_pipe_enabled - check if a pipe is enabled
 * @dev: DRM device
 * @pipe: pipe to check
 *
 * Reading certain registers when the pipe is disabled can hang the chip.
 * Use this routine to make sure the PLL is running and the pipe is active
 * before reading such registers if unsure.
 */
static int
i915_pipe_enabled(struct drm_device *dev, int pipe)
{
	drm_i915_private_t *dev_priv = (drm_i915_private_t *) dev->dev_private;

	if (drm_core_check_feature(dev, DRIVER_MODESET)) {
		/* Locking is horribly broken here, but whatever. */
		struct drm_crtc *crtc = dev_priv->pipe_to_crtc_mapping[pipe];
		struct intel_crtc *intel_crtc = to_intel_crtc(crtc);

		return intel_crtc->active;
	} else {
		return I915_READ(PIPECONF(pipe)) & PIPECONF_ENABLE;
	}
}

static u32 i8xx_get_vblank_counter(struct drm_device *dev, int pipe)
{
	/* Gen2 doesn't have a hardware frame counter */
	return 0;
}

/* Called from drm generic code, passed a 'crtc', which
 * we use as a pipe index
 */
static u32 i915_get_vblank_counter(struct drm_device *dev, int pipe)
{
	drm_i915_private_t *dev_priv = (drm_i915_private_t *) dev->dev_private;
	unsigned long high_frame;
	unsigned long low_frame;
	u32 high1, high2, low, pixel, vbl_start;

	if (!i915_pipe_enabled(dev, pipe)) {
		DRM_DEBUG_DRIVER("trying to get vblank count for disabled "
				"pipe %c\n", pipe_name(pipe));
		return 0;
	}

	if (drm_core_check_feature(dev, DRIVER_MODESET)) {
		struct intel_crtc *intel_crtc =
			to_intel_crtc(dev_priv->pipe_to_crtc_mapping[pipe]);
		const struct drm_display_mode *mode =
			&intel_crtc->config.adjusted_mode;

		vbl_start = mode->crtc_vblank_start * mode->crtc_htotal;
	} else {
		enum transcoder cpu_transcoder =
			intel_pipe_to_cpu_transcoder(dev_priv, pipe);
		u32 htotal;

		htotal = ((I915_READ(HTOTAL(cpu_transcoder)) >> 16) & 0x1fff) + 1;
		vbl_start = (I915_READ(VBLANK(cpu_transcoder)) & 0x1fff) + 1;

		vbl_start *= htotal;
	}

	high_frame = PIPEFRAME(pipe);
	low_frame = PIPEFRAMEPIXEL(pipe);

	/*
	 * High & low register fields aren't synchronized, so make sure
	 * we get a low value that's stable across two reads of the high
	 * register.
	 */
	do {
		high1 = I915_READ(high_frame) & PIPE_FRAME_HIGH_MASK;
		low   = I915_READ(low_frame);
		high2 = I915_READ(high_frame) & PIPE_FRAME_HIGH_MASK;
	} while (high1 != high2);

	high1 >>= PIPE_FRAME_HIGH_SHIFT;
	pixel = low & PIPE_PIXEL_MASK;
	low >>= PIPE_FRAME_LOW_SHIFT;

	/*
	 * The frame counter increments at beginning of active.
	 * Cook up a vblank counter by also checking the pixel
	 * counter against vblank start.
	 */
	return (((high1 << 8) | low) + (pixel >= vbl_start)) & 0xffffff;
}

static u32 gm45_get_vblank_counter(struct drm_device *dev, int pipe)
{
	drm_i915_private_t *dev_priv = (drm_i915_private_t *) dev->dev_private;
	int reg = PIPE_FRMCOUNT_GM45(pipe);

	if (!i915_pipe_enabled(dev, pipe)) {
		DRM_DEBUG_DRIVER("trying to get vblank count for disabled "
				 "pipe %c\n", pipe_name(pipe));
		return 0;
	}

	return I915_READ(reg);
}

/* raw reads, only for fast reads of display block, no need for forcewake etc. */
#define __raw_i915_read32(dev_priv__, reg__) readl((dev_priv__)->regs + (reg__))
#define __raw_i915_read16(dev_priv__, reg__) readw((dev_priv__)->regs + (reg__))

static bool intel_pipe_in_vblank_locked(struct drm_device *dev, enum pipe pipe)
{
	struct drm_i915_private *dev_priv = dev->dev_private;
	uint32_t status;
	int reg;

	if (IS_VALLEYVIEW(dev)) {
		status = pipe == PIPE_A ?
			I915_DISPLAY_PIPE_A_VBLANK_INTERRUPT :
			I915_DISPLAY_PIPE_B_VBLANK_INTERRUPT;

		reg = VLV_ISR;
	} else if (IS_GEN2(dev)) {
		status = pipe == PIPE_A ?
			I915_DISPLAY_PIPE_A_VBLANK_INTERRUPT :
			I915_DISPLAY_PIPE_B_VBLANK_INTERRUPT;

		reg = ISR;
	} else if (INTEL_INFO(dev)->gen < 5) {
		status = pipe == PIPE_A ?
			I915_DISPLAY_PIPE_A_VBLANK_INTERRUPT :
			I915_DISPLAY_PIPE_B_VBLANK_INTERRUPT;

		reg = ISR;
	} else if (INTEL_INFO(dev)->gen < 7) {
		status = pipe == PIPE_A ?
			DE_PIPEA_VBLANK :
			DE_PIPEB_VBLANK;

		reg = DEISR;
	} else {
		switch (pipe) {
		default:
		case PIPE_A:
			status = DE_PIPEA_VBLANK_IVB;
			break;
		case PIPE_B:
			status = DE_PIPEB_VBLANK_IVB;
			break;
		case PIPE_C:
			status = DE_PIPEC_VBLANK_IVB;
			break;
		}

		reg = DEISR;
	}

	if (IS_GEN2(dev))
		return __raw_i915_read16(dev_priv, reg) & status;
	else
		return __raw_i915_read32(dev_priv, reg) & status;
}

static int i915_get_crtc_scanoutpos(struct drm_device *dev, int pipe,
			     int *vpos, int *hpos, ktime_t *stime, ktime_t *etime)
{
	struct drm_i915_private *dev_priv = dev->dev_private;
	struct drm_crtc *crtc = dev_priv->pipe_to_crtc_mapping[pipe];
	struct intel_crtc *intel_crtc = to_intel_crtc(crtc);
	const struct drm_display_mode *mode = &intel_crtc->config.adjusted_mode;
	int position;
	int vbl_start, vbl_end, htotal, vtotal;
	bool in_vbl = true;
	int ret = 0;
	unsigned long irqflags;

	if (!intel_crtc->active) {
		DRM_DEBUG_DRIVER("trying to get scanoutpos for disabled "
				 "pipe %c\n", pipe_name(pipe));
		return 0;
	}

	htotal = mode->crtc_htotal;
	vtotal = mode->crtc_vtotal;
	vbl_start = mode->crtc_vblank_start;
	vbl_end = mode->crtc_vblank_end;

	ret |= DRM_SCANOUTPOS_VALID | DRM_SCANOUTPOS_ACCURATE;

	/*
	 * Lock uncore.lock, as we will do multiple timing critical raw
	 * register reads, potentially with preemption disabled, so the
	 * following code must not block on uncore.lock.
	 */
	spin_lock_irqsave(&dev_priv->uncore.lock, irqflags);
	
	/* preempt_disable_rt() should go right here in PREEMPT_RT patchset. */

	/* Get optional system timestamp before query. */
	if (stime)
		*stime = ktime_get();

	if (IS_GEN2(dev) || IS_G4X(dev) || INTEL_INFO(dev)->gen >= 5) {
		/* No obvious pixelcount register. Only query vertical
		 * scanout position from Display scan line register.
		 */
		if (IS_GEN2(dev))
			position = __raw_i915_read32(dev_priv, PIPEDSL(pipe)) & DSL_LINEMASK_GEN2;
		else
			position = __raw_i915_read32(dev_priv, PIPEDSL(pipe)) & DSL_LINEMASK_GEN3;

		/*
		 * The scanline counter increments at the leading edge
		 * of hsync, ie. it completely misses the active portion
		 * of the line. Fix up the counter at both edges of vblank
		 * to get a more accurate picture whether we're in vblank
		 * or not.
		 */
		in_vbl = intel_pipe_in_vblank_locked(dev, pipe);
		if ((in_vbl && position == vbl_start - 1) ||
		    (!in_vbl && position == vbl_end - 1))
			position = (position + 1) % vtotal;
	} else {
		/* Have access to pixelcount since start of frame.
		 * We can split this into vertical and horizontal
		 * scanout position.
		 */
		position = (__raw_i915_read32(dev_priv, PIPEFRAMEPIXEL(pipe)) & PIPE_PIXEL_MASK) >> PIPE_PIXEL_SHIFT;

		/* convert to pixel counts */
		vbl_start *= htotal;
		vbl_end *= htotal;
		vtotal *= htotal;
	}

	/* Get optional system timestamp after query. */
	if (etime)
		*etime = ktime_get();

	/* preempt_enable_rt() should go right here in PREEMPT_RT patchset. */

	spin_unlock_irqrestore(&dev_priv->uncore.lock, irqflags);

	in_vbl = position >= vbl_start && position < vbl_end;

	/*
	 * While in vblank, position will be negative
	 * counting up towards 0 at vbl_end. And outside
	 * vblank, position will be positive counting
	 * up since vbl_end.
	 */
	if (position >= vbl_start)
		position -= vbl_end;
	else
		position += vtotal - vbl_end;

	if (IS_GEN2(dev) || IS_G4X(dev) || INTEL_INFO(dev)->gen >= 5) {
		*vpos = position;
		*hpos = 0;
	} else {
		*vpos = position / htotal;
		*hpos = position - (*vpos * htotal);
	}

	/* In vblank? */
	if (in_vbl)
		ret |= DRM_SCANOUTPOS_INVBL;

	return ret;
}

static int i915_get_vblank_timestamp(struct drm_device *dev, int pipe,
			      int *max_error,
			      struct timeval *vblank_time,
			      unsigned flags)
{
	struct drm_crtc *crtc;

	if (pipe < 0 || pipe >= INTEL_INFO(dev)->num_pipes) {
		DRM_ERROR("Invalid crtc %d\n", pipe);
		return -EINVAL;
	}

	/* Get drm_crtc to timestamp: */
	crtc = intel_get_crtc_for_pipe(dev, pipe);
	if (crtc == NULL) {
		DRM_ERROR("Invalid crtc %d\n", pipe);
		return -EINVAL;
	}

	if (!crtc->enabled) {
		DRM_DEBUG_KMS("crtc %d is disabled\n", pipe);
		return -EBUSY;
	}

	/* Helper routine in DRM core does all the work: */
	return drm_calc_vbltimestamp_from_scanoutpos(dev, pipe, max_error,
						     vblank_time, flags,
						     crtc);
}

static bool intel_hpd_irq_event(struct drm_device *dev,
				struct drm_connector *connector)
{
	enum drm_connector_status old_status;

	WARN_ON(!mutex_is_locked(&dev->mode_config.mutex));
	old_status = connector->status;

	connector->status = connector->funcs->detect(connector, false);
	if (old_status == connector->status)
		return false;

	DRM_DEBUG_KMS("[CONNECTOR:%d:%s] status updated from %s to %s\n",
		      connector->base.id,
		      drm_get_connector_name(connector),
		      drm_get_connector_status_name(old_status),
		      drm_get_connector_status_name(connector->status));

	return true;
}

/*
 * Handle hotplug events outside the interrupt handler proper.
 */
#define I915_REENABLE_HOTPLUG_DELAY (2*60*1000)

static void i915_hotplug_work_func(struct work_struct *work)
{
	drm_i915_private_t *dev_priv = container_of(work, drm_i915_private_t,
						    hotplug_work);
	struct drm_device *dev = dev_priv->dev;
	struct drm_mode_config *mode_config = &dev->mode_config;
	struct intel_connector *intel_connector;
	struct intel_encoder *intel_encoder;
	struct drm_connector *connector;
	unsigned long irqflags;
	bool hpd_disabled = false;
	bool changed = false;
	u32 hpd_event_bits;

	/* HPD irq before everything is fully set up. */
	if (!dev_priv->enable_hotplug_processing)
		return;

	mutex_lock(&mode_config->mutex);
	DRM_DEBUG_KMS("running encoder hotplug functions\n");

	spin_lock_irqsave(&dev_priv->irq_lock, irqflags);

	hpd_event_bits = dev_priv->hpd_event_bits;
	dev_priv->hpd_event_bits = 0;
	list_for_each_entry(connector, &mode_config->connector_list, head) {
		intel_connector = to_intel_connector(connector);
		intel_encoder = intel_connector->encoder;
		if (intel_encoder->hpd_pin > HPD_NONE &&
		    dev_priv->hpd_stats[intel_encoder->hpd_pin].hpd_mark == HPD_MARK_DISABLED &&
		    connector->polled == DRM_CONNECTOR_POLL_HPD) {
			DRM_INFO("HPD interrupt storm detected on connector %s: "
				 "switching from hotplug detection to polling\n",
				drm_get_connector_name(connector));
			dev_priv->hpd_stats[intel_encoder->hpd_pin].hpd_mark = HPD_DISABLED;
			connector->polled = DRM_CONNECTOR_POLL_CONNECT
				| DRM_CONNECTOR_POLL_DISCONNECT;
			hpd_disabled = true;
		}
		if (hpd_event_bits & (1 << intel_encoder->hpd_pin)) {
			DRM_DEBUG_KMS("Connector %s (pin %i) received hotplug event.\n",
				      drm_get_connector_name(connector), intel_encoder->hpd_pin);
		}
	}
	 /* if there were no outputs to poll, poll was disabled,
	  * therefore make sure it's enabled when disabling HPD on
	  * some connectors */
	if (hpd_disabled) {
		drm_kms_helper_poll_enable(dev);
		mod_timer(&dev_priv->hotplug_reenable_timer,
			  jiffies + msecs_to_jiffies(I915_REENABLE_HOTPLUG_DELAY));
	}

	spin_unlock_irqrestore(&dev_priv->irq_lock, irqflags);

	list_for_each_entry(connector, &mode_config->connector_list, head) {
		intel_connector = to_intel_connector(connector);
		intel_encoder = intel_connector->encoder;
		if (hpd_event_bits & (1 << intel_encoder->hpd_pin)) {
			if (intel_encoder->hot_plug)
				intel_encoder->hot_plug(intel_encoder);
			if (intel_hpd_irq_event(dev, connector))
				changed = true;
		}
	}
	mutex_unlock(&mode_config->mutex);

	if (changed)
		drm_kms_helper_hotplug_event(dev);
}

static void ironlake_rps_change_irq_handler(struct drm_device *dev)
{
	drm_i915_private_t *dev_priv = dev->dev_private;
	u32 busy_up, busy_down, max_avg, min_avg;
	u8 new_delay;

	spin_lock(&mchdev_lock);

	I915_WRITE16(MEMINTRSTS, I915_READ(MEMINTRSTS));

	new_delay = dev_priv->ips.cur_delay;

	I915_WRITE16(MEMINTRSTS, MEMINT_EVAL_CHG);
	busy_up = I915_READ(RCPREVBSYTUPAVG);
	busy_down = I915_READ(RCPREVBSYTDNAVG);
	max_avg = I915_READ(RCBMAXAVG);
	min_avg = I915_READ(RCBMINAVG);

	/* Handle RCS change request from hw */
	if (busy_up > max_avg) {
		if (dev_priv->ips.cur_delay != dev_priv->ips.max_delay)
			new_delay = dev_priv->ips.cur_delay - 1;
		if (new_delay < dev_priv->ips.max_delay)
			new_delay = dev_priv->ips.max_delay;
	} else if (busy_down < min_avg) {
		if (dev_priv->ips.cur_delay != dev_priv->ips.min_delay)
			new_delay = dev_priv->ips.cur_delay + 1;
		if (new_delay > dev_priv->ips.min_delay)
			new_delay = dev_priv->ips.min_delay;
	}

	if (ironlake_set_drps(dev, new_delay))
		dev_priv->ips.cur_delay = new_delay;

	spin_unlock(&mchdev_lock);

	return;
}

static void notify_ring(struct drm_device *dev,
			struct intel_ring_buffer *ring)
{
	if (ring->obj == NULL)
		return;

	trace_i915_gem_request_complete(ring);

	wake_up_all(&ring->irq_queue);
	i915_queue_hangcheck(dev);
}

static void gen6_pm_rps_work(struct work_struct *work)
{
	drm_i915_private_t *dev_priv = container_of(work, drm_i915_private_t,
						    rps.work);
	u32 pm_iir;
	int new_delay, adj;

	spin_lock_irq(&dev_priv->irq_lock);
	pm_iir = dev_priv->rps.pm_iir;
	dev_priv->rps.pm_iir = 0;
	/* Make sure not to corrupt PMIMR state used by ringbuffer code */
	snb_enable_pm_irq(dev_priv, GEN6_PM_RPS_EVENTS);
	spin_unlock_irq(&dev_priv->irq_lock);

	/* Make sure we didn't queue anything we're not going to process. */
	WARN_ON(pm_iir & ~GEN6_PM_RPS_EVENTS);

	if ((pm_iir & GEN6_PM_RPS_EVENTS) == 0)
		return;

	mutex_lock(&dev_priv->rps.hw_lock);

	adj = dev_priv->rps.last_adj;
	if (pm_iir & GEN6_PM_RP_UP_THRESHOLD) {
		if (adj > 0)
			adj *= 2;
		else
			adj = 1;
		new_delay = dev_priv->rps.cur_delay + adj;

		/*
		 * For better performance, jump directly
		 * to RPe if we're below it.
		 */
		if (new_delay < dev_priv->rps.rpe_delay)
			new_delay = dev_priv->rps.rpe_delay;
	} else if (pm_iir & GEN6_PM_RP_DOWN_TIMEOUT) {
		if (dev_priv->rps.cur_delay > dev_priv->rps.rpe_delay)
			new_delay = dev_priv->rps.rpe_delay;
		else
			new_delay = dev_priv->rps.min_delay;
		adj = 0;
	} else if (pm_iir & GEN6_PM_RP_DOWN_THRESHOLD) {
		if (adj < 0)
			adj *= 2;
		else
			adj = -1;
		new_delay = dev_priv->rps.cur_delay + adj;
	} else { /* unknown event */
		new_delay = dev_priv->rps.cur_delay;
	}

	/* sysfs frequency interfaces may have snuck in while servicing the
	 * interrupt
	 */
	new_delay = clamp_t(int, new_delay,
			    dev_priv->rps.min_delay, dev_priv->rps.max_delay);
	dev_priv->rps.last_adj = new_delay - dev_priv->rps.cur_delay;

	if (IS_VALLEYVIEW(dev_priv->dev))
		valleyview_set_rps(dev_priv->dev, new_delay);
	else
		gen6_set_rps(dev_priv->dev, new_delay);

	mutex_unlock(&dev_priv->rps.hw_lock);
}


/**
 * ivybridge_parity_work - Workqueue called when a parity error interrupt
 * occurred.
 * @work: workqueue struct
 *
 * Doesn't actually do anything except notify userspace. As a consequence of
 * this event, userspace should try to remap the bad rows since statistically
 * it is likely the same row is more likely to go bad again.
 */
static void ivybridge_parity_work(struct work_struct *work)
{
	drm_i915_private_t *dev_priv = container_of(work, drm_i915_private_t,
						    l3_parity.error_work);
	u32 error_status, row, bank, subbank;
	char *parity_event[6];
	uint32_t misccpctl;
	unsigned long flags;
	uint8_t slice = 0;

	/* We must turn off DOP level clock gating to access the L3 registers.
	 * In order to prevent a get/put style interface, acquire struct mutex
	 * any time we access those registers.
	 */
	mutex_lock(&dev_priv->dev->struct_mutex);

	/* If we've screwed up tracking, just let the interrupt fire again */
	if (WARN_ON(!dev_priv->l3_parity.which_slice))
		goto out;

	misccpctl = I915_READ(GEN7_MISCCPCTL);
	I915_WRITE(GEN7_MISCCPCTL, misccpctl & ~GEN7_DOP_CLOCK_GATE_ENABLE);
	POSTING_READ(GEN7_MISCCPCTL);

	while ((slice = ffs(dev_priv->l3_parity.which_slice)) != 0) {
		u32 reg;

		slice--;
		if (WARN_ON_ONCE(slice >= NUM_L3_SLICES(dev_priv->dev)))
			break;

		dev_priv->l3_parity.which_slice &= ~(1<<slice);

		reg = GEN7_L3CDERRST1 + (slice * 0x200);

		error_status = I915_READ(reg);
		row = GEN7_PARITY_ERROR_ROW(error_status);
		bank = GEN7_PARITY_ERROR_BANK(error_status);
		subbank = GEN7_PARITY_ERROR_SUBBANK(error_status);

		I915_WRITE(reg, GEN7_PARITY_ERROR_VALID | GEN7_L3CDERRST1_ENABLE);
		POSTING_READ(reg);

		parity_event[0] = I915_L3_PARITY_UEVENT "=1";
		parity_event[1] = kasprintf(GFP_KERNEL, "ROW=%d", row);
		parity_event[2] = kasprintf(GFP_KERNEL, "BANK=%d", bank);
		parity_event[3] = kasprintf(GFP_KERNEL, "SUBBANK=%d", subbank);
		parity_event[4] = kasprintf(GFP_KERNEL, "SLICE=%d", slice);
		parity_event[5] = NULL;

		kobject_uevent_env(&dev_priv->dev->primary->kdev->kobj,
				   KOBJ_CHANGE, parity_event);

		DRM_DEBUG("Parity error: Slice = %d, Row = %d, Bank = %d, Sub bank = %d.\n",
			  slice, row, bank, subbank);

		kfree(parity_event[4]);
		kfree(parity_event[3]);
		kfree(parity_event[2]);
		kfree(parity_event[1]);
	}

	I915_WRITE(GEN7_MISCCPCTL, misccpctl);

out:
	WARN_ON(dev_priv->l3_parity.which_slice);
	spin_lock_irqsave(&dev_priv->irq_lock, flags);
	ilk_enable_gt_irq(dev_priv, GT_PARITY_ERROR(dev_priv->dev));
	spin_unlock_irqrestore(&dev_priv->irq_lock, flags);

	mutex_unlock(&dev_priv->dev->struct_mutex);
}

static void ivybridge_parity_error_irq_handler(struct drm_device *dev, u32 iir)
{
	drm_i915_private_t *dev_priv = (drm_i915_private_t *) dev->dev_private;

	if (!HAS_L3_DPF(dev))
		return;

	spin_lock(&dev_priv->irq_lock);
	ilk_disable_gt_irq(dev_priv, GT_PARITY_ERROR(dev));
	spin_unlock(&dev_priv->irq_lock);

	iir &= GT_PARITY_ERROR(dev);
	if (iir & GT_RENDER_L3_PARITY_ERROR_INTERRUPT_S1)
		dev_priv->l3_parity.which_slice |= 1 << 1;

	if (iir & GT_RENDER_L3_PARITY_ERROR_INTERRUPT)
		dev_priv->l3_parity.which_slice |= 1 << 0;

	queue_work(dev_priv->wq, &dev_priv->l3_parity.error_work);
}

static void ilk_gt_irq_handler(struct drm_device *dev,
			       struct drm_i915_private *dev_priv,
			       u32 gt_iir)
{
	if (gt_iir &
	    (GT_RENDER_USER_INTERRUPT | GT_RENDER_PIPECTL_NOTIFY_INTERRUPT))
		notify_ring(dev, &dev_priv->ring[RCS]);
	if (gt_iir & ILK_BSD_USER_INTERRUPT)
		notify_ring(dev, &dev_priv->ring[VCS]);
}

static void snb_gt_irq_handler(struct drm_device *dev,
			       struct drm_i915_private *dev_priv,
			       u32 gt_iir)
{

	if (gt_iir &
	    (GT_RENDER_USER_INTERRUPT | GT_RENDER_PIPECTL_NOTIFY_INTERRUPT))
		notify_ring(dev, &dev_priv->ring[RCS]);
	if (gt_iir & GT_BSD_USER_INTERRUPT)
		notify_ring(dev, &dev_priv->ring[VCS]);
	if (gt_iir & GT_BLT_USER_INTERRUPT)
		notify_ring(dev, &dev_priv->ring[BCS]);

	if (gt_iir & (GT_BLT_CS_ERROR_INTERRUPT |
		      GT_BSD_CS_ERROR_INTERRUPT |
		      GT_RENDER_CS_MASTER_ERROR_INTERRUPT)) {
		DRM_ERROR("GT error interrupt 0x%08x\n", gt_iir);
		i915_handle_error(dev, false);
	}

	if (gt_iir & GT_PARITY_ERROR(dev))
		ivybridge_parity_error_irq_handler(dev, gt_iir);
}

static irqreturn_t gen8_gt_irq_handler(struct drm_device *dev,
				       struct drm_i915_private *dev_priv,
				       u32 master_ctl)
{
	u32 rcs, bcs, vcs;
	uint32_t tmp = 0;
	irqreturn_t ret = IRQ_NONE;

	if (master_ctl & (GEN8_GT_RCS_IRQ | GEN8_GT_BCS_IRQ)) {
		tmp = I915_READ(GEN8_GT_IIR(0));
		if (tmp) {
			ret = IRQ_HANDLED;
			rcs = tmp >> GEN8_RCS_IRQ_SHIFT;
			bcs = tmp >> GEN8_BCS_IRQ_SHIFT;
			if (rcs & GT_RENDER_USER_INTERRUPT)
				notify_ring(dev, &dev_priv->ring[RCS]);
			if (bcs & GT_RENDER_USER_INTERRUPT)
				notify_ring(dev, &dev_priv->ring[BCS]);
			I915_WRITE(GEN8_GT_IIR(0), tmp);
		} else
			DRM_ERROR("The master control interrupt lied (GT0)!\n");
	}

	if (master_ctl & GEN8_GT_VCS1_IRQ) {
		tmp = I915_READ(GEN8_GT_IIR(1));
		if (tmp) {
			ret = IRQ_HANDLED;
			vcs = tmp >> GEN8_VCS1_IRQ_SHIFT;
			if (vcs & GT_RENDER_USER_INTERRUPT)
				notify_ring(dev, &dev_priv->ring[VCS]);
			I915_WRITE(GEN8_GT_IIR(1), tmp);
		} else
			DRM_ERROR("The master control interrupt lied (GT1)!\n");
	}

	if (master_ctl & GEN8_GT_VECS_IRQ) {
		tmp = I915_READ(GEN8_GT_IIR(3));
		if (tmp) {
			ret = IRQ_HANDLED;
			vcs = tmp >> GEN8_VECS_IRQ_SHIFT;
			if (vcs & GT_RENDER_USER_INTERRUPT)
				notify_ring(dev, &dev_priv->ring[VECS]);
			I915_WRITE(GEN8_GT_IIR(3), tmp);
		} else
			DRM_ERROR("The master control interrupt lied (GT3)!\n");
	}

	return ret;
}

#define HPD_STORM_DETECT_PERIOD 1000
#define HPD_STORM_THRESHOLD 5

static inline void intel_hpd_irq_handler(struct drm_device *dev,
					 u32 hotplug_trigger,
					 const u32 *hpd)
{
	drm_i915_private_t *dev_priv = dev->dev_private;
	int i;
	bool storm_detected = false;

	if (!hotplug_trigger)
		return;

	spin_lock(&dev_priv->irq_lock);
	for (i = 1; i < HPD_NUM_PINS; i++) {

		WARN_ONCE(hpd[i] & hotplug_trigger &&
			  dev_priv->hpd_stats[i].hpd_mark == HPD_DISABLED,
			  "Received HPD interrupt (0x%08x) on pin %d (0x%08x) although disabled\n",
			  hotplug_trigger, i, hpd[i]);

		if (!(hpd[i] & hotplug_trigger) ||
		    dev_priv->hpd_stats[i].hpd_mark != HPD_ENABLED)
			continue;

		dev_priv->hpd_event_bits |= (1 << i);
		if (!time_in_range(jiffies, dev_priv->hpd_stats[i].hpd_last_jiffies,
				   dev_priv->hpd_stats[i].hpd_last_jiffies
				   + msecs_to_jiffies(HPD_STORM_DETECT_PERIOD))) {
			dev_priv->hpd_stats[i].hpd_last_jiffies = jiffies;
			dev_priv->hpd_stats[i].hpd_cnt = 0;
			DRM_DEBUG_KMS("Received HPD interrupt on PIN %d - cnt: 0\n", i);
		} else if (dev_priv->hpd_stats[i].hpd_cnt > HPD_STORM_THRESHOLD) {
			dev_priv->hpd_stats[i].hpd_mark = HPD_MARK_DISABLED;
			dev_priv->hpd_event_bits &= ~(1 << i);
			DRM_DEBUG_KMS("HPD interrupt storm detected on PIN %d\n", i);
			storm_detected = true;
		} else {
			dev_priv->hpd_stats[i].hpd_cnt++;
			DRM_DEBUG_KMS("Received HPD interrupt on PIN %d - cnt: %d\n", i,
				      dev_priv->hpd_stats[i].hpd_cnt);
		}
	}

	if (storm_detected)
		dev_priv->display.hpd_irq_setup(dev);
	spin_unlock(&dev_priv->irq_lock);

	/*
	 * Our hotplug handler can grab modeset locks (by calling down into the
	 * fb helpers). Hence it must not be run on our own dev-priv->wq work
	 * queue for otherwise the flush_work in the pageflip code will
	 * deadlock.
	 */
	schedule_work(&dev_priv->hotplug_work);
}

static void gmbus_irq_handler(struct drm_device *dev)
{
	struct drm_i915_private *dev_priv = (drm_i915_private_t *) dev->dev_private;

	wake_up_all(&dev_priv->gmbus_wait_queue);
}

static void dp_aux_irq_handler(struct drm_device *dev)
{
	struct drm_i915_private *dev_priv = (drm_i915_private_t *) dev->dev_private;

	wake_up_all(&dev_priv->gmbus_wait_queue);
}

#if defined(CONFIG_DEBUG_FS)
static void display_pipe_crc_irq_handler(struct drm_device *dev, enum pipe pipe,
					 uint32_t crc0, uint32_t crc1,
					 uint32_t crc2, uint32_t crc3,
					 uint32_t crc4)
{
	struct drm_i915_private *dev_priv = dev->dev_private;
	struct intel_pipe_crc *pipe_crc = &dev_priv->pipe_crc[pipe];
	struct intel_pipe_crc_entry *entry;
	int head, tail;

	spin_lock(&pipe_crc->lock);

	if (!pipe_crc->entries) {
		spin_unlock(&pipe_crc->lock);
		DRM_ERROR("spurious interrupt\n");
		return;
	}

	head = pipe_crc->head;
	tail = pipe_crc->tail;

	if (CIRC_SPACE(head, tail, INTEL_PIPE_CRC_ENTRIES_NR) < 1) {
		spin_unlock(&pipe_crc->lock);
		DRM_ERROR("CRC buffer overflowing\n");
		return;
	}

	entry = &pipe_crc->entries[head];

	entry->frame = dev->driver->get_vblank_counter(dev, pipe);
	entry->crc[0] = crc0;
	entry->crc[1] = crc1;
	entry->crc[2] = crc2;
	entry->crc[3] = crc3;
	entry->crc[4] = crc4;

	head = (head + 1) & (INTEL_PIPE_CRC_ENTRIES_NR - 1);
	pipe_crc->head = head;

	spin_unlock(&pipe_crc->lock);

	wake_up_interruptible(&pipe_crc->wq);
}
#else
static inline void
display_pipe_crc_irq_handler(struct drm_device *dev, enum pipe pipe,
			     uint32_t crc0, uint32_t crc1,
			     uint32_t crc2, uint32_t crc3,
			     uint32_t crc4) {}
#endif


static void hsw_pipe_crc_irq_handler(struct drm_device *dev, enum pipe pipe)
{
	struct drm_i915_private *dev_priv = dev->dev_private;

	display_pipe_crc_irq_handler(dev, pipe,
				     I915_READ(PIPE_CRC_RES_1_IVB(pipe)),
				     0, 0, 0, 0);
}

static void ivb_pipe_crc_irq_handler(struct drm_device *dev, enum pipe pipe)
{
	struct drm_i915_private *dev_priv = dev->dev_private;

	display_pipe_crc_irq_handler(dev, pipe,
				     I915_READ(PIPE_CRC_RES_1_IVB(pipe)),
				     I915_READ(PIPE_CRC_RES_2_IVB(pipe)),
				     I915_READ(PIPE_CRC_RES_3_IVB(pipe)),
				     I915_READ(PIPE_CRC_RES_4_IVB(pipe)),
				     I915_READ(PIPE_CRC_RES_5_IVB(pipe)));
}

static void i9xx_pipe_crc_irq_handler(struct drm_device *dev, enum pipe pipe)
{
	struct drm_i915_private *dev_priv = dev->dev_private;
	uint32_t res1, res2;

	if (INTEL_INFO(dev)->gen >= 3)
		res1 = I915_READ(PIPE_CRC_RES_RES1_I915(pipe));
	else
		res1 = 0;

	if (INTEL_INFO(dev)->gen >= 5 || IS_G4X(dev))
		res2 = I915_READ(PIPE_CRC_RES_RES2_G4X(pipe));
	else
		res2 = 0;

	display_pipe_crc_irq_handler(dev, pipe,
				     I915_READ(PIPE_CRC_RES_RED(pipe)),
				     I915_READ(PIPE_CRC_RES_GREEN(pipe)),
				     I915_READ(PIPE_CRC_RES_BLUE(pipe)),
				     res1, res2);
}

/* The RPS events need forcewake, so we add them to a work queue and mask their
 * IMR bits until the work is done. Other interrupts can be processed without
 * the work queue. */
static void gen6_rps_irq_handler(struct drm_i915_private *dev_priv, u32 pm_iir)
{
	if (pm_iir & GEN6_PM_RPS_EVENTS) {
		spin_lock(&dev_priv->irq_lock);
		dev_priv->rps.pm_iir |= pm_iir & GEN6_PM_RPS_EVENTS;
		snb_disable_pm_irq(dev_priv, pm_iir & GEN6_PM_RPS_EVENTS);
		spin_unlock(&dev_priv->irq_lock);

		queue_work(dev_priv->wq, &dev_priv->rps.work);
	}

	if (HAS_VEBOX(dev_priv->dev)) {
		if (pm_iir & PM_VEBOX_USER_INTERRUPT)
			notify_ring(dev_priv->dev, &dev_priv->ring[VECS]);

		if (pm_iir & PM_VEBOX_CS_ERROR_INTERRUPT) {
			DRM_ERROR("VEBOX CS error interrupt 0x%08x\n", pm_iir);
			i915_handle_error(dev_priv->dev, false);
		}
	}
}

static irqreturn_t valleyview_irq_handler(int irq, void *arg)
{
	struct drm_device *dev = (struct drm_device *) arg;
	drm_i915_private_t *dev_priv = (drm_i915_private_t *) dev->dev_private;
	u32 iir, gt_iir, pm_iir;
	irqreturn_t ret = IRQ_NONE;
	unsigned long irqflags;
	int pipe;
	u32 pipe_stats[I915_MAX_PIPES];

	atomic_inc(&dev_priv->irq_received);

	while (true) {
		iir = I915_READ(VLV_IIR);
		gt_iir = I915_READ(GTIIR);
		pm_iir = I915_READ(GEN6_PMIIR);

		if (gt_iir == 0 && pm_iir == 0 && iir == 0)
			goto out;

		ret = IRQ_HANDLED;

		snb_gt_irq_handler(dev, dev_priv, gt_iir);

		spin_lock_irqsave(&dev_priv->irq_lock, irqflags);
		for_each_pipe(pipe) {
			int reg = PIPESTAT(pipe);
			pipe_stats[pipe] = I915_READ(reg);

			/*
			 * Clear the PIPE*STAT regs before the IIR
			 */
			if (pipe_stats[pipe] & 0x8000ffff) {
				if (pipe_stats[pipe] & PIPE_FIFO_UNDERRUN_STATUS)
					DRM_DEBUG_DRIVER("pipe %c underrun\n",
							 pipe_name(pipe));
				I915_WRITE(reg, pipe_stats[pipe]);
			}
		}
		spin_unlock_irqrestore(&dev_priv->irq_lock, irqflags);

		for_each_pipe(pipe) {
			if (pipe_stats[pipe] & PIPE_START_VBLANK_INTERRUPT_STATUS)
				drm_handle_vblank(dev, pipe);

			if (pipe_stats[pipe] & PLANE_FLIPDONE_INT_STATUS_VLV) {
				intel_prepare_page_flip(dev, pipe);
				intel_finish_page_flip(dev, pipe);
			}

			if (pipe_stats[pipe] & PIPE_CRC_DONE_INTERRUPT_STATUS)
				i9xx_pipe_crc_irq_handler(dev, pipe);
		}

		/* Consume port.  Then clear IIR or we'll miss events */
		if (iir & I915_DISPLAY_PORT_INTERRUPT) {
			u32 hotplug_status = I915_READ(PORT_HOTPLUG_STAT);
			u32 hotplug_trigger = hotplug_status & HOTPLUG_INT_STATUS_I915;

			DRM_DEBUG_DRIVER("hotplug event received, stat 0x%08x\n",
					 hotplug_status);

			intel_hpd_irq_handler(dev, hotplug_trigger, hpd_status_i915);

			if (hotplug_status & DP_AUX_CHANNEL_MASK_INT_STATUS_G4X)
				dp_aux_irq_handler(dev);

			I915_WRITE(PORT_HOTPLUG_STAT, hotplug_status);
			I915_READ(PORT_HOTPLUG_STAT);
		}

		if (pipe_stats[0] & PIPE_GMBUS_INTERRUPT_STATUS)
			gmbus_irq_handler(dev);

		if (pm_iir)
			gen6_rps_irq_handler(dev_priv, pm_iir);

		I915_WRITE(GTIIR, gt_iir);
		I915_WRITE(GEN6_PMIIR, pm_iir);
		I915_WRITE(VLV_IIR, iir);
	}

out:
	return ret;
}

static void ibx_irq_handler(struct drm_device *dev, u32 pch_iir)
{
	drm_i915_private_t *dev_priv = (drm_i915_private_t *) dev->dev_private;
	int pipe;
	u32 hotplug_trigger = pch_iir & SDE_HOTPLUG_MASK;

	intel_hpd_irq_handler(dev, hotplug_trigger, hpd_ibx);

	if (pch_iir & SDE_AUDIO_POWER_MASK) {
		int port = ffs((pch_iir & SDE_AUDIO_POWER_MASK) >>
			       SDE_AUDIO_POWER_SHIFT);
		DRM_DEBUG_DRIVER("PCH audio power change on port %d\n",
				 port_name(port));
	}

	if (pch_iir & SDE_AUX_MASK)
		dp_aux_irq_handler(dev);

	if (pch_iir & SDE_GMBUS)
		gmbus_irq_handler(dev);

	if (pch_iir & SDE_AUDIO_HDCP_MASK)
		DRM_DEBUG_DRIVER("PCH HDCP audio interrupt\n");

	if (pch_iir & SDE_AUDIO_TRANS_MASK)
		DRM_DEBUG_DRIVER("PCH transcoder audio interrupt\n");

	if (pch_iir & SDE_POISON)
		DRM_ERROR("PCH poison interrupt\n");

	if (pch_iir & SDE_FDI_MASK)
		for_each_pipe(pipe)
			DRM_DEBUG_DRIVER("  pipe %c FDI IIR: 0x%08x\n",
					 pipe_name(pipe),
					 I915_READ(FDI_RX_IIR(pipe)));

	if (pch_iir & (SDE_TRANSB_CRC_DONE | SDE_TRANSA_CRC_DONE))
		DRM_DEBUG_DRIVER("PCH transcoder CRC done interrupt\n");

	if (pch_iir & (SDE_TRANSB_CRC_ERR | SDE_TRANSA_CRC_ERR))
		DRM_DEBUG_DRIVER("PCH transcoder CRC error interrupt\n");

	if (pch_iir & SDE_TRANSA_FIFO_UNDER)
		if (intel_set_pch_fifo_underrun_reporting(dev, TRANSCODER_A,
							  false))
			DRM_DEBUG_DRIVER("PCH transcoder A FIFO underrun\n");

	if (pch_iir & SDE_TRANSB_FIFO_UNDER)
		if (intel_set_pch_fifo_underrun_reporting(dev, TRANSCODER_B,
							  false))
			DRM_DEBUG_DRIVER("PCH transcoder B FIFO underrun\n");
}

static void ivb_err_int_handler(struct drm_device *dev)
{
	struct drm_i915_private *dev_priv = dev->dev_private;
	u32 err_int = I915_READ(GEN7_ERR_INT);
	enum pipe pipe;

	if (err_int & ERR_INT_POISON)
		DRM_ERROR("Poison interrupt\n");

	for_each_pipe(pipe) {
		if (err_int & ERR_INT_FIFO_UNDERRUN(pipe)) {
			if (intel_set_cpu_fifo_underrun_reporting(dev, pipe,
								  false))
				DRM_DEBUG_DRIVER("Pipe %c FIFO underrun\n",
						 pipe_name(pipe));
		}

		if (err_int & ERR_INT_PIPE_CRC_DONE(pipe)) {
			if (IS_IVYBRIDGE(dev))
				ivb_pipe_crc_irq_handler(dev, pipe);
			else
				hsw_pipe_crc_irq_handler(dev, pipe);
		}
	}

	I915_WRITE(GEN7_ERR_INT, err_int);
}

static void cpt_serr_int_handler(struct drm_device *dev)
{
	struct drm_i915_private *dev_priv = dev->dev_private;
	u32 serr_int = I915_READ(SERR_INT);

	if (serr_int & SERR_INT_POISON)
		DRM_ERROR("PCH poison interrupt\n");

	if (serr_int & SERR_INT_TRANS_A_FIFO_UNDERRUN)
		if (intel_set_pch_fifo_underrun_reporting(dev, TRANSCODER_A,
							  false))
			DRM_DEBUG_DRIVER("PCH transcoder A FIFO underrun\n");

	if (serr_int & SERR_INT_TRANS_B_FIFO_UNDERRUN)
		if (intel_set_pch_fifo_underrun_reporting(dev, TRANSCODER_B,
							  false))
			DRM_DEBUG_DRIVER("PCH transcoder B FIFO underrun\n");

	if (serr_int & SERR_INT_TRANS_C_FIFO_UNDERRUN)
		if (intel_set_pch_fifo_underrun_reporting(dev, TRANSCODER_C,
							  false))
			DRM_DEBUG_DRIVER("PCH transcoder C FIFO underrun\n");

	I915_WRITE(SERR_INT, serr_int);
}

static void cpt_irq_handler(struct drm_device *dev, u32 pch_iir)
{
	drm_i915_private_t *dev_priv = (drm_i915_private_t *) dev->dev_private;
	int pipe;
	u32 hotplug_trigger = pch_iir & SDE_HOTPLUG_MASK_CPT;

	intel_hpd_irq_handler(dev, hotplug_trigger, hpd_cpt);

	if (pch_iir & SDE_AUDIO_POWER_MASK_CPT) {
		int port = ffs((pch_iir & SDE_AUDIO_POWER_MASK_CPT) >>
			       SDE_AUDIO_POWER_SHIFT_CPT);
		DRM_DEBUG_DRIVER("PCH audio power change on port %c\n",
				 port_name(port));
	}

	if (pch_iir & SDE_AUX_MASK_CPT)
		dp_aux_irq_handler(dev);

	if (pch_iir & SDE_GMBUS_CPT)
		gmbus_irq_handler(dev);

	if (pch_iir & SDE_AUDIO_CP_REQ_CPT)
		DRM_DEBUG_DRIVER("Audio CP request interrupt\n");

	if (pch_iir & SDE_AUDIO_CP_CHG_CPT)
		DRM_DEBUG_DRIVER("Audio CP change interrupt\n");

	if (pch_iir & SDE_FDI_MASK_CPT)
		for_each_pipe(pipe)
			DRM_DEBUG_DRIVER("  pipe %c FDI IIR: 0x%08x\n",
					 pipe_name(pipe),
					 I915_READ(FDI_RX_IIR(pipe)));

	if (pch_iir & SDE_ERROR_CPT)
		cpt_serr_int_handler(dev);
}

static void ilk_display_irq_handler(struct drm_device *dev, u32 de_iir)
{
	struct drm_i915_private *dev_priv = dev->dev_private;
	enum pipe pipe;

	if (de_iir & DE_AUX_CHANNEL_A)
		dp_aux_irq_handler(dev);

	if (de_iir & DE_GSE)
		intel_opregion_asle_intr(dev);

	if (de_iir & DE_POISON)
		DRM_ERROR("Poison interrupt\n");

	for_each_pipe(pipe) {
		if (de_iir & DE_PIPE_VBLANK(pipe))
			drm_handle_vblank(dev, pipe);

		if (de_iir & DE_PIPE_FIFO_UNDERRUN(pipe))
			if (intel_set_cpu_fifo_underrun_reporting(dev, pipe, false))
				DRM_DEBUG_DRIVER("Pipe %c FIFO underrun\n",
						 pipe_name(pipe));

		if (de_iir & DE_PIPE_CRC_DONE(pipe))
			i9xx_pipe_crc_irq_handler(dev, pipe);

		/* plane/pipes map 1:1 on ilk+ */
		if (de_iir & DE_PLANE_FLIP_DONE(pipe)) {
			intel_prepare_page_flip(dev, pipe);
			intel_finish_page_flip_plane(dev, pipe);
		}
	}

	/* check event from PCH */
	if (de_iir & DE_PCH_EVENT) {
		u32 pch_iir = I915_READ(SDEIIR);

		if (HAS_PCH_CPT(dev))
			cpt_irq_handler(dev, pch_iir);
		else
			ibx_irq_handler(dev, pch_iir);

		/* should clear PCH hotplug event before clear CPU irq */
		I915_WRITE(SDEIIR, pch_iir);
	}

	if (IS_GEN5(dev) && de_iir & DE_PCU_EVENT)
		ironlake_rps_change_irq_handler(dev);
}

static void ivb_display_irq_handler(struct drm_device *dev, u32 de_iir)
{
	struct drm_i915_private *dev_priv = dev->dev_private;
	enum pipe i;

	if (de_iir & DE_ERR_INT_IVB)
		ivb_err_int_handler(dev);

	if (de_iir & DE_AUX_CHANNEL_A_IVB)
		dp_aux_irq_handler(dev);

	if (de_iir & DE_GSE_IVB)
		intel_opregion_asle_intr(dev);

	for_each_pipe(i) {
		if (de_iir & (DE_PIPE_VBLANK_IVB(i)))
			drm_handle_vblank(dev, i);

		/* plane/pipes map 1:1 on ilk+ */
		if (de_iir & DE_PLANE_FLIP_DONE_IVB(i)) {
			intel_prepare_page_flip(dev, i);
			intel_finish_page_flip_plane(dev, i);
		}
	}

	/* check event from PCH */
	if (!HAS_PCH_NOP(dev) && (de_iir & DE_PCH_EVENT_IVB)) {
		u32 pch_iir = I915_READ(SDEIIR);

		cpt_irq_handler(dev, pch_iir);

		/* clear PCH hotplug event before clear CPU irq */
		I915_WRITE(SDEIIR, pch_iir);
	}
}

static irqreturn_t ironlake_irq_handler(int irq, void *arg)
{
	struct drm_device *dev = (struct drm_device *) arg;
	drm_i915_private_t *dev_priv = (drm_i915_private_t *) dev->dev_private;
	u32 de_iir, gt_iir, de_ier, sde_ier = 0;
	irqreturn_t ret = IRQ_NONE;

	atomic_inc(&dev_priv->irq_received);

	/* We get interrupts on unclaimed registers, so check for this before we
	 * do any I915_{READ,WRITE}. */
	intel_uncore_check_errors(dev);

	/* disable master interrupt before clearing iir  */
	de_ier = I915_READ(DEIER);
	I915_WRITE(DEIER, de_ier & ~DE_MASTER_IRQ_CONTROL);
	POSTING_READ(DEIER);

	/* Disable south interrupts. We'll only write to SDEIIR once, so further
	 * interrupts will will be stored on its back queue, and then we'll be
	 * able to process them after we restore SDEIER (as soon as we restore
	 * it, we'll get an interrupt if SDEIIR still has something to process
	 * due to its back queue). */
	if (!HAS_PCH_NOP(dev)) {
		sde_ier = I915_READ(SDEIER);
		I915_WRITE(SDEIER, 0);
		POSTING_READ(SDEIER);
	}

	gt_iir = I915_READ(GTIIR);
	if (gt_iir) {
		if (INTEL_INFO(dev)->gen >= 6)
			snb_gt_irq_handler(dev, dev_priv, gt_iir);
		else
			ilk_gt_irq_handler(dev, dev_priv, gt_iir);
		I915_WRITE(GTIIR, gt_iir);
		ret = IRQ_HANDLED;
	}

	de_iir = I915_READ(DEIIR);
	if (de_iir) {
		if (INTEL_INFO(dev)->gen >= 7)
			ivb_display_irq_handler(dev, de_iir);
		else
			ilk_display_irq_handler(dev, de_iir);
		I915_WRITE(DEIIR, de_iir);
		ret = IRQ_HANDLED;
	}

	if (INTEL_INFO(dev)->gen >= 6) {
		u32 pm_iir = I915_READ(GEN6_PMIIR);
		if (pm_iir) {
			gen6_rps_irq_handler(dev_priv, pm_iir);
			I915_WRITE(GEN6_PMIIR, pm_iir);
			ret = IRQ_HANDLED;
		}
	}

	I915_WRITE(DEIER, de_ier);
	POSTING_READ(DEIER);
	if (!HAS_PCH_NOP(dev)) {
		I915_WRITE(SDEIER, sde_ier);
		POSTING_READ(SDEIER);
	}

	return ret;
}

static irqreturn_t gen8_irq_handler(int irq, void *arg)
{
	struct drm_device *dev = arg;
	struct drm_i915_private *dev_priv = dev->dev_private;
	u32 master_ctl;
	irqreturn_t ret = IRQ_NONE;
	uint32_t tmp = 0;
	enum pipe pipe;

	atomic_inc(&dev_priv->irq_received);

	master_ctl = I915_READ(GEN8_MASTER_IRQ);
	master_ctl &= ~GEN8_MASTER_IRQ_CONTROL;
	if (!master_ctl)
		return IRQ_NONE;

	I915_WRITE(GEN8_MASTER_IRQ, 0);
	POSTING_READ(GEN8_MASTER_IRQ);

	ret = gen8_gt_irq_handler(dev, dev_priv, master_ctl);

	if (master_ctl & GEN8_DE_MISC_IRQ) {
		tmp = I915_READ(GEN8_DE_MISC_IIR);
		if (tmp & GEN8_DE_MISC_GSE)
			intel_opregion_asle_intr(dev);
		else if (tmp)
			DRM_ERROR("Unexpected DE Misc interrupt\n");
		else
			DRM_ERROR("The master control interrupt lied (DE MISC)!\n");

		if (tmp) {
			I915_WRITE(GEN8_DE_MISC_IIR, tmp);
			ret = IRQ_HANDLED;
		}
	}

	if (master_ctl & GEN8_DE_PORT_IRQ) {
		tmp = I915_READ(GEN8_DE_PORT_IIR);
		if (tmp & GEN8_AUX_CHANNEL_A)
			dp_aux_irq_handler(dev);
		else if (tmp)
			DRM_ERROR("Unexpected DE Port interrupt\n");
		else
			DRM_ERROR("The master control interrupt lied (DE PORT)!\n");

		if (tmp) {
			I915_WRITE(GEN8_DE_PORT_IIR, tmp);
			ret = IRQ_HANDLED;
		}
	}

	for_each_pipe(pipe) {
		uint32_t pipe_iir;

		if (!(master_ctl & GEN8_DE_PIPE_IRQ(pipe)))
			continue;

		pipe_iir = I915_READ(GEN8_DE_PIPE_IIR(pipe));
		if (pipe_iir & GEN8_PIPE_VBLANK)
			drm_handle_vblank(dev, pipe);

		if (pipe_iir & GEN8_PIPE_FLIP_DONE) {
			intel_prepare_page_flip(dev, pipe);
			intel_finish_page_flip_plane(dev, pipe);
		}

		if (pipe_iir & GEN8_PIPE_CDCLK_CRC_DONE)
			hsw_pipe_crc_irq_handler(dev, pipe);

		if (pipe_iir & GEN8_PIPE_FIFO_UNDERRUN) {
			if (intel_set_cpu_fifo_underrun_reporting(dev, pipe,
								  false))
				DRM_DEBUG_DRIVER("Pipe %c FIFO underrun\n",
						 pipe_name(pipe));
		}

		if (pipe_iir & GEN8_DE_PIPE_IRQ_FAULT_ERRORS) {
			DRM_ERROR("Fault errors on pipe %c\n: 0x%08x",
				  pipe_name(pipe),
				  pipe_iir & GEN8_DE_PIPE_IRQ_FAULT_ERRORS);
		}

		if (pipe_iir) {
			ret = IRQ_HANDLED;
			I915_WRITE(GEN8_DE_PIPE_IIR(pipe), pipe_iir);
		} else
			DRM_ERROR("The master control interrupt lied (DE PIPE)!\n");
	}

	if (!HAS_PCH_NOP(dev) && master_ctl & GEN8_DE_PCH_IRQ) {
		/*
		 * FIXME(BDW): Assume for now that the new interrupt handling
		 * scheme also closed the SDE interrupt handling race we've seen
		 * on older pch-split platforms. But this needs testing.
		 */
		u32 pch_iir = I915_READ(SDEIIR);

		cpt_irq_handler(dev, pch_iir);

		if (pch_iir) {
			I915_WRITE(SDEIIR, pch_iir);
			ret = IRQ_HANDLED;
		}
	}

	I915_WRITE(GEN8_MASTER_IRQ, GEN8_MASTER_IRQ_CONTROL);
	POSTING_READ(GEN8_MASTER_IRQ);

	return ret;
}

static void i915_error_wake_up(struct drm_i915_private *dev_priv,
			       bool reset_completed)
{
	struct intel_ring_buffer *ring;
	int i;

	/*
	 * Notify all waiters for GPU completion events that reset state has
	 * been changed, and that they need to restart their wait after
	 * checking for potential errors (and bail out to drop locks if there is
	 * a gpu reset pending so that i915_error_work_func can acquire them).
	 */

	/* Wake up __wait_seqno, potentially holding dev->struct_mutex. */
	for_each_ring(ring, dev_priv, i)
		wake_up_all(&ring->irq_queue);

	/* Wake up intel_crtc_wait_for_pending_flips, holding crtc->mutex. */
	wake_up_all(&dev_priv->pending_flip_queue);

	/*
	 * Signal tasks blocked in i915_gem_wait_for_error that the pending
	 * reset state is cleared.
	 */
	if (reset_completed)
		wake_up_all(&dev_priv->gpu_error.reset_queue);
}

/**
 * i915_error_work_func - do process context error handling work
 * @work: work struct
 *
 * Fire an error uevent so userspace can see that a hang or error
 * was detected.
 */
static void i915_error_work_func(struct work_struct *work)
{
	struct i915_gpu_error *error = container_of(work, struct i915_gpu_error,
						    work);
	drm_i915_private_t *dev_priv = container_of(error, drm_i915_private_t,
						    gpu_error);
	struct drm_device *dev = dev_priv->dev;
	char *error_event[] = { I915_ERROR_UEVENT "=1", NULL };
	char *reset_event[] = { I915_RESET_UEVENT "=1", NULL };
	char *reset_done_event[] = { I915_ERROR_UEVENT "=0", NULL };
	int ret;

	kobject_uevent_env(&dev->primary->kdev->kobj, KOBJ_CHANGE, error_event);

	/*
	 * Note that there's only one work item which does gpu resets, so we
	 * need not worry about concurrent gpu resets potentially incrementing
	 * error->reset_counter twice. We only need to take care of another
	 * racing irq/hangcheck declaring the gpu dead for a second time. A
	 * quick check for that is good enough: schedule_work ensures the
	 * correct ordering between hang detection and this work item, and since
	 * the reset in-progress bit is only ever set by code outside of this
	 * work we don't need to worry about any other races.
	 */
	if (i915_reset_in_progress(error) && !i915_terminally_wedged(error)) {
		DRM_DEBUG_DRIVER("resetting chip\n");
		kobject_uevent_env(&dev->primary->kdev->kobj, KOBJ_CHANGE,
				   reset_event);

		/*
		 * All state reset _must_ be completed before we update the
		 * reset counter, for otherwise waiters might miss the reset
		 * pending state and not properly drop locks, resulting in
		 * deadlocks with the reset work.
		 */
		ret = i915_reset(dev);

		intel_display_handle_reset(dev);

		if (ret == 0) {
			/*
			 * After all the gem state is reset, increment the reset
			 * counter and wake up everyone waiting for the reset to
			 * complete.
			 *
			 * Since unlock operations are a one-sided barrier only,
			 * we need to insert a barrier here to order any seqno
			 * updates before
			 * the counter increment.
			 */
			smp_mb__before_atomic_inc();
			atomic_inc(&dev_priv->gpu_error.reset_counter);

			kobject_uevent_env(&dev->primary->kdev->kobj,
					   KOBJ_CHANGE, reset_done_event);
		} else {
			atomic_set_mask(I915_WEDGED, &error->reset_counter);
		}

		/*
		 * Note: The wake_up also serves as a memory barrier so that
		 * waiters see the update value of the reset counter atomic_t.
		 */
		i915_error_wake_up(dev_priv, true);
	}
}

static void i915_report_and_clear_eir(struct drm_device *dev)
{
	struct drm_i915_private *dev_priv = dev->dev_private;
	uint32_t instdone[I915_NUM_INSTDONE_REG];
	u32 eir = I915_READ(EIR);
	int pipe, i;

	if (!eir)
		return;

	pr_err("render error detected, EIR: 0x%08x\n", eir);

	i915_get_extra_instdone(dev, instdone);

	if (IS_G4X(dev)) {
		if (eir & (GM45_ERROR_MEM_PRIV | GM45_ERROR_CP_PRIV)) {
			u32 ipeir = I915_READ(IPEIR_I965);

			pr_err("  IPEIR: 0x%08x\n", I915_READ(IPEIR_I965));
			pr_err("  IPEHR: 0x%08x\n", I915_READ(IPEHR_I965));
			for (i = 0; i < ARRAY_SIZE(instdone); i++)
				pr_err("  INSTDONE_%d: 0x%08x\n", i, instdone[i]);
			pr_err("  INSTPS: 0x%08x\n", I915_READ(INSTPS));
			pr_err("  ACTHD: 0x%08x\n", I915_READ(ACTHD_I965));
			I915_WRITE(IPEIR_I965, ipeir);
			POSTING_READ(IPEIR_I965);
		}
		if (eir & GM45_ERROR_PAGE_TABLE) {
			u32 pgtbl_err = I915_READ(PGTBL_ER);
			pr_err("page table error\n");
			pr_err("  PGTBL_ER: 0x%08x\n", pgtbl_err);
			I915_WRITE(PGTBL_ER, pgtbl_err);
			POSTING_READ(PGTBL_ER);
		}
	}

	if (!IS_GEN2(dev)) {
		if (eir & I915_ERROR_PAGE_TABLE) {
			u32 pgtbl_err = I915_READ(PGTBL_ER);
			pr_err("page table error\n");
			pr_err("  PGTBL_ER: 0x%08x\n", pgtbl_err);
			I915_WRITE(PGTBL_ER, pgtbl_err);
			POSTING_READ(PGTBL_ER);
		}
	}

	if (eir & I915_ERROR_MEMORY_REFRESH) {
		pr_err("memory refresh error:\n");
		for_each_pipe(pipe)
			pr_err("pipe %c stat: 0x%08x\n",
			       pipe_name(pipe), I915_READ(PIPESTAT(pipe)));
		/* pipestat has already been acked */
	}
	if (eir & I915_ERROR_INSTRUCTION) {
		pr_err("instruction error\n");
		pr_err("  INSTPM: 0x%08x\n", I915_READ(INSTPM));
		for (i = 0; i < ARRAY_SIZE(instdone); i++)
			pr_err("  INSTDONE_%d: 0x%08x\n", i, instdone[i]);
		if (INTEL_INFO(dev)->gen < 4) {
			u32 ipeir = I915_READ(IPEIR);

			pr_err("  IPEIR: 0x%08x\n", I915_READ(IPEIR));
			pr_err("  IPEHR: 0x%08x\n", I915_READ(IPEHR));
			pr_err("  ACTHD: 0x%08x\n", I915_READ(ACTHD));
			I915_WRITE(IPEIR, ipeir);
			POSTING_READ(IPEIR);
		} else {
			u32 ipeir = I915_READ(IPEIR_I965);

			pr_err("  IPEIR: 0x%08x\n", I915_READ(IPEIR_I965));
			pr_err("  IPEHR: 0x%08x\n", I915_READ(IPEHR_I965));
			pr_err("  INSTPS: 0x%08x\n", I915_READ(INSTPS));
			pr_err("  ACTHD: 0x%08x\n", I915_READ(ACTHD_I965));
			I915_WRITE(IPEIR_I965, ipeir);
			POSTING_READ(IPEIR_I965);
		}
	}

	I915_WRITE(EIR, eir);
	POSTING_READ(EIR);
	eir = I915_READ(EIR);
	if (eir) {
		/*
		 * some errors might have become stuck,
		 * mask them.
		 */
		DRM_ERROR("EIR stuck: 0x%08x, masking\n", eir);
		I915_WRITE(EMR, I915_READ(EMR) | eir);
		I915_WRITE(IIR, I915_RENDER_COMMAND_PARSER_ERROR_INTERRUPT);
	}
}

/**
 * i915_handle_error - handle an error interrupt
 * @dev: drm device
 *
 * Do some basic checking of regsiter state at error interrupt time and
 * dump it to the syslog.  Also call i915_capture_error_state() to make
 * sure we get a record and make it available in debugfs.  Fire a uevent
 * so userspace knows something bad happened (should trigger collection
 * of a ring dump etc.).
 */
void i915_handle_error(struct drm_device *dev, bool wedged)
{
	struct drm_i915_private *dev_priv = dev->dev_private;

	i915_capture_error_state(dev);
	i915_report_and_clear_eir(dev);

	if (wedged) {
		atomic_set_mask(I915_RESET_IN_PROGRESS_FLAG,
				&dev_priv->gpu_error.reset_counter);

		/*
		 * Wakeup waiting processes so that the reset work function
		 * i915_error_work_func doesn't deadlock trying to grab various
		 * locks. By bumping the reset counter first, the woken
		 * processes will see a reset in progress and back off,
		 * releasing their locks and then wait for the reset completion.
		 * We must do this for _all_ gpu waiters that might hold locks
		 * that the reset work needs to acquire.
		 *
		 * Note: The wake_up serves as the required memory barrier to
		 * ensure that the waiters see the updated value of the reset
		 * counter atomic_t.
		 */
		i915_error_wake_up(dev_priv, false);
	}

	/*
	 * Our reset work can grab modeset locks (since it needs to reset the
	 * state of outstanding pagelips). Hence it must not be run on our own
	 * dev-priv->wq work queue for otherwise the flush_work in the pageflip
	 * code will deadlock.
	 */
	schedule_work(&dev_priv->gpu_error.work);
}

static void __always_unused i915_pageflip_stall_check(struct drm_device *dev, int pipe)
{
	drm_i915_private_t *dev_priv = dev->dev_private;
	struct drm_crtc *crtc = dev_priv->pipe_to_crtc_mapping[pipe];
	struct intel_crtc *intel_crtc = to_intel_crtc(crtc);
	struct drm_i915_gem_object *obj;
	struct intel_unpin_work *work;
	unsigned long flags;
	bool stall_detected;

	/* Ignore early vblank irqs */
	if (intel_crtc == NULL)
		return;

	spin_lock_irqsave(&dev->event_lock, flags);
	work = intel_crtc->unpin_work;

	if (work == NULL ||
	    atomic_read(&work->pending) >= INTEL_FLIP_COMPLETE ||
	    !work->enable_stall_check) {
		/* Either the pending flip IRQ arrived, or we're too early. Don't check */
		spin_unlock_irqrestore(&dev->event_lock, flags);
		return;
	}

	/* Potential stall - if we see that the flip has happened, assume a missed interrupt */
	obj = work->pending_flip_obj;
	if (INTEL_INFO(dev)->gen >= 4) {
		int dspsurf = DSPSURF(intel_crtc->plane);
		stall_detected = I915_HI_DISPBASE(I915_READ(dspsurf)) ==
					i915_gem_obj_ggtt_offset(obj);
	} else {
		int dspaddr = DSPADDR(intel_crtc->plane);
		stall_detected = I915_READ(dspaddr) == (i915_gem_obj_ggtt_offset(obj) +
							crtc->y * crtc->fb->pitches[0] +
							crtc->x * crtc->fb->bits_per_pixel/8);
	}

	spin_unlock_irqrestore(&dev->event_lock, flags);

	if (stall_detected) {
		DRM_DEBUG_DRIVER("Pageflip stall detected\n");
		intel_prepare_page_flip(dev, intel_crtc->plane);
	}
}

/* Called from drm generic code, passed 'crtc' which
 * we use as a pipe index
 */
static int i915_enable_vblank(struct drm_device *dev, int pipe)
{
	drm_i915_private_t *dev_priv = (drm_i915_private_t *) dev->dev_private;
	unsigned long irqflags;

	if (!i915_pipe_enabled(dev, pipe))
		return -EINVAL;

	spin_lock_irqsave(&dev_priv->irq_lock, irqflags);
	if (INTEL_INFO(dev)->gen >= 4)
		i915_enable_pipestat(dev_priv, pipe,
				     PIPE_START_VBLANK_INTERRUPT_ENABLE);
	else
		i915_enable_pipestat(dev_priv, pipe,
				     PIPE_VBLANK_INTERRUPT_ENABLE);

	/* maintain vblank delivery even in deep C-states */
	if (dev_priv->info->gen == 3)
		I915_WRITE(INSTPM, _MASKED_BIT_DISABLE(INSTPM_AGPBUSY_DIS));
	spin_unlock_irqrestore(&dev_priv->irq_lock, irqflags);

	return 0;
}

static int ironlake_enable_vblank(struct drm_device *dev, int pipe)
{
	drm_i915_private_t *dev_priv = (drm_i915_private_t *) dev->dev_private;
	unsigned long irqflags;
	uint32_t bit = (INTEL_INFO(dev)->gen >= 7) ? DE_PIPE_VBLANK_IVB(pipe) :
						     DE_PIPE_VBLANK(pipe);

	if (!i915_pipe_enabled(dev, pipe))
		return -EINVAL;

	spin_lock_irqsave(&dev_priv->irq_lock, irqflags);
	ironlake_enable_display_irq(dev_priv, bit);
	spin_unlock_irqrestore(&dev_priv->irq_lock, irqflags);

	return 0;
}

static int valleyview_enable_vblank(struct drm_device *dev, int pipe)
{
	drm_i915_private_t *dev_priv = (drm_i915_private_t *) dev->dev_private;
	unsigned long irqflags;
	u32 imr;

	if (!i915_pipe_enabled(dev, pipe))
		return -EINVAL;

	spin_lock_irqsave(&dev_priv->irq_lock, irqflags);
	imr = I915_READ(VLV_IMR);
	if (pipe == PIPE_A)
		imr &= ~I915_DISPLAY_PIPE_A_VBLANK_INTERRUPT;
	else
		imr &= ~I915_DISPLAY_PIPE_B_VBLANK_INTERRUPT;
	I915_WRITE(VLV_IMR, imr);
	i915_enable_pipestat(dev_priv, pipe,
			     PIPE_START_VBLANK_INTERRUPT_ENABLE);
	spin_unlock_irqrestore(&dev_priv->irq_lock, irqflags);

	return 0;
}

static int gen8_enable_vblank(struct drm_device *dev, int pipe)
{
	struct drm_i915_private *dev_priv = dev->dev_private;
	unsigned long irqflags;

	if (!i915_pipe_enabled(dev, pipe))
		return -EINVAL;

	spin_lock_irqsave(&dev_priv->irq_lock, irqflags);
	dev_priv->de_irq_mask[pipe] &= ~GEN8_PIPE_VBLANK;
	I915_WRITE(GEN8_DE_PIPE_IMR(pipe), dev_priv->de_irq_mask[pipe]);
	POSTING_READ(GEN8_DE_PIPE_IMR(pipe));
	spin_unlock_irqrestore(&dev_priv->irq_lock, irqflags);
	return 0;
}

/* Called from drm generic code, passed 'crtc' which
 * we use as a pipe index
 */
static void i915_disable_vblank(struct drm_device *dev, int pipe)
{
	drm_i915_private_t *dev_priv = (drm_i915_private_t *) dev->dev_private;
	unsigned long irqflags;

	spin_lock_irqsave(&dev_priv->irq_lock, irqflags);
	if (dev_priv->info->gen == 3)
		I915_WRITE(INSTPM, _MASKED_BIT_ENABLE(INSTPM_AGPBUSY_DIS));

	i915_disable_pipestat(dev_priv, pipe,
			      PIPE_VBLANK_INTERRUPT_ENABLE |
			      PIPE_START_VBLANK_INTERRUPT_ENABLE);
	spin_unlock_irqrestore(&dev_priv->irq_lock, irqflags);
}

static void ironlake_disable_vblank(struct drm_device *dev, int pipe)
{
	drm_i915_private_t *dev_priv = (drm_i915_private_t *) dev->dev_private;
	unsigned long irqflags;
	uint32_t bit = (INTEL_INFO(dev)->gen >= 7) ? DE_PIPE_VBLANK_IVB(pipe) :
						     DE_PIPE_VBLANK(pipe);

	spin_lock_irqsave(&dev_priv->irq_lock, irqflags);
	ironlake_disable_display_irq(dev_priv, bit);
	spin_unlock_irqrestore(&dev_priv->irq_lock, irqflags);
}

static void valleyview_disable_vblank(struct drm_device *dev, int pipe)
{
	drm_i915_private_t *dev_priv = (drm_i915_private_t *) dev->dev_private;
	unsigned long irqflags;
	u32 imr;

	spin_lock_irqsave(&dev_priv->irq_lock, irqflags);
	i915_disable_pipestat(dev_priv, pipe,
			      PIPE_START_VBLANK_INTERRUPT_ENABLE);
	imr = I915_READ(VLV_IMR);
	if (pipe == PIPE_A)
		imr |= I915_DISPLAY_PIPE_A_VBLANK_INTERRUPT;
	else
		imr |= I915_DISPLAY_PIPE_B_VBLANK_INTERRUPT;
	I915_WRITE(VLV_IMR, imr);
	spin_unlock_irqrestore(&dev_priv->irq_lock, irqflags);
}

static void gen8_disable_vblank(struct drm_device *dev, int pipe)
{
	struct drm_i915_private *dev_priv = dev->dev_private;
	unsigned long irqflags;

	if (!i915_pipe_enabled(dev, pipe))
		return;

	spin_lock_irqsave(&dev_priv->irq_lock, irqflags);
	dev_priv->de_irq_mask[pipe] |= GEN8_PIPE_VBLANK;
	I915_WRITE(GEN8_DE_PIPE_IMR(pipe), dev_priv->de_irq_mask[pipe]);
	POSTING_READ(GEN8_DE_PIPE_IMR(pipe));
	spin_unlock_irqrestore(&dev_priv->irq_lock, irqflags);
}

static u32
ring_last_seqno(struct intel_ring_buffer *ring)
{
	return list_entry(ring->request_list.prev,
			  struct drm_i915_gem_request, list)->seqno;
}

static bool
ring_idle(struct intel_ring_buffer *ring, u32 seqno)
{
	return (list_empty(&ring->request_list) ||
		i915_seqno_passed(seqno, ring_last_seqno(ring)));
}

static struct intel_ring_buffer *
semaphore_waits_for(struct intel_ring_buffer *ring, u32 *seqno)
{
	struct drm_i915_private *dev_priv = ring->dev->dev_private;
	u32 cmd, ipehr, acthd, acthd_min;

	ipehr = I915_READ(RING_IPEHR(ring->mmio_base));
	if ((ipehr & ~(0x3 << 16)) !=
	    (MI_SEMAPHORE_MBOX | MI_SEMAPHORE_COMPARE | MI_SEMAPHORE_REGISTER))
		return NULL;

	/* ACTHD is likely pointing to the dword after the actual command,
	 * so scan backwards until we find the MBOX.
	 */
	acthd = intel_ring_get_active_head(ring) & HEAD_ADDR;
	acthd_min = max((int)acthd - 3 * 4, 0);
	do {
		cmd = ioread32(ring->virtual_start + acthd);
		if (cmd == ipehr)
			break;

		acthd -= 4;
		if (acthd < acthd_min)
			return NULL;
	} while (1);

	*seqno = ioread32(ring->virtual_start+acthd+4)+1;
	return &dev_priv->ring[(ring->id + (((ipehr >> 17) & 1) + 1)) % 3];
}

static int semaphore_passed(struct intel_ring_buffer *ring)
{
	struct drm_i915_private *dev_priv = ring->dev->dev_private;
	struct intel_ring_buffer *signaller;
	u32 seqno, ctl;

	ring->hangcheck.deadlock = true;

	signaller = semaphore_waits_for(ring, &seqno);
	if (signaller == NULL || signaller->hangcheck.deadlock)
		return -1;

	/* cursory check for an unkickable deadlock */
	ctl = I915_READ_CTL(signaller);
	if (ctl & RING_WAIT_SEMAPHORE && semaphore_passed(signaller) < 0)
		return -1;

	return i915_seqno_passed(signaller->get_seqno(signaller, false), seqno);
}

static void semaphore_clear_deadlocks(struct drm_i915_private *dev_priv)
{
	struct intel_ring_buffer *ring;
	int i;

	for_each_ring(ring, dev_priv, i)
		ring->hangcheck.deadlock = false;
}

static enum intel_ring_hangcheck_action
ring_stuck(struct intel_ring_buffer *ring, u32 acthd)
{
	struct drm_device *dev = ring->dev;
	struct drm_i915_private *dev_priv = dev->dev_private;
	u32 tmp;

	if (ring->hangcheck.acthd != acthd)
		return HANGCHECK_ACTIVE;

	if (IS_GEN2(dev))
		return HANGCHECK_HUNG;

	/* Is the chip hanging on a WAIT_FOR_EVENT?
	 * If so we can simply poke the RB_WAIT bit
	 * and break the hang. This should work on
	 * all but the second generation chipsets.
	 */
	tmp = I915_READ_CTL(ring);
	if (tmp & RING_WAIT) {
		DRM_ERROR("Kicking stuck wait on %s\n",
			  ring->name);
		i915_handle_error(dev, false);
		I915_WRITE_CTL(ring, tmp);
		return HANGCHECK_KICK;
	}

	if (INTEL_INFO(dev)->gen >= 6 && tmp & RING_WAIT_SEMAPHORE) {
		switch (semaphore_passed(ring)) {
		default:
			return HANGCHECK_HUNG;
		case 1:
			DRM_ERROR("Kicking stuck semaphore on %s\n",
				  ring->name);
			i915_handle_error(dev, false);
			I915_WRITE_CTL(ring, tmp);
			return HANGCHECK_KICK;
		case 0:
			return HANGCHECK_WAIT;
		}
	}

	return HANGCHECK_HUNG;
}

/**
 * This is called when the chip hasn't reported back with completed
 * batchbuffers in a long time. We keep track per ring seqno progress and
 * if there are no progress, hangcheck score for that ring is increased.
 * Further, acthd is inspected to see if the ring is stuck. On stuck case
 * we kick the ring. If we see no progress on three subsequent calls
 * we assume chip is wedged and try to fix it by resetting the chip.
 */
static void i915_hangcheck_elapsed(unsigned long data)
{
	struct drm_device *dev = (struct drm_device *)data;
	drm_i915_private_t *dev_priv = dev->dev_private;
	struct intel_ring_buffer *ring;
	int i;
	int busy_count = 0, rings_hung = 0;
	bool stuck[I915_NUM_RINGS] = { 0 };
#define BUSY 1
#define KICK 5
#define HUNG 20
#define FIRE 30

	if (!i915_enable_hangcheck)
		return;

	for_each_ring(ring, dev_priv, i) {
		u32 seqno, acthd;
		bool busy = true;

		semaphore_clear_deadlocks(dev_priv);

		seqno = ring->get_seqno(ring, false);
		acthd = intel_ring_get_active_head(ring);

		if (ring->hangcheck.seqno == seqno) {
			if (ring_idle(ring, seqno)) {
				ring->hangcheck.action = HANGCHECK_IDLE;

				if (waitqueue_active(&ring->irq_queue)) {
					/* Issue a wake-up to catch stuck h/w. */
					if (!test_and_set_bit(ring->id, &dev_priv->gpu_error.missed_irq_rings)) {
						if (!(dev_priv->gpu_error.test_irq_rings & intel_ring_flag(ring)))
							DRM_ERROR("Hangcheck timer elapsed... %s idle\n",
								  ring->name);
						else
							DRM_INFO("Fake missed irq on %s\n",
								 ring->name);
						wake_up_all(&ring->irq_queue);
					}
					/* Safeguard against driver failure */
					ring->hangcheck.score += BUSY;
				} else
					busy = false;
			} else {
				/* We always increment the hangcheck score
				 * if the ring is busy and still processing
				 * the same request, so that no single request
				 * can run indefinitely (such as a chain of
				 * batches). The only time we do not increment
				 * the hangcheck score on this ring, if this
				 * ring is in a legitimate wait for another
				 * ring. In that case the waiting ring is a
				 * victim and we want to be sure we catch the
				 * right culprit. Then every time we do kick
				 * the ring, add a small increment to the
				 * score so that we can catch a batch that is
				 * being repeatedly kicked and so responsible
				 * for stalling the machine.
				 */
				ring->hangcheck.action = ring_stuck(ring,
								    acthd);

				switch (ring->hangcheck.action) {
				case HANGCHECK_IDLE:
				case HANGCHECK_WAIT:
					break;
				case HANGCHECK_ACTIVE:
					ring->hangcheck.score += BUSY;
					break;
				case HANGCHECK_KICK:
					ring->hangcheck.score += KICK;
					break;
				case HANGCHECK_HUNG:
					ring->hangcheck.score += HUNG;
					stuck[i] = true;
					break;
				}
			}
		} else {
			ring->hangcheck.action = HANGCHECK_ACTIVE;

			/* Gradually reduce the count so that we catch DoS
			 * attempts across multiple batches.
			 */
			if (ring->hangcheck.score > 0)
				ring->hangcheck.score--;
		}

		ring->hangcheck.seqno = seqno;
		ring->hangcheck.acthd = acthd;
		busy_count += busy;
	}

	for_each_ring(ring, dev_priv, i) {
		if (ring->hangcheck.score > FIRE) {
			DRM_INFO("%s on %s\n",
				 stuck[i] ? "stuck" : "no progress",
				 ring->name);
			rings_hung++;
		}
	}

	if (rings_hung)
		return i915_handle_error(dev, true);

	if (busy_count)
		/* Reset timer case chip hangs without another request
		 * being added */
		i915_queue_hangcheck(dev);
}

void i915_queue_hangcheck(struct drm_device *dev)
{
	struct drm_i915_private *dev_priv = dev->dev_private;
	if (!i915_enable_hangcheck)
		return;

	mod_timer(&dev_priv->gpu_error.hangcheck_timer,
		  round_jiffies_up(jiffies + DRM_I915_HANGCHECK_JIFFIES));
}

static void ibx_irq_preinstall(struct drm_device *dev)
{
	struct drm_i915_private *dev_priv = dev->dev_private;

	if (HAS_PCH_NOP(dev))
		return;

	/* south display irq */
	I915_WRITE(SDEIMR, 0xffffffff);
	/*
	 * SDEIER is also touched by the interrupt handler to work around missed
	 * PCH interrupts. Hence we can't update it after the interrupt handler
	 * is enabled - instead we unconditionally enable all PCH interrupt
	 * sources here, but then only unmask them as needed with SDEIMR.
	 */
	I915_WRITE(SDEIER, 0xffffffff);
	POSTING_READ(SDEIER);
}

static void gen5_gt_irq_preinstall(struct drm_device *dev)
{
	struct drm_i915_private *dev_priv = dev->dev_private;

	/* and GT */
	I915_WRITE(GTIMR, 0xffffffff);
	I915_WRITE(GTIER, 0x0);
	POSTING_READ(GTIER);

	if (INTEL_INFO(dev)->gen >= 6) {
		/* and PM */
		I915_WRITE(GEN6_PMIMR, 0xffffffff);
		I915_WRITE(GEN6_PMIER, 0x0);
		POSTING_READ(GEN6_PMIER);
	}
}

/* drm_dma.h hooks
*/
static void ironlake_irq_preinstall(struct drm_device *dev)
{
	drm_i915_private_t *dev_priv = (drm_i915_private_t *) dev->dev_private;

	atomic_set(&dev_priv->irq_received, 0);

	I915_WRITE(HWSTAM, 0xeffe);

	I915_WRITE(DEIMR, 0xffffffff);
	I915_WRITE(DEIER, 0x0);
	POSTING_READ(DEIER);

	gen5_gt_irq_preinstall(dev);

	ibx_irq_preinstall(dev);
}

static void valleyview_irq_preinstall(struct drm_device *dev)
{
	drm_i915_private_t *dev_priv = (drm_i915_private_t *) dev->dev_private;
	int pipe;

	atomic_set(&dev_priv->irq_received, 0);

	/* VLV magic */
	I915_WRITE(VLV_IMR, 0);
	I915_WRITE(RING_IMR(RENDER_RING_BASE), 0);
	I915_WRITE(RING_IMR(GEN6_BSD_RING_BASE), 0);
	I915_WRITE(RING_IMR(BLT_RING_BASE), 0);

	/* and GT */
	I915_WRITE(GTIIR, I915_READ(GTIIR));
	I915_WRITE(GTIIR, I915_READ(GTIIR));

	gen5_gt_irq_preinstall(dev);

	I915_WRITE(DPINVGTT, 0xff);

	I915_WRITE(PORT_HOTPLUG_EN, 0);
	I915_WRITE(PORT_HOTPLUG_STAT, I915_READ(PORT_HOTPLUG_STAT));
	for_each_pipe(pipe)
		I915_WRITE(PIPESTAT(pipe), 0xffff);
	I915_WRITE(VLV_IIR, 0xffffffff);
	I915_WRITE(VLV_IMR, 0xffffffff);
	I915_WRITE(VLV_IER, 0x0);
	POSTING_READ(VLV_IER);
}

static void gen8_irq_preinstall(struct drm_device *dev)
{
	struct drm_i915_private *dev_priv = dev->dev_private;
	int pipe;

	atomic_set(&dev_priv->irq_received, 0);

	I915_WRITE(GEN8_MASTER_IRQ, 0);
	POSTING_READ(GEN8_MASTER_IRQ);

	/* IIR can theoretically queue up two events. Be paranoid */
#define GEN8_IRQ_INIT_NDX(type, which) do { \
		I915_WRITE(GEN8_##type##_IMR(which), 0xffffffff); \
		POSTING_READ(GEN8_##type##_IMR(which)); \
		I915_WRITE(GEN8_##type##_IER(which), 0); \
		I915_WRITE(GEN8_##type##_IIR(which), 0xffffffff); \
		POSTING_READ(GEN8_##type##_IIR(which)); \
		I915_WRITE(GEN8_##type##_IIR(which), 0xffffffff); \
	} while (0)

#define GEN8_IRQ_INIT(type) do { \
		I915_WRITE(GEN8_##type##_IMR, 0xffffffff); \
		POSTING_READ(GEN8_##type##_IMR); \
		I915_WRITE(GEN8_##type##_IER, 0); \
		I915_WRITE(GEN8_##type##_IIR, 0xffffffff); \
		POSTING_READ(GEN8_##type##_IIR); \
		I915_WRITE(GEN8_##type##_IIR, 0xffffffff); \
	} while (0)

	GEN8_IRQ_INIT_NDX(GT, 0);
	GEN8_IRQ_INIT_NDX(GT, 1);
	GEN8_IRQ_INIT_NDX(GT, 2);
	GEN8_IRQ_INIT_NDX(GT, 3);

	for_each_pipe(pipe) {
		GEN8_IRQ_INIT_NDX(DE_PIPE, pipe);
	}

	GEN8_IRQ_INIT(DE_PORT);
	GEN8_IRQ_INIT(DE_MISC);
	GEN8_IRQ_INIT(PCU);
#undef GEN8_IRQ_INIT
#undef GEN8_IRQ_INIT_NDX

	POSTING_READ(GEN8_PCU_IIR);

	ibx_irq_preinstall(dev);
}

static void ibx_hpd_irq_setup(struct drm_device *dev)
{
	drm_i915_private_t *dev_priv = (drm_i915_private_t *) dev->dev_private;
	struct drm_mode_config *mode_config = &dev->mode_config;
	struct intel_encoder *intel_encoder;
	u32 hotplug_irqs, hotplug, enabled_irqs = 0;

	if (HAS_PCH_IBX(dev)) {
		hotplug_irqs = SDE_HOTPLUG_MASK;
		list_for_each_entry(intel_encoder, &mode_config->encoder_list, base.head)
			if (dev_priv->hpd_stats[intel_encoder->hpd_pin].hpd_mark == HPD_ENABLED)
				enabled_irqs |= hpd_ibx[intel_encoder->hpd_pin];
	} else {
		hotplug_irqs = SDE_HOTPLUG_MASK_CPT;
		list_for_each_entry(intel_encoder, &mode_config->encoder_list, base.head)
			if (dev_priv->hpd_stats[intel_encoder->hpd_pin].hpd_mark == HPD_ENABLED)
				enabled_irqs |= hpd_cpt[intel_encoder->hpd_pin];
	}

	ibx_display_interrupt_update(dev_priv, hotplug_irqs, enabled_irqs);

	/*
	 * Enable digital hotplug on the PCH, and configure the DP short pulse
	 * duration to 2ms (which is the minimum in the Display Port spec)
	 *
	 * This register is the same on all known PCH chips.
	 */
	hotplug = I915_READ(PCH_PORT_HOTPLUG);
	hotplug &= ~(PORTD_PULSE_DURATION_MASK|PORTC_PULSE_DURATION_MASK|PORTB_PULSE_DURATION_MASK);
	hotplug |= PORTD_HOTPLUG_ENABLE | PORTD_PULSE_DURATION_2ms;
	hotplug |= PORTC_HOTPLUG_ENABLE | PORTC_PULSE_DURATION_2ms;
	hotplug |= PORTB_HOTPLUG_ENABLE | PORTB_PULSE_DURATION_2ms;
	I915_WRITE(PCH_PORT_HOTPLUG, hotplug);
}

static void ibx_irq_postinstall(struct drm_device *dev)
{
	drm_i915_private_t *dev_priv = (drm_i915_private_t *) dev->dev_private;
	u32 mask;

	if (HAS_PCH_NOP(dev))
		return;

	if (HAS_PCH_IBX(dev)) {
		mask = SDE_GMBUS | SDE_AUX_MASK | SDE_TRANSB_FIFO_UNDER |
		       SDE_TRANSA_FIFO_UNDER | SDE_POISON;
	} else {
		mask = SDE_GMBUS_CPT | SDE_AUX_MASK_CPT | SDE_ERROR_CPT;

		I915_WRITE(SERR_INT, I915_READ(SERR_INT));
	}

	I915_WRITE(SDEIIR, I915_READ(SDEIIR));
	I915_WRITE(SDEIMR, ~mask);
}

static void gen5_gt_irq_postinstall(struct drm_device *dev)
{
	struct drm_i915_private *dev_priv = dev->dev_private;
	u32 pm_irqs, gt_irqs;

	pm_irqs = gt_irqs = 0;

	dev_priv->gt_irq_mask = ~0;
	if (HAS_L3_DPF(dev)) {
		/* L3 parity interrupt is always unmasked. */
		dev_priv->gt_irq_mask = ~GT_PARITY_ERROR(dev);
		gt_irqs |= GT_PARITY_ERROR(dev);
	}

	gt_irqs |= GT_RENDER_USER_INTERRUPT;
	if (IS_GEN5(dev)) {
		gt_irqs |= GT_RENDER_PIPECTL_NOTIFY_INTERRUPT |
			   ILK_BSD_USER_INTERRUPT;
	} else {
		gt_irqs |= GT_BLT_USER_INTERRUPT | GT_BSD_USER_INTERRUPT;
	}

	I915_WRITE(GTIIR, I915_READ(GTIIR));
	I915_WRITE(GTIMR, dev_priv->gt_irq_mask);
	I915_WRITE(GTIER, gt_irqs);
	POSTING_READ(GTIER);

	if (INTEL_INFO(dev)->gen >= 6) {
		pm_irqs |= GEN6_PM_RPS_EVENTS;

		if (HAS_VEBOX(dev))
			pm_irqs |= PM_VEBOX_USER_INTERRUPT;

		dev_priv->pm_irq_mask = 0xffffffff;
		I915_WRITE(GEN6_PMIIR, I915_READ(GEN6_PMIIR));
		I915_WRITE(GEN6_PMIMR, dev_priv->pm_irq_mask);
		I915_WRITE(GEN6_PMIER, pm_irqs);
		POSTING_READ(GEN6_PMIER);
	}
}

static int ironlake_irq_postinstall(struct drm_device *dev)
{
	unsigned long irqflags;
	drm_i915_private_t *dev_priv = (drm_i915_private_t *) dev->dev_private;
	u32 display_mask, extra_mask;

	if (INTEL_INFO(dev)->gen >= 7) {
		display_mask = (DE_MASTER_IRQ_CONTROL | DE_GSE_IVB |
				DE_PCH_EVENT_IVB | DE_PLANEC_FLIP_DONE_IVB |
				DE_PLANEB_FLIP_DONE_IVB |
				DE_PLANEA_FLIP_DONE_IVB | DE_AUX_CHANNEL_A_IVB |
				DE_ERR_INT_IVB);
		extra_mask = (DE_PIPEC_VBLANK_IVB | DE_PIPEB_VBLANK_IVB |
			      DE_PIPEA_VBLANK_IVB);

		I915_WRITE(GEN7_ERR_INT, I915_READ(GEN7_ERR_INT));
	} else {
		display_mask = (DE_MASTER_IRQ_CONTROL | DE_GSE | DE_PCH_EVENT |
				DE_PLANEA_FLIP_DONE | DE_PLANEB_FLIP_DONE |
				DE_AUX_CHANNEL_A |
				DE_PIPEB_FIFO_UNDERRUN | DE_PIPEA_FIFO_UNDERRUN |
				DE_PIPEB_CRC_DONE | DE_PIPEA_CRC_DONE |
				DE_POISON);
		extra_mask = DE_PIPEA_VBLANK | DE_PIPEB_VBLANK | DE_PCU_EVENT;
	}

	dev_priv->irq_mask = ~display_mask;

	/* should always can generate irq */
	I915_WRITE(DEIIR, I915_READ(DEIIR));
	I915_WRITE(DEIMR, dev_priv->irq_mask);
	I915_WRITE(DEIER, display_mask | extra_mask);
	POSTING_READ(DEIER);

	gen5_gt_irq_postinstall(dev);

	ibx_irq_postinstall(dev);

	if (IS_IRONLAKE_M(dev)) {
		/* Enable PCU event interrupts
		 *
		 * spinlocking not required here for correctness since interrupt
		 * setup is guaranteed to run in single-threaded context. But we
		 * need it to make the assert_spin_locked happy. */
		spin_lock_irqsave(&dev_priv->irq_lock, irqflags);
		ironlake_enable_display_irq(dev_priv, DE_PCU_EVENT);
		spin_unlock_irqrestore(&dev_priv->irq_lock, irqflags);
	}

	return 0;
}

static int valleyview_irq_postinstall(struct drm_device *dev)
{
	drm_i915_private_t *dev_priv = (drm_i915_private_t *) dev->dev_private;
	u32 enable_mask;
	u32 pipestat_enable = PLANE_FLIP_DONE_INT_EN_VLV |
		PIPE_CRC_DONE_ENABLE;
	unsigned long irqflags;

	enable_mask = I915_DISPLAY_PORT_INTERRUPT;
	enable_mask |= I915_DISPLAY_PIPE_A_EVENT_INTERRUPT |
		I915_DISPLAY_PIPE_A_VBLANK_INTERRUPT |
		I915_DISPLAY_PIPE_B_EVENT_INTERRUPT |
		I915_DISPLAY_PIPE_B_VBLANK_INTERRUPT;

	/*
	 *Leave vblank interrupts masked initially.  enable/disable will
	 * toggle them based on usage.
	 */
	dev_priv->irq_mask = (~enable_mask) |
		I915_DISPLAY_PIPE_A_VBLANK_INTERRUPT |
		I915_DISPLAY_PIPE_B_VBLANK_INTERRUPT;

	I915_WRITE(PORT_HOTPLUG_EN, 0);
	POSTING_READ(PORT_HOTPLUG_EN);

	I915_WRITE(VLV_IMR, dev_priv->irq_mask);
	I915_WRITE(VLV_IER, enable_mask);
	I915_WRITE(VLV_IIR, 0xffffffff);
	I915_WRITE(PIPESTAT(0), 0xffff);
	I915_WRITE(PIPESTAT(1), 0xffff);
	POSTING_READ(VLV_IER);

	/* Interrupt setup is already guaranteed to be single-threaded, this is
	 * just to make the assert_spin_locked check happy. */
	spin_lock_irqsave(&dev_priv->irq_lock, irqflags);
	i915_enable_pipestat(dev_priv, PIPE_A, pipestat_enable);
	i915_enable_pipestat(dev_priv, PIPE_A, PIPE_GMBUS_EVENT_ENABLE);
	i915_enable_pipestat(dev_priv, PIPE_B, pipestat_enable);
	spin_unlock_irqrestore(&dev_priv->irq_lock, irqflags);

	I915_WRITE(VLV_IIR, 0xffffffff);
	I915_WRITE(VLV_IIR, 0xffffffff);

	gen5_gt_irq_postinstall(dev);

	/* ack & enable invalid PTE error interrupts */
#if 0 /* FIXME: add support to irq handler for checking these bits */
	I915_WRITE(DPINVGTT, DPINVGTT_STATUS_MASK);
	I915_WRITE(DPINVGTT, DPINVGTT_EN_MASK);
#endif

	I915_WRITE(VLV_MASTER_IER, MASTER_INTERRUPT_ENABLE);

	return 0;
}

static void gen8_gt_irq_postinstall(struct drm_i915_private *dev_priv)
{
	int i;

	/* These are interrupts we'll toggle with the ring mask register */
	uint32_t gt_interrupts[] = {
		GT_RENDER_USER_INTERRUPT << GEN8_RCS_IRQ_SHIFT |
			GT_RENDER_L3_PARITY_ERROR_INTERRUPT |
			GT_RENDER_USER_INTERRUPT << GEN8_BCS_IRQ_SHIFT,
		GT_RENDER_USER_INTERRUPT << GEN8_VCS1_IRQ_SHIFT |
			GT_RENDER_USER_INTERRUPT << GEN8_VCS2_IRQ_SHIFT,
		0,
		GT_RENDER_USER_INTERRUPT << GEN8_VECS_IRQ_SHIFT
		};

	for (i = 0; i < ARRAY_SIZE(gt_interrupts); i++) {
		u32 tmp = I915_READ(GEN8_GT_IIR(i));
		if (tmp)
			DRM_ERROR("Interrupt (%d) should have been masked in pre-install 0x%08x\n",
				  i, tmp);
		I915_WRITE(GEN8_GT_IMR(i), ~gt_interrupts[i]);
		I915_WRITE(GEN8_GT_IER(i), gt_interrupts[i]);
	}
	POSTING_READ(GEN8_GT_IER(0));
}

static void gen8_de_irq_postinstall(struct drm_i915_private *dev_priv)
{
	struct drm_device *dev = dev_priv->dev;
	uint32_t de_pipe_masked = GEN8_PIPE_FLIP_DONE |
		GEN8_PIPE_CDCLK_CRC_DONE |
		GEN8_PIPE_FIFO_UNDERRUN |
		GEN8_DE_PIPE_IRQ_FAULT_ERRORS;
	uint32_t de_pipe_enables = de_pipe_masked | GEN8_PIPE_VBLANK;
	int pipe;
	dev_priv->de_irq_mask[PIPE_A] = ~de_pipe_masked;
	dev_priv->de_irq_mask[PIPE_B] = ~de_pipe_masked;
	dev_priv->de_irq_mask[PIPE_C] = ~de_pipe_masked;

	for_each_pipe(pipe) {
		u32 tmp = I915_READ(GEN8_DE_PIPE_IIR(pipe));
		if (tmp)
			DRM_ERROR("Interrupt (%d) should have been masked in pre-install 0x%08x\n",
				  pipe, tmp);
		I915_WRITE(GEN8_DE_PIPE_IMR(pipe), dev_priv->de_irq_mask[pipe]);
		I915_WRITE(GEN8_DE_PIPE_IER(pipe), de_pipe_enables);
	}
	POSTING_READ(GEN8_DE_PIPE_ISR(0));

	I915_WRITE(GEN8_DE_PORT_IMR, ~GEN8_AUX_CHANNEL_A);
	I915_WRITE(GEN8_DE_PORT_IER, GEN8_AUX_CHANNEL_A);
	POSTING_READ(GEN8_DE_PORT_IER);
}

static int gen8_irq_postinstall(struct drm_device *dev)
{
	struct drm_i915_private *dev_priv = dev->dev_private;

	gen8_gt_irq_postinstall(dev_priv);
	gen8_de_irq_postinstall(dev_priv);

	ibx_irq_postinstall(dev);

	I915_WRITE(GEN8_MASTER_IRQ, DE_MASTER_IRQ_CONTROL);
	POSTING_READ(GEN8_MASTER_IRQ);

	return 0;
}

static void gen8_irq_uninstall(struct drm_device *dev)
{
	struct drm_i915_private *dev_priv = dev->dev_private;
	int pipe;

	if (!dev_priv)
		return;

	atomic_set(&dev_priv->irq_received, 0);

	I915_WRITE(GEN8_MASTER_IRQ, 0);

#define GEN8_IRQ_FINI_NDX(type, which) do { \
		I915_WRITE(GEN8_##type##_IMR(which), 0xffffffff); \
		I915_WRITE(GEN8_##type##_IER(which), 0); \
		I915_WRITE(GEN8_##type##_IIR(which), 0xffffffff); \
	} while (0)

#define GEN8_IRQ_FINI(type) do { \
		I915_WRITE(GEN8_##type##_IMR, 0xffffffff); \
		I915_WRITE(GEN8_##type##_IER, 0); \
		I915_WRITE(GEN8_##type##_IIR, 0xffffffff); \
	} while (0)

	GEN8_IRQ_FINI_NDX(GT, 0);
	GEN8_IRQ_FINI_NDX(GT, 1);
	GEN8_IRQ_FINI_NDX(GT, 2);
	GEN8_IRQ_FINI_NDX(GT, 3);

	for_each_pipe(pipe) {
		GEN8_IRQ_FINI_NDX(DE_PIPE, pipe);
	}

	GEN8_IRQ_FINI(DE_PORT);
	GEN8_IRQ_FINI(DE_MISC);
	GEN8_IRQ_FINI(PCU);
#undef GEN8_IRQ_FINI
#undef GEN8_IRQ_FINI_NDX

	POSTING_READ(GEN8_PCU_IIR);
}

static void valleyview_irq_uninstall(struct drm_device *dev)
{
	drm_i915_private_t *dev_priv = (drm_i915_private_t *) dev->dev_private;
	int pipe;

	if (!dev_priv)
		return;

	del_timer_sync(&dev_priv->hotplug_reenable_timer);

	for_each_pipe(pipe)
		I915_WRITE(PIPESTAT(pipe), 0xffff);

	I915_WRITE(HWSTAM, 0xffffffff);
	I915_WRITE(PORT_HOTPLUG_EN, 0);
	I915_WRITE(PORT_HOTPLUG_STAT, I915_READ(PORT_HOTPLUG_STAT));
	for_each_pipe(pipe)
		I915_WRITE(PIPESTAT(pipe), 0xffff);
	I915_WRITE(VLV_IIR, 0xffffffff);
	I915_WRITE(VLV_IMR, 0xffffffff);
	I915_WRITE(VLV_IER, 0x0);
	POSTING_READ(VLV_IER);
}

static void ironlake_irq_uninstall(struct drm_device *dev)
{
	drm_i915_private_t *dev_priv = (drm_i915_private_t *) dev->dev_private;

	if (!dev_priv)
		return;

	del_timer_sync(&dev_priv->hotplug_reenable_timer);

	I915_WRITE(HWSTAM, 0xffffffff);

	I915_WRITE(DEIMR, 0xffffffff);
	I915_WRITE(DEIER, 0x0);
	I915_WRITE(DEIIR, I915_READ(DEIIR));
	if (IS_GEN7(dev))
		I915_WRITE(GEN7_ERR_INT, I915_READ(GEN7_ERR_INT));

	I915_WRITE(GTIMR, 0xffffffff);
	I915_WRITE(GTIER, 0x0);
	I915_WRITE(GTIIR, I915_READ(GTIIR));

	if (HAS_PCH_NOP(dev))
		return;

	I915_WRITE(SDEIMR, 0xffffffff);
	I915_WRITE(SDEIER, 0x0);
	I915_WRITE(SDEIIR, I915_READ(SDEIIR));
	if (HAS_PCH_CPT(dev) || HAS_PCH_LPT(dev))
		I915_WRITE(SERR_INT, I915_READ(SERR_INT));
}

static void i8xx_irq_preinstall(struct drm_device * dev)
{
	drm_i915_private_t *dev_priv = (drm_i915_private_t *) dev->dev_private;
	int pipe;

	atomic_set(&dev_priv->irq_received, 0);

	for_each_pipe(pipe)
		I915_WRITE(PIPESTAT(pipe), 0);
	I915_WRITE16(IMR, 0xffff);
	I915_WRITE16(IER, 0x0);
	POSTING_READ16(IER);
}

static int i8xx_irq_postinstall(struct drm_device *dev)
{
	drm_i915_private_t *dev_priv = (drm_i915_private_t *) dev->dev_private;
	unsigned long irqflags;

	I915_WRITE16(EMR,
		     ~(I915_ERROR_PAGE_TABLE | I915_ERROR_MEMORY_REFRESH));

	/* Unmask the interrupts that we always want on. */
	dev_priv->irq_mask =
		~(I915_DISPLAY_PIPE_A_EVENT_INTERRUPT |
		  I915_DISPLAY_PIPE_B_EVENT_INTERRUPT |
		  I915_DISPLAY_PLANE_A_FLIP_PENDING_INTERRUPT |
		  I915_DISPLAY_PLANE_B_FLIP_PENDING_INTERRUPT |
		  I915_RENDER_COMMAND_PARSER_ERROR_INTERRUPT);
	I915_WRITE16(IMR, dev_priv->irq_mask);

	I915_WRITE16(IER,
		     I915_DISPLAY_PIPE_A_EVENT_INTERRUPT |
		     I915_DISPLAY_PIPE_B_EVENT_INTERRUPT |
		     I915_RENDER_COMMAND_PARSER_ERROR_INTERRUPT |
		     I915_USER_INTERRUPT);
	POSTING_READ16(IER);

	/* Interrupt setup is already guaranteed to be single-threaded, this is
	 * just to make the assert_spin_locked check happy. */
	spin_lock_irqsave(&dev_priv->irq_lock, irqflags);
	i915_enable_pipestat(dev_priv, PIPE_A, PIPE_CRC_DONE_ENABLE);
	i915_enable_pipestat(dev_priv, PIPE_B, PIPE_CRC_DONE_ENABLE);
	spin_unlock_irqrestore(&dev_priv->irq_lock, irqflags);

	return 0;
}

/*
 * Returns true when a page flip has completed.
 */
static bool i8xx_handle_vblank(struct drm_device *dev,
			       int plane, int pipe, u32 iir)
{
	drm_i915_private_t *dev_priv = dev->dev_private;
	u16 flip_pending = DISPLAY_PLANE_FLIP_PENDING(plane);

	if (!drm_handle_vblank(dev, pipe))
		return false;

	if ((iir & flip_pending) == 0)
		return false;

	intel_prepare_page_flip(dev, plane);

	/* We detect FlipDone by looking for the change in PendingFlip from '1'
	 * to '0' on the following vblank, i.e. IIR has the Pendingflip
	 * asserted following the MI_DISPLAY_FLIP, but ISR is deasserted, hence
	 * the flip is completed (no longer pending). Since this doesn't raise
	 * an interrupt per se, we watch for the change at vblank.
	 */
	if (I915_READ16(ISR) & flip_pending)
		return false;

	intel_finish_page_flip(dev, pipe);

	return true;
}

static irqreturn_t i8xx_irq_handler(int irq, void *arg)
{
	struct drm_device *dev = (struct drm_device *) arg;
	drm_i915_private_t *dev_priv = (drm_i915_private_t *) dev->dev_private;
	u16 iir, new_iir;
	u32 pipe_stats[2];
	unsigned long irqflags;
	int pipe;
	u16 flip_mask =
		I915_DISPLAY_PLANE_A_FLIP_PENDING_INTERRUPT |
		I915_DISPLAY_PLANE_B_FLIP_PENDING_INTERRUPT;

	atomic_inc(&dev_priv->irq_received);

	iir = I915_READ16(IIR);
	if (iir == 0)
		return IRQ_NONE;

	while (iir & ~flip_mask) {
		/* Can't rely on pipestat interrupt bit in iir as it might
		 * have been cleared after the pipestat interrupt was received.
		 * It doesn't set the bit in iir again, but it still produces
		 * interrupts (for non-MSI).
		 */
		spin_lock_irqsave(&dev_priv->irq_lock, irqflags);
		if (iir & I915_RENDER_COMMAND_PARSER_ERROR_INTERRUPT)
			i915_handle_error(dev, false);

		for_each_pipe(pipe) {
			int reg = PIPESTAT(pipe);
			pipe_stats[pipe] = I915_READ(reg);

			/*
			 * Clear the PIPE*STAT regs before the IIR
			 */
			if (pipe_stats[pipe] & 0x8000ffff) {
				if (pipe_stats[pipe] & PIPE_FIFO_UNDERRUN_STATUS)
					DRM_DEBUG_DRIVER("pipe %c underrun\n",
							 pipe_name(pipe));
				I915_WRITE(reg, pipe_stats[pipe]);
			}
		}
		spin_unlock_irqrestore(&dev_priv->irq_lock, irqflags);

		I915_WRITE16(IIR, iir & ~flip_mask);
		new_iir = I915_READ16(IIR); /* Flush posted writes */

		i915_update_dri1_breadcrumb(dev);

		if (iir & I915_USER_INTERRUPT)
			notify_ring(dev, &dev_priv->ring[RCS]);

		for_each_pipe(pipe) {
			int plane = pipe;
<<<<<<< HEAD
			if (IS_MOBILE(dev))
=======
			if (HAS_FBC(dev))
>>>>>>> 0d9d349d
				plane = !plane;

			if (pipe_stats[pipe] & PIPE_VBLANK_INTERRUPT_STATUS &&
			    i8xx_handle_vblank(dev, plane, pipe, iir))
				flip_mask &= ~DISPLAY_PLANE_FLIP_PENDING(plane);

			if (pipe_stats[pipe] & PIPE_CRC_DONE_INTERRUPT_STATUS)
				i9xx_pipe_crc_irq_handler(dev, pipe);
		}

		iir = new_iir;
	}

	return IRQ_HANDLED;
}

static void i8xx_irq_uninstall(struct drm_device * dev)
{
	drm_i915_private_t *dev_priv = (drm_i915_private_t *) dev->dev_private;
	int pipe;

	for_each_pipe(pipe) {
		/* Clear enable bits; then clear status bits */
		I915_WRITE(PIPESTAT(pipe), 0);
		I915_WRITE(PIPESTAT(pipe), I915_READ(PIPESTAT(pipe)));
	}
	I915_WRITE16(IMR, 0xffff);
	I915_WRITE16(IER, 0x0);
	I915_WRITE16(IIR, I915_READ16(IIR));
}

static void i915_irq_preinstall(struct drm_device * dev)
{
	drm_i915_private_t *dev_priv = (drm_i915_private_t *) dev->dev_private;
	int pipe;

	atomic_set(&dev_priv->irq_received, 0);

	if (I915_HAS_HOTPLUG(dev)) {
		I915_WRITE(PORT_HOTPLUG_EN, 0);
		I915_WRITE(PORT_HOTPLUG_STAT, I915_READ(PORT_HOTPLUG_STAT));
	}

	I915_WRITE16(HWSTAM, 0xeffe);
	for_each_pipe(pipe)
		I915_WRITE(PIPESTAT(pipe), 0);
	I915_WRITE(IMR, 0xffffffff);
	I915_WRITE(IER, 0x0);
	POSTING_READ(IER);
}

static int i915_irq_postinstall(struct drm_device *dev)
{
	drm_i915_private_t *dev_priv = (drm_i915_private_t *) dev->dev_private;
	u32 enable_mask;
	unsigned long irqflags;

	I915_WRITE(EMR, ~(I915_ERROR_PAGE_TABLE | I915_ERROR_MEMORY_REFRESH));

	/* Unmask the interrupts that we always want on. */
	dev_priv->irq_mask =
		~(I915_ASLE_INTERRUPT |
		  I915_DISPLAY_PIPE_A_EVENT_INTERRUPT |
		  I915_DISPLAY_PIPE_B_EVENT_INTERRUPT |
		  I915_DISPLAY_PLANE_A_FLIP_PENDING_INTERRUPT |
		  I915_DISPLAY_PLANE_B_FLIP_PENDING_INTERRUPT |
		  I915_RENDER_COMMAND_PARSER_ERROR_INTERRUPT);

	enable_mask =
		I915_ASLE_INTERRUPT |
		I915_DISPLAY_PIPE_A_EVENT_INTERRUPT |
		I915_DISPLAY_PIPE_B_EVENT_INTERRUPT |
		I915_RENDER_COMMAND_PARSER_ERROR_INTERRUPT |
		I915_USER_INTERRUPT;

	if (I915_HAS_HOTPLUG(dev)) {
		I915_WRITE(PORT_HOTPLUG_EN, 0);
		POSTING_READ(PORT_HOTPLUG_EN);

		/* Enable in IER... */
		enable_mask |= I915_DISPLAY_PORT_INTERRUPT;
		/* and unmask in IMR */
		dev_priv->irq_mask &= ~I915_DISPLAY_PORT_INTERRUPT;
	}

	I915_WRITE(IMR, dev_priv->irq_mask);
	I915_WRITE(IER, enable_mask);
	POSTING_READ(IER);

	i915_enable_asle_pipestat(dev);

	/* Interrupt setup is already guaranteed to be single-threaded, this is
	 * just to make the assert_spin_locked check happy. */
	spin_lock_irqsave(&dev_priv->irq_lock, irqflags);
	i915_enable_pipestat(dev_priv, PIPE_A, PIPE_CRC_DONE_ENABLE);
	i915_enable_pipestat(dev_priv, PIPE_B, PIPE_CRC_DONE_ENABLE);
	spin_unlock_irqrestore(&dev_priv->irq_lock, irqflags);

	return 0;
}

/*
 * Returns true when a page flip has completed.
 */
static bool i915_handle_vblank(struct drm_device *dev,
			       int plane, int pipe, u32 iir)
{
	drm_i915_private_t *dev_priv = dev->dev_private;
	u32 flip_pending = DISPLAY_PLANE_FLIP_PENDING(plane);

	if (!drm_handle_vblank(dev, pipe))
		return false;

	if ((iir & flip_pending) == 0)
		return false;

	intel_prepare_page_flip(dev, plane);

	/* We detect FlipDone by looking for the change in PendingFlip from '1'
	 * to '0' on the following vblank, i.e. IIR has the Pendingflip
	 * asserted following the MI_DISPLAY_FLIP, but ISR is deasserted, hence
	 * the flip is completed (no longer pending). Since this doesn't raise
	 * an interrupt per se, we watch for the change at vblank.
	 */
	if (I915_READ(ISR) & flip_pending)
		return false;

	intel_finish_page_flip(dev, pipe);

	return true;
}

static irqreturn_t i915_irq_handler(int irq, void *arg)
{
	struct drm_device *dev = (struct drm_device *) arg;
	drm_i915_private_t *dev_priv = (drm_i915_private_t *) dev->dev_private;
	u32 iir, new_iir, pipe_stats[I915_MAX_PIPES];
	unsigned long irqflags;
	u32 flip_mask =
		I915_DISPLAY_PLANE_A_FLIP_PENDING_INTERRUPT |
		I915_DISPLAY_PLANE_B_FLIP_PENDING_INTERRUPT;
	int pipe, ret = IRQ_NONE;

	atomic_inc(&dev_priv->irq_received);

	iir = I915_READ(IIR);
	do {
		bool irq_received = (iir & ~flip_mask) != 0;
		bool blc_event = false;

		/* Can't rely on pipestat interrupt bit in iir as it might
		 * have been cleared after the pipestat interrupt was received.
		 * It doesn't set the bit in iir again, but it still produces
		 * interrupts (for non-MSI).
		 */
		spin_lock_irqsave(&dev_priv->irq_lock, irqflags);
		if (iir & I915_RENDER_COMMAND_PARSER_ERROR_INTERRUPT)
			i915_handle_error(dev, false);

		for_each_pipe(pipe) {
			int reg = PIPESTAT(pipe);
			pipe_stats[pipe] = I915_READ(reg);

			/* Clear the PIPE*STAT regs before the IIR */
			if (pipe_stats[pipe] & 0x8000ffff) {
				if (pipe_stats[pipe] & PIPE_FIFO_UNDERRUN_STATUS)
					DRM_DEBUG_DRIVER("pipe %c underrun\n",
							 pipe_name(pipe));
				I915_WRITE(reg, pipe_stats[pipe]);
				irq_received = true;
			}
		}
		spin_unlock_irqrestore(&dev_priv->irq_lock, irqflags);

		if (!irq_received)
			break;

		/* Consume port.  Then clear IIR or we'll miss events */
		if ((I915_HAS_HOTPLUG(dev)) &&
		    (iir & I915_DISPLAY_PORT_INTERRUPT)) {
			u32 hotplug_status = I915_READ(PORT_HOTPLUG_STAT);
			u32 hotplug_trigger = hotplug_status & HOTPLUG_INT_STATUS_I915;

			DRM_DEBUG_DRIVER("hotplug event received, stat 0x%08x\n",
				  hotplug_status);

			intel_hpd_irq_handler(dev, hotplug_trigger, hpd_status_i915);

			I915_WRITE(PORT_HOTPLUG_STAT, hotplug_status);
			POSTING_READ(PORT_HOTPLUG_STAT);
		}

		I915_WRITE(IIR, iir & ~flip_mask);
		new_iir = I915_READ(IIR); /* Flush posted writes */

		if (iir & I915_USER_INTERRUPT)
			notify_ring(dev, &dev_priv->ring[RCS]);

		for_each_pipe(pipe) {
			int plane = pipe;
			if (HAS_FBC(dev))
				plane = !plane;

			if (pipe_stats[pipe] & PIPE_VBLANK_INTERRUPT_STATUS &&
			    i915_handle_vblank(dev, plane, pipe, iir))
				flip_mask &= ~DISPLAY_PLANE_FLIP_PENDING(plane);

			if (pipe_stats[pipe] & PIPE_LEGACY_BLC_EVENT_STATUS)
				blc_event = true;

			if (pipe_stats[pipe] & PIPE_CRC_DONE_INTERRUPT_STATUS)
				i9xx_pipe_crc_irq_handler(dev, pipe);
		}

		if (blc_event || (iir & I915_ASLE_INTERRUPT))
			intel_opregion_asle_intr(dev);

		/* With MSI, interrupts are only generated when iir
		 * transitions from zero to nonzero.  If another bit got
		 * set while we were handling the existing iir bits, then
		 * we would never get another interrupt.
		 *
		 * This is fine on non-MSI as well, as if we hit this path
		 * we avoid exiting the interrupt handler only to generate
		 * another one.
		 *
		 * Note that for MSI this could cause a stray interrupt report
		 * if an interrupt landed in the time between writing IIR and
		 * the posting read.  This should be rare enough to never
		 * trigger the 99% of 100,000 interrupts test for disabling
		 * stray interrupts.
		 */
		ret = IRQ_HANDLED;
		iir = new_iir;
	} while (iir & ~flip_mask);

	i915_update_dri1_breadcrumb(dev);

	return ret;
}

static void i915_irq_uninstall(struct drm_device * dev)
{
	drm_i915_private_t *dev_priv = (drm_i915_private_t *) dev->dev_private;
	int pipe;

	del_timer_sync(&dev_priv->hotplug_reenable_timer);

	if (I915_HAS_HOTPLUG(dev)) {
		I915_WRITE(PORT_HOTPLUG_EN, 0);
		I915_WRITE(PORT_HOTPLUG_STAT, I915_READ(PORT_HOTPLUG_STAT));
	}

	I915_WRITE16(HWSTAM, 0xffff);
	for_each_pipe(pipe) {
		/* Clear enable bits; then clear status bits */
		I915_WRITE(PIPESTAT(pipe), 0);
		I915_WRITE(PIPESTAT(pipe), I915_READ(PIPESTAT(pipe)));
	}
	I915_WRITE(IMR, 0xffffffff);
	I915_WRITE(IER, 0x0);

	I915_WRITE(IIR, I915_READ(IIR));
}

static void i965_irq_preinstall(struct drm_device * dev)
{
	drm_i915_private_t *dev_priv = (drm_i915_private_t *) dev->dev_private;
	int pipe;

	atomic_set(&dev_priv->irq_received, 0);

	I915_WRITE(PORT_HOTPLUG_EN, 0);
	I915_WRITE(PORT_HOTPLUG_STAT, I915_READ(PORT_HOTPLUG_STAT));

	I915_WRITE(HWSTAM, 0xeffe);
	for_each_pipe(pipe)
		I915_WRITE(PIPESTAT(pipe), 0);
	I915_WRITE(IMR, 0xffffffff);
	I915_WRITE(IER, 0x0);
	POSTING_READ(IER);
}

static int i965_irq_postinstall(struct drm_device *dev)
{
	drm_i915_private_t *dev_priv = (drm_i915_private_t *) dev->dev_private;
	u32 enable_mask;
	u32 error_mask;
	unsigned long irqflags;

	/* Unmask the interrupts that we always want on. */
	dev_priv->irq_mask = ~(I915_ASLE_INTERRUPT |
			       I915_DISPLAY_PORT_INTERRUPT |
			       I915_DISPLAY_PIPE_A_EVENT_INTERRUPT |
			       I915_DISPLAY_PIPE_B_EVENT_INTERRUPT |
			       I915_DISPLAY_PLANE_A_FLIP_PENDING_INTERRUPT |
			       I915_DISPLAY_PLANE_B_FLIP_PENDING_INTERRUPT |
			       I915_RENDER_COMMAND_PARSER_ERROR_INTERRUPT);

	enable_mask = ~dev_priv->irq_mask;
	enable_mask &= ~(I915_DISPLAY_PLANE_A_FLIP_PENDING_INTERRUPT |
			 I915_DISPLAY_PLANE_B_FLIP_PENDING_INTERRUPT);
	enable_mask |= I915_USER_INTERRUPT;

	if (IS_G4X(dev))
		enable_mask |= I915_BSD_USER_INTERRUPT;

	/* Interrupt setup is already guaranteed to be single-threaded, this is
	 * just to make the assert_spin_locked check happy. */
	spin_lock_irqsave(&dev_priv->irq_lock, irqflags);
	i915_enable_pipestat(dev_priv, PIPE_A, PIPE_GMBUS_EVENT_ENABLE);
	i915_enable_pipestat(dev_priv, PIPE_A, PIPE_CRC_DONE_ENABLE);
	i915_enable_pipestat(dev_priv, PIPE_B, PIPE_CRC_DONE_ENABLE);
	spin_unlock_irqrestore(&dev_priv->irq_lock, irqflags);

	/*
	 * Enable some error detection, note the instruction error mask
	 * bit is reserved, so we leave it masked.
	 */
	if (IS_G4X(dev)) {
		error_mask = ~(GM45_ERROR_PAGE_TABLE |
			       GM45_ERROR_MEM_PRIV |
			       GM45_ERROR_CP_PRIV |
			       I915_ERROR_MEMORY_REFRESH);
	} else {
		error_mask = ~(I915_ERROR_PAGE_TABLE |
			       I915_ERROR_MEMORY_REFRESH);
	}
	I915_WRITE(EMR, error_mask);

	I915_WRITE(IMR, dev_priv->irq_mask);
	I915_WRITE(IER, enable_mask);
	POSTING_READ(IER);

	I915_WRITE(PORT_HOTPLUG_EN, 0);
	POSTING_READ(PORT_HOTPLUG_EN);

	i915_enable_asle_pipestat(dev);

	return 0;
}

static void i915_hpd_irq_setup(struct drm_device *dev)
{
	drm_i915_private_t *dev_priv = (drm_i915_private_t *) dev->dev_private;
	struct drm_mode_config *mode_config = &dev->mode_config;
	struct intel_encoder *intel_encoder;
	u32 hotplug_en;

	assert_spin_locked(&dev_priv->irq_lock);

	if (I915_HAS_HOTPLUG(dev)) {
		hotplug_en = I915_READ(PORT_HOTPLUG_EN);
		hotplug_en &= ~HOTPLUG_INT_EN_MASK;
		/* Note HDMI and DP share hotplug bits */
		/* enable bits are the same for all generations */
		list_for_each_entry(intel_encoder, &mode_config->encoder_list, base.head)
			if (dev_priv->hpd_stats[intel_encoder->hpd_pin].hpd_mark == HPD_ENABLED)
				hotplug_en |= hpd_mask_i915[intel_encoder->hpd_pin];
		/* Programming the CRT detection parameters tends
		   to generate a spurious hotplug event about three
		   seconds later.  So just do it once.
		*/
		if (IS_G4X(dev))
			hotplug_en |= CRT_HOTPLUG_ACTIVATION_PERIOD_64;
		hotplug_en &= ~CRT_HOTPLUG_VOLTAGE_COMPARE_MASK;
		hotplug_en |= CRT_HOTPLUG_VOLTAGE_COMPARE_50;

		/* Ignore TV since it's buggy */
		I915_WRITE(PORT_HOTPLUG_EN, hotplug_en);
	}
}

static irqreturn_t i965_irq_handler(int irq, void *arg)
{
	struct drm_device *dev = (struct drm_device *) arg;
	drm_i915_private_t *dev_priv = (drm_i915_private_t *) dev->dev_private;
	u32 iir, new_iir;
	u32 pipe_stats[I915_MAX_PIPES];
	unsigned long irqflags;
	int irq_received;
	int ret = IRQ_NONE, pipe;
	u32 flip_mask =
		I915_DISPLAY_PLANE_A_FLIP_PENDING_INTERRUPT |
		I915_DISPLAY_PLANE_B_FLIP_PENDING_INTERRUPT;

	atomic_inc(&dev_priv->irq_received);

	iir = I915_READ(IIR);

	for (;;) {
		bool blc_event = false;

		irq_received = (iir & ~flip_mask) != 0;

		/* Can't rely on pipestat interrupt bit in iir as it might
		 * have been cleared after the pipestat interrupt was received.
		 * It doesn't set the bit in iir again, but it still produces
		 * interrupts (for non-MSI).
		 */
		spin_lock_irqsave(&dev_priv->irq_lock, irqflags);
		if (iir & I915_RENDER_COMMAND_PARSER_ERROR_INTERRUPT)
			i915_handle_error(dev, false);

		for_each_pipe(pipe) {
			int reg = PIPESTAT(pipe);
			pipe_stats[pipe] = I915_READ(reg);

			/*
			 * Clear the PIPE*STAT regs before the IIR
			 */
			if (pipe_stats[pipe] & 0x8000ffff) {
				if (pipe_stats[pipe] & PIPE_FIFO_UNDERRUN_STATUS)
					DRM_DEBUG_DRIVER("pipe %c underrun\n",
							 pipe_name(pipe));
				I915_WRITE(reg, pipe_stats[pipe]);
				irq_received = 1;
			}
		}
		spin_unlock_irqrestore(&dev_priv->irq_lock, irqflags);

		if (!irq_received)
			break;

		ret = IRQ_HANDLED;

		/* Consume port.  Then clear IIR or we'll miss events */
		if (iir & I915_DISPLAY_PORT_INTERRUPT) {
			u32 hotplug_status = I915_READ(PORT_HOTPLUG_STAT);
			u32 hotplug_trigger = hotplug_status & (IS_G4X(dev) ?
								  HOTPLUG_INT_STATUS_G4X :
								  HOTPLUG_INT_STATUS_I915);

			DRM_DEBUG_DRIVER("hotplug event received, stat 0x%08x\n",
				  hotplug_status);

			intel_hpd_irq_handler(dev, hotplug_trigger,
					      IS_G4X(dev) ? hpd_status_g4x : hpd_status_i915);

			if (IS_G4X(dev) &&
			    (hotplug_status & DP_AUX_CHANNEL_MASK_INT_STATUS_G4X))
				dp_aux_irq_handler(dev);

			if (IS_G4X(dev) &&
			    (hotplug_status & DP_AUX_CHANNEL_MASK_INT_STATUS_G4X))
				dp_aux_irq_handler(dev);

			I915_WRITE(PORT_HOTPLUG_STAT, hotplug_status);
			I915_READ(PORT_HOTPLUG_STAT);
		}

		I915_WRITE(IIR, iir & ~flip_mask);
		new_iir = I915_READ(IIR); /* Flush posted writes */

		if (iir & I915_USER_INTERRUPT)
			notify_ring(dev, &dev_priv->ring[RCS]);
		if (iir & I915_BSD_USER_INTERRUPT)
			notify_ring(dev, &dev_priv->ring[VCS]);

		for_each_pipe(pipe) {
			if (pipe_stats[pipe] & PIPE_START_VBLANK_INTERRUPT_STATUS &&
			    i915_handle_vblank(dev, pipe, pipe, iir))
				flip_mask &= ~DISPLAY_PLANE_FLIP_PENDING(pipe);

			if (pipe_stats[pipe] & PIPE_LEGACY_BLC_EVENT_STATUS)
				blc_event = true;

			if (pipe_stats[pipe] & PIPE_CRC_DONE_INTERRUPT_STATUS)
				i9xx_pipe_crc_irq_handler(dev, pipe);
		}


		if (blc_event || (iir & I915_ASLE_INTERRUPT))
			intel_opregion_asle_intr(dev);

		if (pipe_stats[0] & PIPE_GMBUS_INTERRUPT_STATUS)
			gmbus_irq_handler(dev);

		/* With MSI, interrupts are only generated when iir
		 * transitions from zero to nonzero.  If another bit got
		 * set while we were handling the existing iir bits, then
		 * we would never get another interrupt.
		 *
		 * This is fine on non-MSI as well, as if we hit this path
		 * we avoid exiting the interrupt handler only to generate
		 * another one.
		 *
		 * Note that for MSI this could cause a stray interrupt report
		 * if an interrupt landed in the time between writing IIR and
		 * the posting read.  This should be rare enough to never
		 * trigger the 99% of 100,000 interrupts test for disabling
		 * stray interrupts.
		 */
		iir = new_iir;
	}

	i915_update_dri1_breadcrumb(dev);

	return ret;
}

static void i965_irq_uninstall(struct drm_device * dev)
{
	drm_i915_private_t *dev_priv = (drm_i915_private_t *) dev->dev_private;
	int pipe;

	if (!dev_priv)
		return;

	del_timer_sync(&dev_priv->hotplug_reenable_timer);

	I915_WRITE(PORT_HOTPLUG_EN, 0);
	I915_WRITE(PORT_HOTPLUG_STAT, I915_READ(PORT_HOTPLUG_STAT));

	I915_WRITE(HWSTAM, 0xffffffff);
	for_each_pipe(pipe)
		I915_WRITE(PIPESTAT(pipe), 0);
	I915_WRITE(IMR, 0xffffffff);
	I915_WRITE(IER, 0x0);

	for_each_pipe(pipe)
		I915_WRITE(PIPESTAT(pipe),
			   I915_READ(PIPESTAT(pipe)) & 0x8000ffff);
	I915_WRITE(IIR, I915_READ(IIR));
}

static void i915_reenable_hotplug_timer_func(unsigned long data)
{
	drm_i915_private_t *dev_priv = (drm_i915_private_t *)data;
	struct drm_device *dev = dev_priv->dev;
	struct drm_mode_config *mode_config = &dev->mode_config;
	unsigned long irqflags;
	int i;

	spin_lock_irqsave(&dev_priv->irq_lock, irqflags);
	for (i = (HPD_NONE + 1); i < HPD_NUM_PINS; i++) {
		struct drm_connector *connector;

		if (dev_priv->hpd_stats[i].hpd_mark != HPD_DISABLED)
			continue;

		dev_priv->hpd_stats[i].hpd_mark = HPD_ENABLED;

		list_for_each_entry(connector, &mode_config->connector_list, head) {
			struct intel_connector *intel_connector = to_intel_connector(connector);

			if (intel_connector->encoder->hpd_pin == i) {
				if (connector->polled != intel_connector->polled)
					DRM_DEBUG_DRIVER("Reenabling HPD on connector %s\n",
							 drm_get_connector_name(connector));
				connector->polled = intel_connector->polled;
				if (!connector->polled)
					connector->polled = DRM_CONNECTOR_POLL_HPD;
			}
		}
	}
	if (dev_priv->display.hpd_irq_setup)
		dev_priv->display.hpd_irq_setup(dev);
	spin_unlock_irqrestore(&dev_priv->irq_lock, irqflags);
}

void intel_irq_init(struct drm_device *dev)
{
	struct drm_i915_private *dev_priv = dev->dev_private;

	INIT_WORK(&dev_priv->hotplug_work, i915_hotplug_work_func);
	INIT_WORK(&dev_priv->gpu_error.work, i915_error_work_func);
	INIT_WORK(&dev_priv->rps.work, gen6_pm_rps_work);
	INIT_WORK(&dev_priv->l3_parity.error_work, ivybridge_parity_work);

	setup_timer(&dev_priv->gpu_error.hangcheck_timer,
		    i915_hangcheck_elapsed,
		    (unsigned long) dev);
	setup_timer(&dev_priv->hotplug_reenable_timer, i915_reenable_hotplug_timer_func,
		    (unsigned long) dev_priv);

	pm_qos_add_request(&dev_priv->pm_qos, PM_QOS_CPU_DMA_LATENCY, PM_QOS_DEFAULT_VALUE);

	if (IS_GEN2(dev)) {
		dev->max_vblank_count = 0;
		dev->driver->get_vblank_counter = i8xx_get_vblank_counter;
	} else if (IS_G4X(dev) || INTEL_INFO(dev)->gen >= 5) {
		dev->max_vblank_count = 0xffffffff; /* full 32 bit counter */
		dev->driver->get_vblank_counter = gm45_get_vblank_counter;
	} else {
		dev->driver->get_vblank_counter = i915_get_vblank_counter;
		dev->max_vblank_count = 0xffffff; /* only 24 bits of frame count */
	}

	if (drm_core_check_feature(dev, DRIVER_MODESET)) {
		dev->driver->get_vblank_timestamp = i915_get_vblank_timestamp;
		dev->driver->get_scanout_position = i915_get_crtc_scanoutpos;
	}

	if (IS_VALLEYVIEW(dev)) {
		dev->driver->irq_handler = valleyview_irq_handler;
		dev->driver->irq_preinstall = valleyview_irq_preinstall;
		dev->driver->irq_postinstall = valleyview_irq_postinstall;
		dev->driver->irq_uninstall = valleyview_irq_uninstall;
		dev->driver->enable_vblank = valleyview_enable_vblank;
		dev->driver->disable_vblank = valleyview_disable_vblank;
		dev_priv->display.hpd_irq_setup = i915_hpd_irq_setup;
	} else if (IS_GEN8(dev)) {
		dev->driver->irq_handler = gen8_irq_handler;
		dev->driver->irq_preinstall = gen8_irq_preinstall;
		dev->driver->irq_postinstall = gen8_irq_postinstall;
		dev->driver->irq_uninstall = gen8_irq_uninstall;
		dev->driver->enable_vblank = gen8_enable_vblank;
		dev->driver->disable_vblank = gen8_disable_vblank;
		dev_priv->display.hpd_irq_setup = ibx_hpd_irq_setup;
	} else if (HAS_PCH_SPLIT(dev)) {
		dev->driver->irq_handler = ironlake_irq_handler;
		dev->driver->irq_preinstall = ironlake_irq_preinstall;
		dev->driver->irq_postinstall = ironlake_irq_postinstall;
		dev->driver->irq_uninstall = ironlake_irq_uninstall;
		dev->driver->enable_vblank = ironlake_enable_vblank;
		dev->driver->disable_vblank = ironlake_disable_vblank;
		dev_priv->display.hpd_irq_setup = ibx_hpd_irq_setup;
	} else {
		if (INTEL_INFO(dev)->gen == 2) {
			dev->driver->irq_preinstall = i8xx_irq_preinstall;
			dev->driver->irq_postinstall = i8xx_irq_postinstall;
			dev->driver->irq_handler = i8xx_irq_handler;
			dev->driver->irq_uninstall = i8xx_irq_uninstall;
		} else if (INTEL_INFO(dev)->gen == 3) {
			dev->driver->irq_preinstall = i915_irq_preinstall;
			dev->driver->irq_postinstall = i915_irq_postinstall;
			dev->driver->irq_uninstall = i915_irq_uninstall;
			dev->driver->irq_handler = i915_irq_handler;
			dev_priv->display.hpd_irq_setup = i915_hpd_irq_setup;
		} else {
			dev->driver->irq_preinstall = i965_irq_preinstall;
			dev->driver->irq_postinstall = i965_irq_postinstall;
			dev->driver->irq_uninstall = i965_irq_uninstall;
			dev->driver->irq_handler = i965_irq_handler;
			dev_priv->display.hpd_irq_setup = i915_hpd_irq_setup;
		}
		dev->driver->enable_vblank = i915_enable_vblank;
		dev->driver->disable_vblank = i915_disable_vblank;
	}
}

void intel_hpd_init(struct drm_device *dev)
{
	struct drm_i915_private *dev_priv = dev->dev_private;
	struct drm_mode_config *mode_config = &dev->mode_config;
	struct drm_connector *connector;
	unsigned long irqflags;
	int i;

	for (i = 1; i < HPD_NUM_PINS; i++) {
		dev_priv->hpd_stats[i].hpd_cnt = 0;
		dev_priv->hpd_stats[i].hpd_mark = HPD_ENABLED;
	}
	list_for_each_entry(connector, &mode_config->connector_list, head) {
		struct intel_connector *intel_connector = to_intel_connector(connector);
		connector->polled = intel_connector->polled;
		if (!connector->polled && I915_HAS_HOTPLUG(dev) && intel_connector->encoder->hpd_pin > HPD_NONE)
			connector->polled = DRM_CONNECTOR_POLL_HPD;
	}

	/* Interrupt setup is already guaranteed to be single-threaded, this is
	 * just to make the assert_spin_locked checks happy. */
	spin_lock_irqsave(&dev_priv->irq_lock, irqflags);
	if (dev_priv->display.hpd_irq_setup)
		dev_priv->display.hpd_irq_setup(dev);
	spin_unlock_irqrestore(&dev_priv->irq_lock, irqflags);
}

/* Disable interrupts so we can allow Package C8+. */
void hsw_pc8_disable_interrupts(struct drm_device *dev)
{
	struct drm_i915_private *dev_priv = dev->dev_private;
	unsigned long irqflags;

	spin_lock_irqsave(&dev_priv->irq_lock, irqflags);

	dev_priv->pc8.regsave.deimr = I915_READ(DEIMR);
	dev_priv->pc8.regsave.sdeimr = I915_READ(SDEIMR);
	dev_priv->pc8.regsave.gtimr = I915_READ(GTIMR);
	dev_priv->pc8.regsave.gtier = I915_READ(GTIER);
	dev_priv->pc8.regsave.gen6_pmimr = I915_READ(GEN6_PMIMR);

	ironlake_disable_display_irq(dev_priv, 0xffffffff);
	ibx_disable_display_interrupt(dev_priv, 0xffffffff);
	ilk_disable_gt_irq(dev_priv, 0xffffffff);
	snb_disable_pm_irq(dev_priv, 0xffffffff);

	dev_priv->pc8.irqs_disabled = true;

	spin_unlock_irqrestore(&dev_priv->irq_lock, irqflags);
}

/* Restore interrupts so we can recover from Package C8+. */
void hsw_pc8_restore_interrupts(struct drm_device *dev)
{
	struct drm_i915_private *dev_priv = dev->dev_private;
	unsigned long irqflags;
	uint32_t val;

	spin_lock_irqsave(&dev_priv->irq_lock, irqflags);

	val = I915_READ(DEIMR);
	WARN(val != 0xffffffff, "DEIMR is 0x%08x\n", val);

	val = I915_READ(SDEIMR);
	WARN(val != 0xffffffff, "SDEIMR is 0x%08x\n", val);

	val = I915_READ(GTIMR);
	WARN(val != 0xffffffff, "GTIMR is 0x%08x\n", val);

	val = I915_READ(GEN6_PMIMR);
	WARN(val != 0xffffffff, "GEN6_PMIMR is 0x%08x\n", val);

	dev_priv->pc8.irqs_disabled = false;

	ironlake_enable_display_irq(dev_priv, ~dev_priv->pc8.regsave.deimr);
	ibx_enable_display_interrupt(dev_priv, ~dev_priv->pc8.regsave.sdeimr);
	ilk_enable_gt_irq(dev_priv, ~dev_priv->pc8.regsave.gtimr);
	snb_enable_pm_irq(dev_priv, ~dev_priv->pc8.regsave.gen6_pmimr);
	I915_WRITE(GTIER, dev_priv->pc8.regsave.gtier);

	spin_unlock_irqrestore(&dev_priv->irq_lock, irqflags);
}<|MERGE_RESOLUTION|>--- conflicted
+++ resolved
@@ -3223,11 +3223,7 @@
 
 		for_each_pipe(pipe) {
 			int plane = pipe;
-<<<<<<< HEAD
-			if (IS_MOBILE(dev))
-=======
 			if (HAS_FBC(dev))
->>>>>>> 0d9d349d
 				plane = !plane;
 
 			if (pipe_stats[pipe] & PIPE_VBLANK_INTERRUPT_STATUS &&
@@ -3666,10 +3662,6 @@
 
 			intel_hpd_irq_handler(dev, hotplug_trigger,
 					      IS_G4X(dev) ? hpd_status_g4x : hpd_status_i915);
-
-			if (IS_G4X(dev) &&
-			    (hotplug_status & DP_AUX_CHANNEL_MASK_INT_STATUS_G4X))
-				dp_aux_irq_handler(dev);
 
 			if (IS_G4X(dev) &&
 			    (hotplug_status & DP_AUX_CHANNEL_MASK_INT_STATUS_G4X))
