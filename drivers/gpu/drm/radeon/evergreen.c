/*
 * Copyright 2010 Advanced Micro Devices, Inc.
 *
 * Permission is hereby granted, free of charge, to any person obtaining a
 * copy of this software and associated documentation files (the "Software"),
 * to deal in the Software without restriction, including without limitation
 * the rights to use, copy, modify, merge, publish, distribute, sublicense,
 * and/or sell copies of the Software, and to permit persons to whom the
 * Software is furnished to do so, subject to the following conditions:
 *
 * The above copyright notice and this permission notice shall be included in
 * all copies or substantial portions of the Software.
 *
 * THE SOFTWARE IS PROVIDED "AS IS", WITHOUT WARRANTY OF ANY KIND, EXPRESS OR
 * IMPLIED, INCLUDING BUT NOT LIMITED TO THE WARRANTIES OF MERCHANTABILITY,
 * FITNESS FOR A PARTICULAR PURPOSE AND NONINFRINGEMENT.  IN NO EVENT SHALL
 * THE COPYRIGHT HOLDER(S) OR AUTHOR(S) BE LIABLE FOR ANY CLAIM, DAMAGES OR
 * OTHER LIABILITY, WHETHER IN AN ACTION OF CONTRACT, TORT OR OTHERWISE,
 * ARISING FROM, OUT OF OR IN CONNECTION WITH THE SOFTWARE OR THE USE OR
 * OTHER DEALINGS IN THE SOFTWARE.
 *
 * Authors: Alex Deucher
 */
#include <linux/firmware.h>
#include <linux/platform_device.h>
#include <linux/slab.h>
#include "drmP.h"
#include "radeon.h"
#include "radeon_asic.h"
#include "radeon_drm.h"
#include "evergreend.h"
#include "atom.h"
#include "avivod.h"
#include "evergreen_reg.h"
#include "evergreen_blit_shaders.h"

#define EVERGREEN_PFP_UCODE_SIZE 1120
#define EVERGREEN_PM4_UCODE_SIZE 1376

static void evergreen_gpu_init(struct radeon_device *rdev);
void evergreen_fini(struct radeon_device *rdev);
void evergreen_pcie_gen2_enable(struct radeon_device *rdev);
extern void cayman_cp_int_cntl_setup(struct radeon_device *rdev,
				     int ring, u32 cp_int_cntl);

void evergreen_fix_pci_max_read_req_size(struct radeon_device *rdev)
{
	u16 ctl, v;
	int cap, err;

	cap = pci_pcie_cap(rdev->pdev);
	if (!cap)
		return;

	err = pci_read_config_word(rdev->pdev, cap + PCI_EXP_DEVCTL, &ctl);
	if (err)
		return;

	v = (ctl & PCI_EXP_DEVCTL_READRQ) >> 12;

	/* if bios or OS sets MAX_READ_REQUEST_SIZE to an invalid value, fix it
	 * to avoid hangs or perfomance issues
	 */
	if ((v == 0) || (v == 6) || (v == 7)) {
		ctl &= ~PCI_EXP_DEVCTL_READRQ;
		ctl |= (2 << 12);
		pci_write_config_word(rdev->pdev, cap + PCI_EXP_DEVCTL, ctl);
	}
}

void evergreen_pre_page_flip(struct radeon_device *rdev, int crtc)
{
	/* enable the pflip int */
	radeon_irq_kms_pflip_irq_get(rdev, crtc);
}

void evergreen_post_page_flip(struct radeon_device *rdev, int crtc)
{
	/* disable the pflip int */
	radeon_irq_kms_pflip_irq_put(rdev, crtc);
}

u32 evergreen_page_flip(struct radeon_device *rdev, int crtc_id, u64 crtc_base)
{
	struct radeon_crtc *radeon_crtc = rdev->mode_info.crtcs[crtc_id];
	u32 tmp = RREG32(EVERGREEN_GRPH_UPDATE + radeon_crtc->crtc_offset);
	int i;

	/* Lock the graphics update lock */
	tmp |= EVERGREEN_GRPH_UPDATE_LOCK;
	WREG32(EVERGREEN_GRPH_UPDATE + radeon_crtc->crtc_offset, tmp);

	/* update the scanout addresses */
	WREG32(EVERGREEN_GRPH_SECONDARY_SURFACE_ADDRESS_HIGH + radeon_crtc->crtc_offset,
	       upper_32_bits(crtc_base));
	WREG32(EVERGREEN_GRPH_SECONDARY_SURFACE_ADDRESS + radeon_crtc->crtc_offset,
	       (u32)crtc_base);

	WREG32(EVERGREEN_GRPH_PRIMARY_SURFACE_ADDRESS_HIGH + radeon_crtc->crtc_offset,
	       upper_32_bits(crtc_base));
	WREG32(EVERGREEN_GRPH_PRIMARY_SURFACE_ADDRESS + radeon_crtc->crtc_offset,
	       (u32)crtc_base);

	/* Wait for update_pending to go high. */
	for (i = 0; i < rdev->usec_timeout; i++) {
		if (RREG32(EVERGREEN_GRPH_UPDATE + radeon_crtc->crtc_offset) & EVERGREEN_GRPH_SURFACE_UPDATE_PENDING)
			break;
		udelay(1);
	}
	DRM_DEBUG("Update pending now high. Unlocking vupdate_lock.\n");

	/* Unlock the lock, so double-buffering can take place inside vblank */
	tmp &= ~EVERGREEN_GRPH_UPDATE_LOCK;
	WREG32(EVERGREEN_GRPH_UPDATE + radeon_crtc->crtc_offset, tmp);

	/* Return current update_pending status: */
	return RREG32(EVERGREEN_GRPH_UPDATE + radeon_crtc->crtc_offset) & EVERGREEN_GRPH_SURFACE_UPDATE_PENDING;
}

/* get temperature in millidegrees */
int evergreen_get_temp(struct radeon_device *rdev)
{
	u32 temp, toffset;
	int actual_temp = 0;

	if (rdev->family == CHIP_JUNIPER) {
		toffset = (RREG32(CG_THERMAL_CTRL) & TOFFSET_MASK) >>
			TOFFSET_SHIFT;
		temp = (RREG32(CG_TS0_STATUS) & TS0_ADC_DOUT_MASK) >>
			TS0_ADC_DOUT_SHIFT;

		if (toffset & 0x100)
			actual_temp = temp / 2 - (0x200 - toffset);
		else
			actual_temp = temp / 2 + toffset;

		actual_temp = actual_temp * 1000;

	} else {
		temp = (RREG32(CG_MULT_THERMAL_STATUS) & ASIC_T_MASK) >>
			ASIC_T_SHIFT;

		if (temp & 0x400)
			actual_temp = -256;
		else if (temp & 0x200)
			actual_temp = 255;
		else if (temp & 0x100) {
			actual_temp = temp & 0x1ff;
			actual_temp |= ~0x1ff;
		} else
			actual_temp = temp & 0xff;

		actual_temp = (actual_temp * 1000) / 2;
	}

	return actual_temp;
}

int sumo_get_temp(struct radeon_device *rdev)
{
	u32 temp = RREG32(CG_THERMAL_STATUS) & 0xff;
	int actual_temp = temp - 49;

	return actual_temp * 1000;
}

void sumo_pm_init_profile(struct radeon_device *rdev)
{
	int idx;

	/* default */
	rdev->pm.profiles[PM_PROFILE_DEFAULT_IDX].dpms_off_ps_idx = rdev->pm.default_power_state_index;
	rdev->pm.profiles[PM_PROFILE_DEFAULT_IDX].dpms_on_ps_idx = rdev->pm.default_power_state_index;
	rdev->pm.profiles[PM_PROFILE_DEFAULT_IDX].dpms_off_cm_idx = 0;
	rdev->pm.profiles[PM_PROFILE_DEFAULT_IDX].dpms_on_cm_idx = 0;

	/* low,mid sh/mh */
	if (rdev->flags & RADEON_IS_MOBILITY)
		idx = radeon_pm_get_type_index(rdev, POWER_STATE_TYPE_BATTERY, 0);
	else
		idx = radeon_pm_get_type_index(rdev, POWER_STATE_TYPE_PERFORMANCE, 0);

	rdev->pm.profiles[PM_PROFILE_LOW_SH_IDX].dpms_off_ps_idx = idx;
	rdev->pm.profiles[PM_PROFILE_LOW_SH_IDX].dpms_on_ps_idx = idx;
	rdev->pm.profiles[PM_PROFILE_LOW_SH_IDX].dpms_off_cm_idx = 0;
	rdev->pm.profiles[PM_PROFILE_LOW_SH_IDX].dpms_on_cm_idx = 0;

	rdev->pm.profiles[PM_PROFILE_LOW_MH_IDX].dpms_off_ps_idx = idx;
	rdev->pm.profiles[PM_PROFILE_LOW_MH_IDX].dpms_on_ps_idx = idx;
	rdev->pm.profiles[PM_PROFILE_LOW_MH_IDX].dpms_off_cm_idx = 0;
	rdev->pm.profiles[PM_PROFILE_LOW_MH_IDX].dpms_on_cm_idx = 0;

	rdev->pm.profiles[PM_PROFILE_MID_SH_IDX].dpms_off_ps_idx = idx;
	rdev->pm.profiles[PM_PROFILE_MID_SH_IDX].dpms_on_ps_idx = idx;
	rdev->pm.profiles[PM_PROFILE_MID_SH_IDX].dpms_off_cm_idx = 0;
	rdev->pm.profiles[PM_PROFILE_MID_SH_IDX].dpms_on_cm_idx = 0;

	rdev->pm.profiles[PM_PROFILE_MID_MH_IDX].dpms_off_ps_idx = idx;
	rdev->pm.profiles[PM_PROFILE_MID_MH_IDX].dpms_on_ps_idx = idx;
	rdev->pm.profiles[PM_PROFILE_MID_MH_IDX].dpms_off_cm_idx = 0;
	rdev->pm.profiles[PM_PROFILE_MID_MH_IDX].dpms_on_cm_idx = 0;

	/* high sh/mh */
	idx = radeon_pm_get_type_index(rdev, POWER_STATE_TYPE_PERFORMANCE, 0);
	rdev->pm.profiles[PM_PROFILE_HIGH_SH_IDX].dpms_off_ps_idx = idx;
	rdev->pm.profiles[PM_PROFILE_HIGH_SH_IDX].dpms_on_ps_idx = idx;
	rdev->pm.profiles[PM_PROFILE_HIGH_SH_IDX].dpms_off_cm_idx = 0;
	rdev->pm.profiles[PM_PROFILE_HIGH_SH_IDX].dpms_on_cm_idx =
		rdev->pm.power_state[idx].num_clock_modes - 1;

	rdev->pm.profiles[PM_PROFILE_HIGH_MH_IDX].dpms_off_ps_idx = idx;
	rdev->pm.profiles[PM_PROFILE_HIGH_MH_IDX].dpms_on_ps_idx = idx;
	rdev->pm.profiles[PM_PROFILE_HIGH_MH_IDX].dpms_off_cm_idx = 0;
	rdev->pm.profiles[PM_PROFILE_HIGH_MH_IDX].dpms_on_cm_idx =
		rdev->pm.power_state[idx].num_clock_modes - 1;
}

void evergreen_pm_misc(struct radeon_device *rdev)
{
	int req_ps_idx = rdev->pm.requested_power_state_index;
	int req_cm_idx = rdev->pm.requested_clock_mode_index;
	struct radeon_power_state *ps = &rdev->pm.power_state[req_ps_idx];
	struct radeon_voltage *voltage = &ps->clock_info[req_cm_idx].voltage;

	if (voltage->type == VOLTAGE_SW) {
		/* 0xff01 is a flag rather then an actual voltage */
		if (voltage->voltage == 0xff01)
			return;
		if (voltage->voltage && (voltage->voltage != rdev->pm.current_vddc)) {
			radeon_atom_set_voltage(rdev, voltage->voltage, SET_VOLTAGE_TYPE_ASIC_VDDC);
			rdev->pm.current_vddc = voltage->voltage;
			DRM_DEBUG("Setting: vddc: %d\n", voltage->voltage);
		}
		/* 0xff01 is a flag rather then an actual voltage */
		if (voltage->vddci == 0xff01)
			return;
		if (voltage->vddci && (voltage->vddci != rdev->pm.current_vddci)) {
			radeon_atom_set_voltage(rdev, voltage->vddci, SET_VOLTAGE_TYPE_ASIC_VDDCI);
			rdev->pm.current_vddci = voltage->vddci;
			DRM_DEBUG("Setting: vddci: %d\n", voltage->vddci);
		}
	}
}

void evergreen_pm_prepare(struct radeon_device *rdev)
{
	struct drm_device *ddev = rdev->ddev;
	struct drm_crtc *crtc;
	struct radeon_crtc *radeon_crtc;
	u32 tmp;

	/* disable any active CRTCs */
	list_for_each_entry(crtc, &ddev->mode_config.crtc_list, head) {
		radeon_crtc = to_radeon_crtc(crtc);
		if (radeon_crtc->enabled) {
			tmp = RREG32(EVERGREEN_CRTC_CONTROL + radeon_crtc->crtc_offset);
			tmp |= EVERGREEN_CRTC_DISP_READ_REQUEST_DISABLE;
			WREG32(EVERGREEN_CRTC_CONTROL + radeon_crtc->crtc_offset, tmp);
		}
	}
}

void evergreen_pm_finish(struct radeon_device *rdev)
{
	struct drm_device *ddev = rdev->ddev;
	struct drm_crtc *crtc;
	struct radeon_crtc *radeon_crtc;
	u32 tmp;

	/* enable any active CRTCs */
	list_for_each_entry(crtc, &ddev->mode_config.crtc_list, head) {
		radeon_crtc = to_radeon_crtc(crtc);
		if (radeon_crtc->enabled) {
			tmp = RREG32(EVERGREEN_CRTC_CONTROL + radeon_crtc->crtc_offset);
			tmp &= ~EVERGREEN_CRTC_DISP_READ_REQUEST_DISABLE;
			WREG32(EVERGREEN_CRTC_CONTROL + radeon_crtc->crtc_offset, tmp);
		}
	}
}

bool evergreen_hpd_sense(struct radeon_device *rdev, enum radeon_hpd_id hpd)
{
	bool connected = false;

	switch (hpd) {
	case RADEON_HPD_1:
		if (RREG32(DC_HPD1_INT_STATUS) & DC_HPDx_SENSE)
			connected = true;
		break;
	case RADEON_HPD_2:
		if (RREG32(DC_HPD2_INT_STATUS) & DC_HPDx_SENSE)
			connected = true;
		break;
	case RADEON_HPD_3:
		if (RREG32(DC_HPD3_INT_STATUS) & DC_HPDx_SENSE)
			connected = true;
		break;
	case RADEON_HPD_4:
		if (RREG32(DC_HPD4_INT_STATUS) & DC_HPDx_SENSE)
			connected = true;
		break;
	case RADEON_HPD_5:
		if (RREG32(DC_HPD5_INT_STATUS) & DC_HPDx_SENSE)
			connected = true;
		break;
	case RADEON_HPD_6:
		if (RREG32(DC_HPD6_INT_STATUS) & DC_HPDx_SENSE)
			connected = true;
			break;
	default:
		break;
	}

	return connected;
}

void evergreen_hpd_set_polarity(struct radeon_device *rdev,
				enum radeon_hpd_id hpd)
{
	u32 tmp;
	bool connected = evergreen_hpd_sense(rdev, hpd);

	switch (hpd) {
	case RADEON_HPD_1:
		tmp = RREG32(DC_HPD1_INT_CONTROL);
		if (connected)
			tmp &= ~DC_HPDx_INT_POLARITY;
		else
			tmp |= DC_HPDx_INT_POLARITY;
		WREG32(DC_HPD1_INT_CONTROL, tmp);
		break;
	case RADEON_HPD_2:
		tmp = RREG32(DC_HPD2_INT_CONTROL);
		if (connected)
			tmp &= ~DC_HPDx_INT_POLARITY;
		else
			tmp |= DC_HPDx_INT_POLARITY;
		WREG32(DC_HPD2_INT_CONTROL, tmp);
		break;
	case RADEON_HPD_3:
		tmp = RREG32(DC_HPD3_INT_CONTROL);
		if (connected)
			tmp &= ~DC_HPDx_INT_POLARITY;
		else
			tmp |= DC_HPDx_INT_POLARITY;
		WREG32(DC_HPD3_INT_CONTROL, tmp);
		break;
	case RADEON_HPD_4:
		tmp = RREG32(DC_HPD4_INT_CONTROL);
		if (connected)
			tmp &= ~DC_HPDx_INT_POLARITY;
		else
			tmp |= DC_HPDx_INT_POLARITY;
		WREG32(DC_HPD4_INT_CONTROL, tmp);
		break;
	case RADEON_HPD_5:
		tmp = RREG32(DC_HPD5_INT_CONTROL);
		if (connected)
			tmp &= ~DC_HPDx_INT_POLARITY;
		else
			tmp |= DC_HPDx_INT_POLARITY;
		WREG32(DC_HPD5_INT_CONTROL, tmp);
			break;
	case RADEON_HPD_6:
		tmp = RREG32(DC_HPD6_INT_CONTROL);
		if (connected)
			tmp &= ~DC_HPDx_INT_POLARITY;
		else
			tmp |= DC_HPDx_INT_POLARITY;
		WREG32(DC_HPD6_INT_CONTROL, tmp);
		break;
	default:
		break;
	}
}

void evergreen_hpd_init(struct radeon_device *rdev)
{
	struct drm_device *dev = rdev->ddev;
	struct drm_connector *connector;
	u32 tmp = DC_HPDx_CONNECTION_TIMER(0x9c4) |
		DC_HPDx_RX_INT_TIMER(0xfa) | DC_HPDx_EN;

	list_for_each_entry(connector, &dev->mode_config.connector_list, head) {
		struct radeon_connector *radeon_connector = to_radeon_connector(connector);
		switch (radeon_connector->hpd.hpd) {
		case RADEON_HPD_1:
			WREG32(DC_HPD1_CONTROL, tmp);
			rdev->irq.hpd[0] = true;
			break;
		case RADEON_HPD_2:
			WREG32(DC_HPD2_CONTROL, tmp);
			rdev->irq.hpd[1] = true;
			break;
		case RADEON_HPD_3:
			WREG32(DC_HPD3_CONTROL, tmp);
			rdev->irq.hpd[2] = true;
			break;
		case RADEON_HPD_4:
			WREG32(DC_HPD4_CONTROL, tmp);
			rdev->irq.hpd[3] = true;
			break;
		case RADEON_HPD_5:
			WREG32(DC_HPD5_CONTROL, tmp);
			rdev->irq.hpd[4] = true;
			break;
		case RADEON_HPD_6:
			WREG32(DC_HPD6_CONTROL, tmp);
			rdev->irq.hpd[5] = true;
			break;
		default:
			break;
		}
		radeon_hpd_set_polarity(rdev, radeon_connector->hpd.hpd);
	}
	if (rdev->irq.installed)
		evergreen_irq_set(rdev);
}

void evergreen_hpd_fini(struct radeon_device *rdev)
{
	struct drm_device *dev = rdev->ddev;
	struct drm_connector *connector;

	list_for_each_entry(connector, &dev->mode_config.connector_list, head) {
		struct radeon_connector *radeon_connector = to_radeon_connector(connector);
		switch (radeon_connector->hpd.hpd) {
		case RADEON_HPD_1:
			WREG32(DC_HPD1_CONTROL, 0);
			rdev->irq.hpd[0] = false;
			break;
		case RADEON_HPD_2:
			WREG32(DC_HPD2_CONTROL, 0);
			rdev->irq.hpd[1] = false;
			break;
		case RADEON_HPD_3:
			WREG32(DC_HPD3_CONTROL, 0);
			rdev->irq.hpd[2] = false;
			break;
		case RADEON_HPD_4:
			WREG32(DC_HPD4_CONTROL, 0);
			rdev->irq.hpd[3] = false;
			break;
		case RADEON_HPD_5:
			WREG32(DC_HPD5_CONTROL, 0);
			rdev->irq.hpd[4] = false;
			break;
		case RADEON_HPD_6:
			WREG32(DC_HPD6_CONTROL, 0);
			rdev->irq.hpd[5] = false;
			break;
		default:
			break;
		}
	}
}

/* watermark setup */

static u32 evergreen_line_buffer_adjust(struct radeon_device *rdev,
					struct radeon_crtc *radeon_crtc,
					struct drm_display_mode *mode,
					struct drm_display_mode *other_mode)
{
	u32 tmp;
	/*
	 * Line Buffer Setup
	 * There are 3 line buffers, each one shared by 2 display controllers.
	 * DC_LB_MEMORY_SPLIT controls how that line buffer is shared between
	 * the display controllers.  The paritioning is done via one of four
	 * preset allocations specified in bits 2:0:
	 * first display controller
	 *  0 - first half of lb (3840 * 2)
	 *  1 - first 3/4 of lb (5760 * 2)
	 *  2 - whole lb (7680 * 2), other crtc must be disabled
	 *  3 - first 1/4 of lb (1920 * 2)
	 * second display controller
	 *  4 - second half of lb (3840 * 2)
	 *  5 - second 3/4 of lb (5760 * 2)
	 *  6 - whole lb (7680 * 2), other crtc must be disabled
	 *  7 - last 1/4 of lb (1920 * 2)
	 */
	/* this can get tricky if we have two large displays on a paired group
	 * of crtcs.  Ideally for multiple large displays we'd assign them to
	 * non-linked crtcs for maximum line buffer allocation.
	 */
	if (radeon_crtc->base.enabled && mode) {
		if (other_mode)
			tmp = 0; /* 1/2 */
		else
			tmp = 2; /* whole */
	} else
		tmp = 0;

	/* second controller of the pair uses second half of the lb */
	if (radeon_crtc->crtc_id % 2)
		tmp += 4;
	WREG32(DC_LB_MEMORY_SPLIT + radeon_crtc->crtc_offset, tmp);

	if (radeon_crtc->base.enabled && mode) {
		switch (tmp) {
		case 0:
		case 4:
		default:
			if (ASIC_IS_DCE5(rdev))
				return 4096 * 2;
			else
				return 3840 * 2;
		case 1:
		case 5:
			if (ASIC_IS_DCE5(rdev))
				return 6144 * 2;
			else
				return 5760 * 2;
		case 2:
		case 6:
			if (ASIC_IS_DCE5(rdev))
				return 8192 * 2;
			else
				return 7680 * 2;
		case 3:
		case 7:
			if (ASIC_IS_DCE5(rdev))
				return 2048 * 2;
			else
				return 1920 * 2;
		}
	}

	/* controller not enabled, so no lb used */
	return 0;
}

static u32 evergreen_get_number_of_dram_channels(struct radeon_device *rdev)
{
	u32 tmp = RREG32(MC_SHARED_CHMAP);

	switch ((tmp & NOOFCHAN_MASK) >> NOOFCHAN_SHIFT) {
	case 0:
	default:
		return 1;
	case 1:
		return 2;
	case 2:
		return 4;
	case 3:
		return 8;
	}
}

struct evergreen_wm_params {
	u32 dram_channels; /* number of dram channels */
	u32 yclk;          /* bandwidth per dram data pin in kHz */
	u32 sclk;          /* engine clock in kHz */
	u32 disp_clk;      /* display clock in kHz */
	u32 src_width;     /* viewport width */
	u32 active_time;   /* active display time in ns */
	u32 blank_time;    /* blank time in ns */
	bool interlaced;    /* mode is interlaced */
	fixed20_12 vsc;    /* vertical scale ratio */
	u32 num_heads;     /* number of active crtcs */
	u32 bytes_per_pixel; /* bytes per pixel display + overlay */
	u32 lb_size;       /* line buffer allocated to pipe */
	u32 vtaps;         /* vertical scaler taps */
};

static u32 evergreen_dram_bandwidth(struct evergreen_wm_params *wm)
{
	/* Calculate DRAM Bandwidth and the part allocated to display. */
	fixed20_12 dram_efficiency; /* 0.7 */
	fixed20_12 yclk, dram_channels, bandwidth;
	fixed20_12 a;

	a.full = dfixed_const(1000);
	yclk.full = dfixed_const(wm->yclk);
	yclk.full = dfixed_div(yclk, a);
	dram_channels.full = dfixed_const(wm->dram_channels * 4);
	a.full = dfixed_const(10);
	dram_efficiency.full = dfixed_const(7);
	dram_efficiency.full = dfixed_div(dram_efficiency, a);
	bandwidth.full = dfixed_mul(dram_channels, yclk);
	bandwidth.full = dfixed_mul(bandwidth, dram_efficiency);

	return dfixed_trunc(bandwidth);
}

static u32 evergreen_dram_bandwidth_for_display(struct evergreen_wm_params *wm)
{
	/* Calculate DRAM Bandwidth and the part allocated to display. */
	fixed20_12 disp_dram_allocation; /* 0.3 to 0.7 */
	fixed20_12 yclk, dram_channels, bandwidth;
	fixed20_12 a;

	a.full = dfixed_const(1000);
	yclk.full = dfixed_const(wm->yclk);
	yclk.full = dfixed_div(yclk, a);
	dram_channels.full = dfixed_const(wm->dram_channels * 4);
	a.full = dfixed_const(10);
	disp_dram_allocation.full = dfixed_const(3); /* XXX worse case value 0.3 */
	disp_dram_allocation.full = dfixed_div(disp_dram_allocation, a);
	bandwidth.full = dfixed_mul(dram_channels, yclk);
	bandwidth.full = dfixed_mul(bandwidth, disp_dram_allocation);

	return dfixed_trunc(bandwidth);
}

static u32 evergreen_data_return_bandwidth(struct evergreen_wm_params *wm)
{
	/* Calculate the display Data return Bandwidth */
	fixed20_12 return_efficiency; /* 0.8 */
	fixed20_12 sclk, bandwidth;
	fixed20_12 a;

	a.full = dfixed_const(1000);
	sclk.full = dfixed_const(wm->sclk);
	sclk.full = dfixed_div(sclk, a);
	a.full = dfixed_const(10);
	return_efficiency.full = dfixed_const(8);
	return_efficiency.full = dfixed_div(return_efficiency, a);
	a.full = dfixed_const(32);
	bandwidth.full = dfixed_mul(a, sclk);
	bandwidth.full = dfixed_mul(bandwidth, return_efficiency);

	return dfixed_trunc(bandwidth);
}

static u32 evergreen_dmif_request_bandwidth(struct evergreen_wm_params *wm)
{
	/* Calculate the DMIF Request Bandwidth */
	fixed20_12 disp_clk_request_efficiency; /* 0.8 */
	fixed20_12 disp_clk, bandwidth;
	fixed20_12 a;

	a.full = dfixed_const(1000);
	disp_clk.full = dfixed_const(wm->disp_clk);
	disp_clk.full = dfixed_div(disp_clk, a);
	a.full = dfixed_const(10);
	disp_clk_request_efficiency.full = dfixed_const(8);
	disp_clk_request_efficiency.full = dfixed_div(disp_clk_request_efficiency, a);
	a.full = dfixed_const(32);
	bandwidth.full = dfixed_mul(a, disp_clk);
	bandwidth.full = dfixed_mul(bandwidth, disp_clk_request_efficiency);

	return dfixed_trunc(bandwidth);
}

static u32 evergreen_available_bandwidth(struct evergreen_wm_params *wm)
{
	/* Calculate the Available bandwidth. Display can use this temporarily but not in average. */
	u32 dram_bandwidth = evergreen_dram_bandwidth(wm);
	u32 data_return_bandwidth = evergreen_data_return_bandwidth(wm);
	u32 dmif_req_bandwidth = evergreen_dmif_request_bandwidth(wm);

	return min(dram_bandwidth, min(data_return_bandwidth, dmif_req_bandwidth));
}

static u32 evergreen_average_bandwidth(struct evergreen_wm_params *wm)
{
	/* Calculate the display mode Average Bandwidth
	 * DisplayMode should contain the source and destination dimensions,
	 * timing, etc.
	 */
	fixed20_12 bpp;
	fixed20_12 line_time;
	fixed20_12 src_width;
	fixed20_12 bandwidth;
	fixed20_12 a;

	a.full = dfixed_const(1000);
	line_time.full = dfixed_const(wm->active_time + wm->blank_time);
	line_time.full = dfixed_div(line_time, a);
	bpp.full = dfixed_const(wm->bytes_per_pixel);
	src_width.full = dfixed_const(wm->src_width);
	bandwidth.full = dfixed_mul(src_width, bpp);
	bandwidth.full = dfixed_mul(bandwidth, wm->vsc);
	bandwidth.full = dfixed_div(bandwidth, line_time);

	return dfixed_trunc(bandwidth);
}

static u32 evergreen_latency_watermark(struct evergreen_wm_params *wm)
{
	/* First calcualte the latency in ns */
	u32 mc_latency = 2000; /* 2000 ns. */
	u32 available_bandwidth = evergreen_available_bandwidth(wm);
	u32 worst_chunk_return_time = (512 * 8 * 1000) / available_bandwidth;
	u32 cursor_line_pair_return_time = (128 * 4 * 1000) / available_bandwidth;
	u32 dc_latency = 40000000 / wm->disp_clk; /* dc pipe latency */
	u32 other_heads_data_return_time = ((wm->num_heads + 1) * worst_chunk_return_time) +
		(wm->num_heads * cursor_line_pair_return_time);
	u32 latency = mc_latency + other_heads_data_return_time + dc_latency;
	u32 max_src_lines_per_dst_line, lb_fill_bw, line_fill_time;
	fixed20_12 a, b, c;

	if (wm->num_heads == 0)
		return 0;

	a.full = dfixed_const(2);
	b.full = dfixed_const(1);
	if ((wm->vsc.full > a.full) ||
	    ((wm->vsc.full > b.full) && (wm->vtaps >= 3)) ||
	    (wm->vtaps >= 5) ||
	    ((wm->vsc.full >= a.full) && wm->interlaced))
		max_src_lines_per_dst_line = 4;
	else
		max_src_lines_per_dst_line = 2;

	a.full = dfixed_const(available_bandwidth);
	b.full = dfixed_const(wm->num_heads);
	a.full = dfixed_div(a, b);

	b.full = dfixed_const(1000);
	c.full = dfixed_const(wm->disp_clk);
	b.full = dfixed_div(c, b);
	c.full = dfixed_const(wm->bytes_per_pixel);
	b.full = dfixed_mul(b, c);

	lb_fill_bw = min(dfixed_trunc(a), dfixed_trunc(b));

	a.full = dfixed_const(max_src_lines_per_dst_line * wm->src_width * wm->bytes_per_pixel);
	b.full = dfixed_const(1000);
	c.full = dfixed_const(lb_fill_bw);
	b.full = dfixed_div(c, b);
	a.full = dfixed_div(a, b);
	line_fill_time = dfixed_trunc(a);

	if (line_fill_time < wm->active_time)
		return latency;
	else
		return latency + (line_fill_time - wm->active_time);

}

static bool evergreen_average_bandwidth_vs_dram_bandwidth_for_display(struct evergreen_wm_params *wm)
{
	if (evergreen_average_bandwidth(wm) <=
	    (evergreen_dram_bandwidth_for_display(wm) / wm->num_heads))
		return true;
	else
		return false;
};

static bool evergreen_average_bandwidth_vs_available_bandwidth(struct evergreen_wm_params *wm)
{
	if (evergreen_average_bandwidth(wm) <=
	    (evergreen_available_bandwidth(wm) / wm->num_heads))
		return true;
	else
		return false;
};

static bool evergreen_check_latency_hiding(struct evergreen_wm_params *wm)
{
	u32 lb_partitions = wm->lb_size / wm->src_width;
	u32 line_time = wm->active_time + wm->blank_time;
	u32 latency_tolerant_lines;
	u32 latency_hiding;
	fixed20_12 a;

	a.full = dfixed_const(1);
	if (wm->vsc.full > a.full)
		latency_tolerant_lines = 1;
	else {
		if (lb_partitions <= (wm->vtaps + 1))
			latency_tolerant_lines = 1;
		else
			latency_tolerant_lines = 2;
	}

	latency_hiding = (latency_tolerant_lines * line_time + wm->blank_time);

	if (evergreen_latency_watermark(wm) <= latency_hiding)
		return true;
	else
		return false;
}

static void evergreen_program_watermarks(struct radeon_device *rdev,
					 struct radeon_crtc *radeon_crtc,
					 u32 lb_size, u32 num_heads)
{
	struct drm_display_mode *mode = &radeon_crtc->base.mode;
	struct evergreen_wm_params wm;
	u32 pixel_period;
	u32 line_time = 0;
	u32 latency_watermark_a = 0, latency_watermark_b = 0;
	u32 priority_a_mark = 0, priority_b_mark = 0;
	u32 priority_a_cnt = PRIORITY_OFF;
	u32 priority_b_cnt = PRIORITY_OFF;
	u32 pipe_offset = radeon_crtc->crtc_id * 16;
	u32 tmp, arb_control3;
	fixed20_12 a, b, c;

	if (radeon_crtc->base.enabled && num_heads && mode) {
		pixel_period = 1000000 / (u32)mode->clock;
		line_time = min((u32)mode->crtc_htotal * pixel_period, (u32)65535);
		priority_a_cnt = 0;
		priority_b_cnt = 0;

		wm.yclk = rdev->pm.current_mclk * 10;
		wm.sclk = rdev->pm.current_sclk * 10;
		wm.disp_clk = mode->clock;
		wm.src_width = mode->crtc_hdisplay;
		wm.active_time = mode->crtc_hdisplay * pixel_period;
		wm.blank_time = line_time - wm.active_time;
		wm.interlaced = false;
		if (mode->flags & DRM_MODE_FLAG_INTERLACE)
			wm.interlaced = true;
		wm.vsc = radeon_crtc->vsc;
		wm.vtaps = 1;
		if (radeon_crtc->rmx_type != RMX_OFF)
			wm.vtaps = 2;
		wm.bytes_per_pixel = 4; /* XXX: get this from fb config */
		wm.lb_size = lb_size;
		wm.dram_channels = evergreen_get_number_of_dram_channels(rdev);
		wm.num_heads = num_heads;

		/* set for high clocks */
		latency_watermark_a = min(evergreen_latency_watermark(&wm), (u32)65535);
		/* set for low clocks */
		/* wm.yclk = low clk; wm.sclk = low clk */
		latency_watermark_b = min(evergreen_latency_watermark(&wm), (u32)65535);

		/* possibly force display priority to high */
		/* should really do this at mode validation time... */
		if (!evergreen_average_bandwidth_vs_dram_bandwidth_for_display(&wm) ||
		    !evergreen_average_bandwidth_vs_available_bandwidth(&wm) ||
		    !evergreen_check_latency_hiding(&wm) ||
		    (rdev->disp_priority == 2)) {
			DRM_DEBUG_KMS("force priority to high\n");
			priority_a_cnt |= PRIORITY_ALWAYS_ON;
			priority_b_cnt |= PRIORITY_ALWAYS_ON;
		}

		a.full = dfixed_const(1000);
		b.full = dfixed_const(mode->clock);
		b.full = dfixed_div(b, a);
		c.full = dfixed_const(latency_watermark_a);
		c.full = dfixed_mul(c, b);
		c.full = dfixed_mul(c, radeon_crtc->hsc);
		c.full = dfixed_div(c, a);
		a.full = dfixed_const(16);
		c.full = dfixed_div(c, a);
		priority_a_mark = dfixed_trunc(c);
		priority_a_cnt |= priority_a_mark & PRIORITY_MARK_MASK;

		a.full = dfixed_const(1000);
		b.full = dfixed_const(mode->clock);
		b.full = dfixed_div(b, a);
		c.full = dfixed_const(latency_watermark_b);
		c.full = dfixed_mul(c, b);
		c.full = dfixed_mul(c, radeon_crtc->hsc);
		c.full = dfixed_div(c, a);
		a.full = dfixed_const(16);
		c.full = dfixed_div(c, a);
		priority_b_mark = dfixed_trunc(c);
		priority_b_cnt |= priority_b_mark & PRIORITY_MARK_MASK;
	}

	/* select wm A */
	arb_control3 = RREG32(PIPE0_ARBITRATION_CONTROL3 + pipe_offset);
	tmp = arb_control3;
	tmp &= ~LATENCY_WATERMARK_MASK(3);
	tmp |= LATENCY_WATERMARK_MASK(1);
	WREG32(PIPE0_ARBITRATION_CONTROL3 + pipe_offset, tmp);
	WREG32(PIPE0_LATENCY_CONTROL + pipe_offset,
	       (LATENCY_LOW_WATERMARK(latency_watermark_a) |
		LATENCY_HIGH_WATERMARK(line_time)));
	/* select wm B */
	tmp = RREG32(PIPE0_ARBITRATION_CONTROL3 + pipe_offset);
	tmp &= ~LATENCY_WATERMARK_MASK(3);
	tmp |= LATENCY_WATERMARK_MASK(2);
	WREG32(PIPE0_ARBITRATION_CONTROL3 + pipe_offset, tmp);
	WREG32(PIPE0_LATENCY_CONTROL + pipe_offset,
	       (LATENCY_LOW_WATERMARK(latency_watermark_b) |
		LATENCY_HIGH_WATERMARK(line_time)));
	/* restore original selection */
	WREG32(PIPE0_ARBITRATION_CONTROL3 + pipe_offset, arb_control3);

	/* write the priority marks */
	WREG32(PRIORITY_A_CNT + radeon_crtc->crtc_offset, priority_a_cnt);
	WREG32(PRIORITY_B_CNT + radeon_crtc->crtc_offset, priority_b_cnt);

}

void evergreen_bandwidth_update(struct radeon_device *rdev)
{
	struct drm_display_mode *mode0 = NULL;
	struct drm_display_mode *mode1 = NULL;
	u32 num_heads = 0, lb_size;
	int i;

	radeon_update_display_priority(rdev);

	for (i = 0; i < rdev->num_crtc; i++) {
		if (rdev->mode_info.crtcs[i]->base.enabled)
			num_heads++;
	}
	for (i = 0; i < rdev->num_crtc; i += 2) {
		mode0 = &rdev->mode_info.crtcs[i]->base.mode;
		mode1 = &rdev->mode_info.crtcs[i+1]->base.mode;
		lb_size = evergreen_line_buffer_adjust(rdev, rdev->mode_info.crtcs[i], mode0, mode1);
		evergreen_program_watermarks(rdev, rdev->mode_info.crtcs[i], lb_size, num_heads);
		lb_size = evergreen_line_buffer_adjust(rdev, rdev->mode_info.crtcs[i+1], mode1, mode0);
		evergreen_program_watermarks(rdev, rdev->mode_info.crtcs[i+1], lb_size, num_heads);
	}
}

int evergreen_mc_wait_for_idle(struct radeon_device *rdev)
{
	unsigned i;
	u32 tmp;

	for (i = 0; i < rdev->usec_timeout; i++) {
		/* read MC_STATUS */
		tmp = RREG32(SRBM_STATUS) & 0x1F00;
		if (!tmp)
			return 0;
		udelay(1);
	}
	return -1;
}

/*
 * GART
 */
void evergreen_pcie_gart_tlb_flush(struct radeon_device *rdev)
{
	unsigned i;
	u32 tmp;

	WREG32(HDP_MEM_COHERENCY_FLUSH_CNTL, 0x1);

	WREG32(VM_CONTEXT0_REQUEST_RESPONSE, REQUEST_TYPE(1));
	for (i = 0; i < rdev->usec_timeout; i++) {
		/* read MC_STATUS */
		tmp = RREG32(VM_CONTEXT0_REQUEST_RESPONSE);
		tmp = (tmp & RESPONSE_TYPE_MASK) >> RESPONSE_TYPE_SHIFT;
		if (tmp == 2) {
			printk(KERN_WARNING "[drm] r600 flush TLB failed\n");
			return;
		}
		if (tmp) {
			return;
		}
		udelay(1);
	}
}

int evergreen_pcie_gart_enable(struct radeon_device *rdev)
{
	u32 tmp;
	int r;

	if (rdev->gart.robj == NULL) {
		dev_err(rdev->dev, "No VRAM object for PCIE GART.\n");
		return -EINVAL;
	}
	r = radeon_gart_table_vram_pin(rdev);
	if (r)
		return r;
	radeon_gart_restore(rdev);
	/* Setup L2 cache */
	WREG32(VM_L2_CNTL, ENABLE_L2_CACHE | ENABLE_L2_FRAGMENT_PROCESSING |
				ENABLE_L2_PTE_CACHE_LRU_UPDATE_BY_WRITE |
				EFFECTIVE_L2_QUEUE_SIZE(7));
	WREG32(VM_L2_CNTL2, 0);
	WREG32(VM_L2_CNTL3, BANK_SELECT(0) | CACHE_UPDATE_MODE(2));
	/* Setup TLB control */
	tmp = ENABLE_L1_TLB | ENABLE_L1_FRAGMENT_PROCESSING |
		SYSTEM_ACCESS_MODE_NOT_IN_SYS |
		SYSTEM_APERTURE_UNMAPPED_ACCESS_PASS_THRU |
		EFFECTIVE_L1_TLB_SIZE(5) | EFFECTIVE_L1_QUEUE_SIZE(5);
	if (rdev->flags & RADEON_IS_IGP) {
		WREG32(FUS_MC_VM_MD_L1_TLB0_CNTL, tmp);
		WREG32(FUS_MC_VM_MD_L1_TLB1_CNTL, tmp);
		WREG32(FUS_MC_VM_MD_L1_TLB2_CNTL, tmp);
	} else {
		WREG32(MC_VM_MD_L1_TLB0_CNTL, tmp);
		WREG32(MC_VM_MD_L1_TLB1_CNTL, tmp);
		WREG32(MC_VM_MD_L1_TLB2_CNTL, tmp);
	}
	WREG32(MC_VM_MB_L1_TLB0_CNTL, tmp);
	WREG32(MC_VM_MB_L1_TLB1_CNTL, tmp);
	WREG32(MC_VM_MB_L1_TLB2_CNTL, tmp);
	WREG32(MC_VM_MB_L1_TLB3_CNTL, tmp);
	WREG32(VM_CONTEXT0_PAGE_TABLE_START_ADDR, rdev->mc.gtt_start >> 12);
	WREG32(VM_CONTEXT0_PAGE_TABLE_END_ADDR, rdev->mc.gtt_end >> 12);
	WREG32(VM_CONTEXT0_PAGE_TABLE_BASE_ADDR, rdev->gart.table_addr >> 12);
	WREG32(VM_CONTEXT0_CNTL, ENABLE_CONTEXT | PAGE_TABLE_DEPTH(0) |
				RANGE_PROTECTION_FAULT_ENABLE_DEFAULT);
	WREG32(VM_CONTEXT0_PROTECTION_FAULT_DEFAULT_ADDR,
			(u32)(rdev->dummy_page.addr >> 12));
	WREG32(VM_CONTEXT1_CNTL, 0);

	evergreen_pcie_gart_tlb_flush(rdev);
	DRM_INFO("PCIE GART of %uM enabled (table at 0x%016llX).\n",
		 (unsigned)(rdev->mc.gtt_size >> 20),
		 (unsigned long long)rdev->gart.table_addr);
	rdev->gart.ready = true;
	return 0;
}

void evergreen_pcie_gart_disable(struct radeon_device *rdev)
{
	u32 tmp;

	/* Disable all tables */
	WREG32(VM_CONTEXT0_CNTL, 0);
	WREG32(VM_CONTEXT1_CNTL, 0);

	/* Setup L2 cache */
	WREG32(VM_L2_CNTL, ENABLE_L2_FRAGMENT_PROCESSING |
				EFFECTIVE_L2_QUEUE_SIZE(7));
	WREG32(VM_L2_CNTL2, 0);
	WREG32(VM_L2_CNTL3, BANK_SELECT(0) | CACHE_UPDATE_MODE(2));
	/* Setup TLB control */
	tmp = EFFECTIVE_L1_TLB_SIZE(5) | EFFECTIVE_L1_QUEUE_SIZE(5);
	WREG32(MC_VM_MD_L1_TLB0_CNTL, tmp);
	WREG32(MC_VM_MD_L1_TLB1_CNTL, tmp);
	WREG32(MC_VM_MD_L1_TLB2_CNTL, tmp);
	WREG32(MC_VM_MB_L1_TLB0_CNTL, tmp);
	WREG32(MC_VM_MB_L1_TLB1_CNTL, tmp);
	WREG32(MC_VM_MB_L1_TLB2_CNTL, tmp);
	WREG32(MC_VM_MB_L1_TLB3_CNTL, tmp);
	radeon_gart_table_vram_unpin(rdev);
}

void evergreen_pcie_gart_fini(struct radeon_device *rdev)
{
	evergreen_pcie_gart_disable(rdev);
	radeon_gart_table_vram_free(rdev);
	radeon_gart_fini(rdev);
}


void evergreen_agp_enable(struct radeon_device *rdev)
{
	u32 tmp;

	/* Setup L2 cache */
	WREG32(VM_L2_CNTL, ENABLE_L2_CACHE | ENABLE_L2_FRAGMENT_PROCESSING |
				ENABLE_L2_PTE_CACHE_LRU_UPDATE_BY_WRITE |
				EFFECTIVE_L2_QUEUE_SIZE(7));
	WREG32(VM_L2_CNTL2, 0);
	WREG32(VM_L2_CNTL3, BANK_SELECT(0) | CACHE_UPDATE_MODE(2));
	/* Setup TLB control */
	tmp = ENABLE_L1_TLB | ENABLE_L1_FRAGMENT_PROCESSING |
		SYSTEM_ACCESS_MODE_NOT_IN_SYS |
		SYSTEM_APERTURE_UNMAPPED_ACCESS_PASS_THRU |
		EFFECTIVE_L1_TLB_SIZE(5) | EFFECTIVE_L1_QUEUE_SIZE(5);
	WREG32(MC_VM_MD_L1_TLB0_CNTL, tmp);
	WREG32(MC_VM_MD_L1_TLB1_CNTL, tmp);
	WREG32(MC_VM_MD_L1_TLB2_CNTL, tmp);
	WREG32(MC_VM_MB_L1_TLB0_CNTL, tmp);
	WREG32(MC_VM_MB_L1_TLB1_CNTL, tmp);
	WREG32(MC_VM_MB_L1_TLB2_CNTL, tmp);
	WREG32(MC_VM_MB_L1_TLB3_CNTL, tmp);
	WREG32(VM_CONTEXT0_CNTL, 0);
	WREG32(VM_CONTEXT1_CNTL, 0);
}

void evergreen_mc_stop(struct radeon_device *rdev, struct evergreen_mc_save *save)
{
	save->vga_control[0] = RREG32(D1VGA_CONTROL);
	save->vga_control[1] = RREG32(D2VGA_CONTROL);
	save->vga_render_control = RREG32(VGA_RENDER_CONTROL);
	save->vga_hdp_control = RREG32(VGA_HDP_CONTROL);
	save->crtc_control[0] = RREG32(EVERGREEN_CRTC_CONTROL + EVERGREEN_CRTC0_REGISTER_OFFSET);
	save->crtc_control[1] = RREG32(EVERGREEN_CRTC_CONTROL + EVERGREEN_CRTC1_REGISTER_OFFSET);
	if (rdev->num_crtc >= 4) {
		save->vga_control[2] = RREG32(EVERGREEN_D3VGA_CONTROL);
		save->vga_control[3] = RREG32(EVERGREEN_D4VGA_CONTROL);
		save->crtc_control[2] = RREG32(EVERGREEN_CRTC_CONTROL + EVERGREEN_CRTC2_REGISTER_OFFSET);
		save->crtc_control[3] = RREG32(EVERGREEN_CRTC_CONTROL + EVERGREEN_CRTC3_REGISTER_OFFSET);
	}
	if (rdev->num_crtc >= 6) {
		save->vga_control[4] = RREG32(EVERGREEN_D5VGA_CONTROL);
		save->vga_control[5] = RREG32(EVERGREEN_D6VGA_CONTROL);
		save->crtc_control[4] = RREG32(EVERGREEN_CRTC_CONTROL + EVERGREEN_CRTC4_REGISTER_OFFSET);
		save->crtc_control[5] = RREG32(EVERGREEN_CRTC_CONTROL + EVERGREEN_CRTC5_REGISTER_OFFSET);
	}

	/* Stop all video */
	WREG32(VGA_RENDER_CONTROL, 0);
	WREG32(EVERGREEN_CRTC_UPDATE_LOCK + EVERGREEN_CRTC0_REGISTER_OFFSET, 1);
	WREG32(EVERGREEN_CRTC_UPDATE_LOCK + EVERGREEN_CRTC1_REGISTER_OFFSET, 1);
	if (rdev->num_crtc >= 4) {
		WREG32(EVERGREEN_CRTC_UPDATE_LOCK + EVERGREEN_CRTC2_REGISTER_OFFSET, 1);
		WREG32(EVERGREEN_CRTC_UPDATE_LOCK + EVERGREEN_CRTC3_REGISTER_OFFSET, 1);
	}
	if (rdev->num_crtc >= 6) {
		WREG32(EVERGREEN_CRTC_UPDATE_LOCK + EVERGREEN_CRTC4_REGISTER_OFFSET, 1);
		WREG32(EVERGREEN_CRTC_UPDATE_LOCK + EVERGREEN_CRTC5_REGISTER_OFFSET, 1);
	}
	WREG32(EVERGREEN_CRTC_CONTROL + EVERGREEN_CRTC0_REGISTER_OFFSET, 0);
	WREG32(EVERGREEN_CRTC_CONTROL + EVERGREEN_CRTC1_REGISTER_OFFSET, 0);
	if (rdev->num_crtc >= 4) {
		WREG32(EVERGREEN_CRTC_CONTROL + EVERGREEN_CRTC2_REGISTER_OFFSET, 0);
		WREG32(EVERGREEN_CRTC_CONTROL + EVERGREEN_CRTC3_REGISTER_OFFSET, 0);
	}
	if (rdev->num_crtc >= 6) {
		WREG32(EVERGREEN_CRTC_CONTROL + EVERGREEN_CRTC4_REGISTER_OFFSET, 0);
		WREG32(EVERGREEN_CRTC_CONTROL + EVERGREEN_CRTC5_REGISTER_OFFSET, 0);
	}
	WREG32(EVERGREEN_CRTC_UPDATE_LOCK + EVERGREEN_CRTC0_REGISTER_OFFSET, 0);
	WREG32(EVERGREEN_CRTC_UPDATE_LOCK + EVERGREEN_CRTC1_REGISTER_OFFSET, 0);
	if (rdev->num_crtc >= 4) {
		WREG32(EVERGREEN_CRTC_UPDATE_LOCK + EVERGREEN_CRTC2_REGISTER_OFFSET, 0);
		WREG32(EVERGREEN_CRTC_UPDATE_LOCK + EVERGREEN_CRTC3_REGISTER_OFFSET, 0);
	}
	if (rdev->num_crtc >= 6) {
		WREG32(EVERGREEN_CRTC_UPDATE_LOCK + EVERGREEN_CRTC4_REGISTER_OFFSET, 0);
		WREG32(EVERGREEN_CRTC_UPDATE_LOCK + EVERGREEN_CRTC5_REGISTER_OFFSET, 0);
	}

	WREG32(D1VGA_CONTROL, 0);
	WREG32(D2VGA_CONTROL, 0);
	if (rdev->num_crtc >= 4) {
		WREG32(EVERGREEN_D3VGA_CONTROL, 0);
		WREG32(EVERGREEN_D4VGA_CONTROL, 0);
	}
	if (rdev->num_crtc >= 6) {
		WREG32(EVERGREEN_D5VGA_CONTROL, 0);
		WREG32(EVERGREEN_D6VGA_CONTROL, 0);
	}
}

void evergreen_mc_resume(struct radeon_device *rdev, struct evergreen_mc_save *save)
{
	WREG32(EVERGREEN_GRPH_PRIMARY_SURFACE_ADDRESS_HIGH + EVERGREEN_CRTC0_REGISTER_OFFSET,
	       upper_32_bits(rdev->mc.vram_start));
	WREG32(EVERGREEN_GRPH_SECONDARY_SURFACE_ADDRESS_HIGH + EVERGREEN_CRTC0_REGISTER_OFFSET,
	       upper_32_bits(rdev->mc.vram_start));
	WREG32(EVERGREEN_GRPH_PRIMARY_SURFACE_ADDRESS + EVERGREEN_CRTC0_REGISTER_OFFSET,
	       (u32)rdev->mc.vram_start);
	WREG32(EVERGREEN_GRPH_SECONDARY_SURFACE_ADDRESS + EVERGREEN_CRTC0_REGISTER_OFFSET,
	       (u32)rdev->mc.vram_start);

	WREG32(EVERGREEN_GRPH_PRIMARY_SURFACE_ADDRESS_HIGH + EVERGREEN_CRTC1_REGISTER_OFFSET,
	       upper_32_bits(rdev->mc.vram_start));
	WREG32(EVERGREEN_GRPH_SECONDARY_SURFACE_ADDRESS_HIGH + EVERGREEN_CRTC1_REGISTER_OFFSET,
	       upper_32_bits(rdev->mc.vram_start));
	WREG32(EVERGREEN_GRPH_PRIMARY_SURFACE_ADDRESS + EVERGREEN_CRTC1_REGISTER_OFFSET,
	       (u32)rdev->mc.vram_start);
	WREG32(EVERGREEN_GRPH_SECONDARY_SURFACE_ADDRESS + EVERGREEN_CRTC1_REGISTER_OFFSET,
	       (u32)rdev->mc.vram_start);

	if (rdev->num_crtc >= 4) {
		WREG32(EVERGREEN_GRPH_PRIMARY_SURFACE_ADDRESS_HIGH + EVERGREEN_CRTC2_REGISTER_OFFSET,
		       upper_32_bits(rdev->mc.vram_start));
		WREG32(EVERGREEN_GRPH_SECONDARY_SURFACE_ADDRESS_HIGH + EVERGREEN_CRTC2_REGISTER_OFFSET,
		       upper_32_bits(rdev->mc.vram_start));
		WREG32(EVERGREEN_GRPH_PRIMARY_SURFACE_ADDRESS + EVERGREEN_CRTC2_REGISTER_OFFSET,
		       (u32)rdev->mc.vram_start);
		WREG32(EVERGREEN_GRPH_SECONDARY_SURFACE_ADDRESS + EVERGREEN_CRTC2_REGISTER_OFFSET,
		       (u32)rdev->mc.vram_start);

		WREG32(EVERGREEN_GRPH_PRIMARY_SURFACE_ADDRESS_HIGH + EVERGREEN_CRTC3_REGISTER_OFFSET,
		       upper_32_bits(rdev->mc.vram_start));
		WREG32(EVERGREEN_GRPH_SECONDARY_SURFACE_ADDRESS_HIGH + EVERGREEN_CRTC3_REGISTER_OFFSET,
		       upper_32_bits(rdev->mc.vram_start));
		WREG32(EVERGREEN_GRPH_PRIMARY_SURFACE_ADDRESS + EVERGREEN_CRTC3_REGISTER_OFFSET,
		       (u32)rdev->mc.vram_start);
		WREG32(EVERGREEN_GRPH_SECONDARY_SURFACE_ADDRESS + EVERGREEN_CRTC3_REGISTER_OFFSET,
		       (u32)rdev->mc.vram_start);
	}
	if (rdev->num_crtc >= 6) {
		WREG32(EVERGREEN_GRPH_PRIMARY_SURFACE_ADDRESS_HIGH + EVERGREEN_CRTC4_REGISTER_OFFSET,
		       upper_32_bits(rdev->mc.vram_start));
		WREG32(EVERGREEN_GRPH_SECONDARY_SURFACE_ADDRESS_HIGH + EVERGREEN_CRTC4_REGISTER_OFFSET,
		       upper_32_bits(rdev->mc.vram_start));
		WREG32(EVERGREEN_GRPH_PRIMARY_SURFACE_ADDRESS + EVERGREEN_CRTC4_REGISTER_OFFSET,
		       (u32)rdev->mc.vram_start);
		WREG32(EVERGREEN_GRPH_SECONDARY_SURFACE_ADDRESS + EVERGREEN_CRTC4_REGISTER_OFFSET,
		       (u32)rdev->mc.vram_start);

		WREG32(EVERGREEN_GRPH_PRIMARY_SURFACE_ADDRESS_HIGH + EVERGREEN_CRTC5_REGISTER_OFFSET,
		       upper_32_bits(rdev->mc.vram_start));
		WREG32(EVERGREEN_GRPH_SECONDARY_SURFACE_ADDRESS_HIGH + EVERGREEN_CRTC5_REGISTER_OFFSET,
		       upper_32_bits(rdev->mc.vram_start));
		WREG32(EVERGREEN_GRPH_PRIMARY_SURFACE_ADDRESS + EVERGREEN_CRTC5_REGISTER_OFFSET,
		       (u32)rdev->mc.vram_start);
		WREG32(EVERGREEN_GRPH_SECONDARY_SURFACE_ADDRESS + EVERGREEN_CRTC5_REGISTER_OFFSET,
		       (u32)rdev->mc.vram_start);
	}

	WREG32(EVERGREEN_VGA_MEMORY_BASE_ADDRESS_HIGH, upper_32_bits(rdev->mc.vram_start));
	WREG32(EVERGREEN_VGA_MEMORY_BASE_ADDRESS, (u32)rdev->mc.vram_start);
	/* Unlock host access */
	WREG32(VGA_HDP_CONTROL, save->vga_hdp_control);
	mdelay(1);
	/* Restore video state */
	WREG32(D1VGA_CONTROL, save->vga_control[0]);
	WREG32(D2VGA_CONTROL, save->vga_control[1]);
	if (rdev->num_crtc >= 4) {
		WREG32(EVERGREEN_D3VGA_CONTROL, save->vga_control[2]);
		WREG32(EVERGREEN_D4VGA_CONTROL, save->vga_control[3]);
	}
	if (rdev->num_crtc >= 6) {
		WREG32(EVERGREEN_D5VGA_CONTROL, save->vga_control[4]);
		WREG32(EVERGREEN_D6VGA_CONTROL, save->vga_control[5]);
	}
	WREG32(EVERGREEN_CRTC_UPDATE_LOCK + EVERGREEN_CRTC0_REGISTER_OFFSET, 1);
	WREG32(EVERGREEN_CRTC_UPDATE_LOCK + EVERGREEN_CRTC1_REGISTER_OFFSET, 1);
	if (rdev->num_crtc >= 4) {
		WREG32(EVERGREEN_CRTC_UPDATE_LOCK + EVERGREEN_CRTC2_REGISTER_OFFSET, 1);
		WREG32(EVERGREEN_CRTC_UPDATE_LOCK + EVERGREEN_CRTC3_REGISTER_OFFSET, 1);
	}
	if (rdev->num_crtc >= 6) {
		WREG32(EVERGREEN_CRTC_UPDATE_LOCK + EVERGREEN_CRTC4_REGISTER_OFFSET, 1);
		WREG32(EVERGREEN_CRTC_UPDATE_LOCK + EVERGREEN_CRTC5_REGISTER_OFFSET, 1);
	}
	WREG32(EVERGREEN_CRTC_CONTROL + EVERGREEN_CRTC0_REGISTER_OFFSET, save->crtc_control[0]);
	WREG32(EVERGREEN_CRTC_CONTROL + EVERGREEN_CRTC1_REGISTER_OFFSET, save->crtc_control[1]);
	if (rdev->num_crtc >= 4) {
		WREG32(EVERGREEN_CRTC_CONTROL + EVERGREEN_CRTC2_REGISTER_OFFSET, save->crtc_control[2]);
		WREG32(EVERGREEN_CRTC_CONTROL + EVERGREEN_CRTC3_REGISTER_OFFSET, save->crtc_control[3]);
	}
	if (rdev->num_crtc >= 6) {
		WREG32(EVERGREEN_CRTC_CONTROL + EVERGREEN_CRTC4_REGISTER_OFFSET, save->crtc_control[4]);
		WREG32(EVERGREEN_CRTC_CONTROL + EVERGREEN_CRTC5_REGISTER_OFFSET, save->crtc_control[5]);
	}
	WREG32(EVERGREEN_CRTC_UPDATE_LOCK + EVERGREEN_CRTC0_REGISTER_OFFSET, 0);
	WREG32(EVERGREEN_CRTC_UPDATE_LOCK + EVERGREEN_CRTC1_REGISTER_OFFSET, 0);
	if (rdev->num_crtc >= 4) {
		WREG32(EVERGREEN_CRTC_UPDATE_LOCK + EVERGREEN_CRTC2_REGISTER_OFFSET, 0);
		WREG32(EVERGREEN_CRTC_UPDATE_LOCK + EVERGREEN_CRTC3_REGISTER_OFFSET, 0);
	}
	if (rdev->num_crtc >= 6) {
		WREG32(EVERGREEN_CRTC_UPDATE_LOCK + EVERGREEN_CRTC4_REGISTER_OFFSET, 0);
		WREG32(EVERGREEN_CRTC_UPDATE_LOCK + EVERGREEN_CRTC5_REGISTER_OFFSET, 0);
	}
	WREG32(VGA_RENDER_CONTROL, save->vga_render_control);
}

void evergreen_mc_program(struct radeon_device *rdev)
{
	struct evergreen_mc_save save;
	u32 tmp;
	int i, j;

	/* Initialize HDP */
	for (i = 0, j = 0; i < 32; i++, j += 0x18) {
		WREG32((0x2c14 + j), 0x00000000);
		WREG32((0x2c18 + j), 0x00000000);
		WREG32((0x2c1c + j), 0x00000000);
		WREG32((0x2c20 + j), 0x00000000);
		WREG32((0x2c24 + j), 0x00000000);
	}
	WREG32(HDP_REG_COHERENCY_FLUSH_CNTL, 0);

	evergreen_mc_stop(rdev, &save);
	if (evergreen_mc_wait_for_idle(rdev)) {
		dev_warn(rdev->dev, "Wait for MC idle timedout !\n");
	}
	/* Lockout access through VGA aperture*/
	WREG32(VGA_HDP_CONTROL, VGA_MEMORY_DISABLE);
	/* Update configuration */
	if (rdev->flags & RADEON_IS_AGP) {
		if (rdev->mc.vram_start < rdev->mc.gtt_start) {
			/* VRAM before AGP */
			WREG32(MC_VM_SYSTEM_APERTURE_LOW_ADDR,
				rdev->mc.vram_start >> 12);
			WREG32(MC_VM_SYSTEM_APERTURE_HIGH_ADDR,
				rdev->mc.gtt_end >> 12);
		} else {
			/* VRAM after AGP */
			WREG32(MC_VM_SYSTEM_APERTURE_LOW_ADDR,
				rdev->mc.gtt_start >> 12);
			WREG32(MC_VM_SYSTEM_APERTURE_HIGH_ADDR,
				rdev->mc.vram_end >> 12);
		}
	} else {
		WREG32(MC_VM_SYSTEM_APERTURE_LOW_ADDR,
			rdev->mc.vram_start >> 12);
		WREG32(MC_VM_SYSTEM_APERTURE_HIGH_ADDR,
			rdev->mc.vram_end >> 12);
	}
	WREG32(MC_VM_SYSTEM_APERTURE_DEFAULT_ADDR, rdev->vram_scratch.gpu_addr >> 12);
	if (rdev->flags & RADEON_IS_IGP) {
		tmp = RREG32(MC_FUS_VM_FB_OFFSET) & 0x000FFFFF;
		tmp |= ((rdev->mc.vram_end >> 20) & 0xF) << 24;
		tmp |= ((rdev->mc.vram_start >> 20) & 0xF) << 20;
		WREG32(MC_FUS_VM_FB_OFFSET, tmp);
	}
	tmp = ((rdev->mc.vram_end >> 24) & 0xFFFF) << 16;
	tmp |= ((rdev->mc.vram_start >> 24) & 0xFFFF);
	WREG32(MC_VM_FB_LOCATION, tmp);
	WREG32(HDP_NONSURFACE_BASE, (rdev->mc.vram_start >> 8));
	WREG32(HDP_NONSURFACE_INFO, (2 << 7) | (1 << 30));
	WREG32(HDP_NONSURFACE_SIZE, 0x3FFFFFFF);
	if (rdev->flags & RADEON_IS_AGP) {
		WREG32(MC_VM_AGP_TOP, rdev->mc.gtt_end >> 16);
		WREG32(MC_VM_AGP_BOT, rdev->mc.gtt_start >> 16);
		WREG32(MC_VM_AGP_BASE, rdev->mc.agp_base >> 22);
	} else {
		WREG32(MC_VM_AGP_BASE, 0);
		WREG32(MC_VM_AGP_TOP, 0x0FFFFFFF);
		WREG32(MC_VM_AGP_BOT, 0x0FFFFFFF);
	}
	if (evergreen_mc_wait_for_idle(rdev)) {
		dev_warn(rdev->dev, "Wait for MC idle timedout !\n");
	}
	evergreen_mc_resume(rdev, &save);
	/* we need to own VRAM, so turn off the VGA renderer here
	 * to stop it overwriting our objects */
	rv515_vga_render_disable(rdev);
}

/*
 * CP.
 */
void evergreen_ring_ib_execute(struct radeon_device *rdev, struct radeon_ib *ib)
{
	struct radeon_ring *ring = &rdev->ring[ib->fence->ring];

	/* set to DX10/11 mode */
	radeon_ring_write(ring, PACKET3(PACKET3_MODE_CONTROL, 0));
	radeon_ring_write(ring, 1);
	/* FIXME: implement */
	radeon_ring_write(ring, PACKET3(PACKET3_INDIRECT_BUFFER, 2));
	radeon_ring_write(ring,
#ifdef __BIG_ENDIAN
			  (2 << 0) |
#endif
			  (ib->gpu_addr & 0xFFFFFFFC));
	radeon_ring_write(ring, upper_32_bits(ib->gpu_addr) & 0xFF);
	radeon_ring_write(ring, ib->length_dw);
}


static int evergreen_cp_load_microcode(struct radeon_device *rdev)
{
	const __be32 *fw_data;
	int i;

	if (!rdev->me_fw || !rdev->pfp_fw)
		return -EINVAL;

	r700_cp_stop(rdev);
	WREG32(CP_RB_CNTL,
#ifdef __BIG_ENDIAN
	       BUF_SWAP_32BIT |
#endif
	       RB_NO_UPDATE | RB_BLKSZ(15) | RB_BUFSZ(3));

	fw_data = (const __be32 *)rdev->pfp_fw->data;
	WREG32(CP_PFP_UCODE_ADDR, 0);
	for (i = 0; i < EVERGREEN_PFP_UCODE_SIZE; i++)
		WREG32(CP_PFP_UCODE_DATA, be32_to_cpup(fw_data++));
	WREG32(CP_PFP_UCODE_ADDR, 0);

	fw_data = (const __be32 *)rdev->me_fw->data;
	WREG32(CP_ME_RAM_WADDR, 0);
	for (i = 0; i < EVERGREEN_PM4_UCODE_SIZE; i++)
		WREG32(CP_ME_RAM_DATA, be32_to_cpup(fw_data++));

	WREG32(CP_PFP_UCODE_ADDR, 0);
	WREG32(CP_ME_RAM_WADDR, 0);
	WREG32(CP_ME_RAM_RADDR, 0);
	return 0;
}

static int evergreen_cp_start(struct radeon_device *rdev)
{
	struct radeon_ring *ring = &rdev->ring[RADEON_RING_TYPE_GFX_INDEX];
	int r, i;
	uint32_t cp_me;

	r = radeon_ring_lock(rdev, ring, 7);
	if (r) {
		DRM_ERROR("radeon: cp failed to lock ring (%d).\n", r);
		return r;
	}
	radeon_ring_write(ring, PACKET3(PACKET3_ME_INITIALIZE, 5));
	radeon_ring_write(ring, 0x1);
	radeon_ring_write(ring, 0x0);
	radeon_ring_write(ring, rdev->config.evergreen.max_hw_contexts - 1);
	radeon_ring_write(ring, PACKET3_ME_INITIALIZE_DEVICE_ID(1));
	radeon_ring_write(ring, 0);
	radeon_ring_write(ring, 0);
	radeon_ring_unlock_commit(rdev, ring);

	cp_me = 0xff;
	WREG32(CP_ME_CNTL, cp_me);

	r = radeon_ring_lock(rdev, ring, evergreen_default_size + 19);
	if (r) {
		DRM_ERROR("radeon: cp failed to lock ring (%d).\n", r);
		return r;
	}

	/* setup clear context state */
	radeon_ring_write(ring, PACKET3(PACKET3_PREAMBLE_CNTL, 0));
	radeon_ring_write(ring, PACKET3_PREAMBLE_BEGIN_CLEAR_STATE);

	for (i = 0; i < evergreen_default_size; i++)
		radeon_ring_write(ring, evergreen_default_state[i]);

	radeon_ring_write(ring, PACKET3(PACKET3_PREAMBLE_CNTL, 0));
	radeon_ring_write(ring, PACKET3_PREAMBLE_END_CLEAR_STATE);

	/* set clear context state */
	radeon_ring_write(ring, PACKET3(PACKET3_CLEAR_STATE, 0));
	radeon_ring_write(ring, 0);

	/* SQ_VTX_BASE_VTX_LOC */
	radeon_ring_write(ring, 0xc0026f00);
	radeon_ring_write(ring, 0x00000000);
	radeon_ring_write(ring, 0x00000000);
	radeon_ring_write(ring, 0x00000000);

	/* Clear consts */
	radeon_ring_write(ring, 0xc0036f00);
	radeon_ring_write(ring, 0x00000bc4);
	radeon_ring_write(ring, 0xffffffff);
	radeon_ring_write(ring, 0xffffffff);
	radeon_ring_write(ring, 0xffffffff);

	radeon_ring_write(ring, 0xc0026900);
	radeon_ring_write(ring, 0x00000316);
	radeon_ring_write(ring, 0x0000000e); /* VGT_VERTEX_REUSE_BLOCK_CNTL */
	radeon_ring_write(ring, 0x00000010); /*  */

	radeon_ring_unlock_commit(rdev, ring);

	return 0;
}

int evergreen_cp_resume(struct radeon_device *rdev)
{
	struct radeon_ring *ring = &rdev->ring[RADEON_RING_TYPE_GFX_INDEX];
	u32 tmp;
	u32 rb_bufsz;
	int r;

	/* Reset cp; if cp is reset, then PA, SH, VGT also need to be reset */
	WREG32(GRBM_SOFT_RESET, (SOFT_RESET_CP |
				 SOFT_RESET_PA |
				 SOFT_RESET_SH |
				 SOFT_RESET_VGT |
				 SOFT_RESET_SPI |
				 SOFT_RESET_SX));
	RREG32(GRBM_SOFT_RESET);
	mdelay(15);
	WREG32(GRBM_SOFT_RESET, 0);
	RREG32(GRBM_SOFT_RESET);

	/* Set ring buffer size */
	rb_bufsz = drm_order(ring->ring_size / 8);
	tmp = (drm_order(RADEON_GPU_PAGE_SIZE/8) << 8) | rb_bufsz;
#ifdef __BIG_ENDIAN
	tmp |= BUF_SWAP_32BIT;
#endif
	WREG32(CP_RB_CNTL, tmp);
	WREG32(CP_SEM_WAIT_TIMER, 0x0);
<<<<<<< HEAD
=======
	WREG32(CP_SEM_INCOMPLETE_TIMER_CNTL, 0x0);
>>>>>>> e2920638

	/* Set the write pointer delay */
	WREG32(CP_RB_WPTR_DELAY, 0);

	/* Initialize the ring buffer's read and write pointers */
	WREG32(CP_RB_CNTL, tmp | RB_RPTR_WR_ENA);
	WREG32(CP_RB_RPTR_WR, 0);
	ring->wptr = 0;
	WREG32(CP_RB_WPTR, ring->wptr);

	/* set the wb address wether it's enabled or not */
	WREG32(CP_RB_RPTR_ADDR,
	       ((rdev->wb.gpu_addr + RADEON_WB_CP_RPTR_OFFSET) & 0xFFFFFFFC));
	WREG32(CP_RB_RPTR_ADDR_HI, upper_32_bits(rdev->wb.gpu_addr + RADEON_WB_CP_RPTR_OFFSET) & 0xFF);
	WREG32(SCRATCH_ADDR, ((rdev->wb.gpu_addr + RADEON_WB_SCRATCH_OFFSET) >> 8) & 0xFFFFFFFF);

	if (rdev->wb.enabled)
		WREG32(SCRATCH_UMSK, 0xff);
	else {
		tmp |= RB_NO_UPDATE;
		WREG32(SCRATCH_UMSK, 0);
	}

	mdelay(1);
	WREG32(CP_RB_CNTL, tmp);

	WREG32(CP_RB_BASE, ring->gpu_addr >> 8);
	WREG32(CP_DEBUG, (1 << 27) | (1 << 28));

	ring->rptr = RREG32(CP_RB_RPTR);

	evergreen_cp_start(rdev);
	ring->ready = true;
	r = radeon_ring_test(rdev, ring);
	if (r) {
		ring->ready = false;
		return r;
	}
	return 0;
}

/*
 * Core functions
 */
static u32 evergreen_get_tile_pipe_to_backend_map(struct radeon_device *rdev,
						  u32 num_tile_pipes,
						  u32 num_backends,
						  u32 backend_disable_mask)
{
	u32 backend_map = 0;
	u32 enabled_backends_mask = 0;
	u32 enabled_backends_count = 0;
	u32 cur_pipe;
	u32 swizzle_pipe[EVERGREEN_MAX_PIPES];
	u32 cur_backend = 0;
	u32 i;
	bool force_no_swizzle;

	if (num_tile_pipes > EVERGREEN_MAX_PIPES)
		num_tile_pipes = EVERGREEN_MAX_PIPES;
	if (num_tile_pipes < 1)
		num_tile_pipes = 1;
	if (num_backends > EVERGREEN_MAX_BACKENDS)
		num_backends = EVERGREEN_MAX_BACKENDS;
	if (num_backends < 1)
		num_backends = 1;

	for (i = 0; i < EVERGREEN_MAX_BACKENDS; ++i) {
		if (((backend_disable_mask >> i) & 1) == 0) {
			enabled_backends_mask |= (1 << i);
			++enabled_backends_count;
		}
		if (enabled_backends_count == num_backends)
			break;
	}

	if (enabled_backends_count == 0) {
		enabled_backends_mask = 1;
		enabled_backends_count = 1;
	}

	if (enabled_backends_count != num_backends)
		num_backends = enabled_backends_count;

	memset((uint8_t *)&swizzle_pipe[0], 0, sizeof(u32) * EVERGREEN_MAX_PIPES);
	switch (rdev->family) {
	case CHIP_CEDAR:
	case CHIP_REDWOOD:
	case CHIP_PALM:
	case CHIP_SUMO:
	case CHIP_SUMO2:
	case CHIP_TURKS:
	case CHIP_CAICOS:
		force_no_swizzle = false;
		break;
	case CHIP_CYPRESS:
	case CHIP_HEMLOCK:
	case CHIP_JUNIPER:
	case CHIP_BARTS:
	default:
		force_no_swizzle = true;
		break;
	}
	if (force_no_swizzle) {
		bool last_backend_enabled = false;

		force_no_swizzle = false;
		for (i = 0; i < EVERGREEN_MAX_BACKENDS; ++i) {
			if (((enabled_backends_mask >> i) & 1) == 1) {
				if (last_backend_enabled)
					force_no_swizzle = true;
				last_backend_enabled = true;
			} else
				last_backend_enabled = false;
		}
	}

	switch (num_tile_pipes) {
	case 1:
	case 3:
	case 5:
	case 7:
		DRM_ERROR("odd number of pipes!\n");
		break;
	case 2:
		swizzle_pipe[0] = 0;
		swizzle_pipe[1] = 1;
		break;
	case 4:
		if (force_no_swizzle) {
			swizzle_pipe[0] = 0;
			swizzle_pipe[1] = 1;
			swizzle_pipe[2] = 2;
			swizzle_pipe[3] = 3;
		} else {
			swizzle_pipe[0] = 0;
			swizzle_pipe[1] = 2;
			swizzle_pipe[2] = 1;
			swizzle_pipe[3] = 3;
		}
		break;
	case 6:
		if (force_no_swizzle) {
			swizzle_pipe[0] = 0;
			swizzle_pipe[1] = 1;
			swizzle_pipe[2] = 2;
			swizzle_pipe[3] = 3;
			swizzle_pipe[4] = 4;
			swizzle_pipe[5] = 5;
		} else {
			swizzle_pipe[0] = 0;
			swizzle_pipe[1] = 2;
			swizzle_pipe[2] = 4;
			swizzle_pipe[3] = 1;
			swizzle_pipe[4] = 3;
			swizzle_pipe[5] = 5;
		}
		break;
	case 8:
		if (force_no_swizzle) {
			swizzle_pipe[0] = 0;
			swizzle_pipe[1] = 1;
			swizzle_pipe[2] = 2;
			swizzle_pipe[3] = 3;
			swizzle_pipe[4] = 4;
			swizzle_pipe[5] = 5;
			swizzle_pipe[6] = 6;
			swizzle_pipe[7] = 7;
		} else {
			swizzle_pipe[0] = 0;
			swizzle_pipe[1] = 2;
			swizzle_pipe[2] = 4;
			swizzle_pipe[3] = 6;
			swizzle_pipe[4] = 1;
			swizzle_pipe[5] = 3;
			swizzle_pipe[6] = 5;
			swizzle_pipe[7] = 7;
		}
		break;
	}

	for (cur_pipe = 0; cur_pipe < num_tile_pipes; ++cur_pipe) {
		while (((1 << cur_backend) & enabled_backends_mask) == 0)
			cur_backend = (cur_backend + 1) % EVERGREEN_MAX_BACKENDS;

		backend_map |= (((cur_backend & 0xf) << (swizzle_pipe[cur_pipe] * 4)));

		cur_backend = (cur_backend + 1) % EVERGREEN_MAX_BACKENDS;
	}

	return backend_map;
}

static void evergreen_gpu_init(struct radeon_device *rdev)
{
	u32 cc_rb_backend_disable = 0;
	u32 cc_gc_shader_pipe_config;
	u32 gb_addr_config = 0;
	u32 mc_shared_chmap, mc_arb_ramcfg;
	u32 gb_backend_map;
	u32 grbm_gfx_index;
	u32 sx_debug_1;
	u32 smx_dc_ctl0;
	u32 sq_config;
	u32 sq_lds_resource_mgmt;
	u32 sq_gpr_resource_mgmt_1;
	u32 sq_gpr_resource_mgmt_2;
	u32 sq_gpr_resource_mgmt_3;
	u32 sq_thread_resource_mgmt;
	u32 sq_thread_resource_mgmt_2;
	u32 sq_stack_resource_mgmt_1;
	u32 sq_stack_resource_mgmt_2;
	u32 sq_stack_resource_mgmt_3;
	u32 vgt_cache_invalidation;
	u32 hdp_host_path_cntl, tmp;
	int i, j, num_shader_engines, ps_thread_count;

	switch (rdev->family) {
	case CHIP_CYPRESS:
	case CHIP_HEMLOCK:
		rdev->config.evergreen.num_ses = 2;
		rdev->config.evergreen.max_pipes = 4;
		rdev->config.evergreen.max_tile_pipes = 8;
		rdev->config.evergreen.max_simds = 10;
		rdev->config.evergreen.max_backends = 4 * rdev->config.evergreen.num_ses;
		rdev->config.evergreen.max_gprs = 256;
		rdev->config.evergreen.max_threads = 248;
		rdev->config.evergreen.max_gs_threads = 32;
		rdev->config.evergreen.max_stack_entries = 512;
		rdev->config.evergreen.sx_num_of_sets = 4;
		rdev->config.evergreen.sx_max_export_size = 256;
		rdev->config.evergreen.sx_max_export_pos_size = 64;
		rdev->config.evergreen.sx_max_export_smx_size = 192;
		rdev->config.evergreen.max_hw_contexts = 8;
		rdev->config.evergreen.sq_num_cf_insts = 2;

		rdev->config.evergreen.sc_prim_fifo_size = 0x100;
		rdev->config.evergreen.sc_hiz_tile_fifo_size = 0x30;
		rdev->config.evergreen.sc_earlyz_tile_fifo_size = 0x130;
		break;
	case CHIP_JUNIPER:
		rdev->config.evergreen.num_ses = 1;
		rdev->config.evergreen.max_pipes = 4;
		rdev->config.evergreen.max_tile_pipes = 4;
		rdev->config.evergreen.max_simds = 10;
		rdev->config.evergreen.max_backends = 4 * rdev->config.evergreen.num_ses;
		rdev->config.evergreen.max_gprs = 256;
		rdev->config.evergreen.max_threads = 248;
		rdev->config.evergreen.max_gs_threads = 32;
		rdev->config.evergreen.max_stack_entries = 512;
		rdev->config.evergreen.sx_num_of_sets = 4;
		rdev->config.evergreen.sx_max_export_size = 256;
		rdev->config.evergreen.sx_max_export_pos_size = 64;
		rdev->config.evergreen.sx_max_export_smx_size = 192;
		rdev->config.evergreen.max_hw_contexts = 8;
		rdev->config.evergreen.sq_num_cf_insts = 2;

		rdev->config.evergreen.sc_prim_fifo_size = 0x100;
		rdev->config.evergreen.sc_hiz_tile_fifo_size = 0x30;
		rdev->config.evergreen.sc_earlyz_tile_fifo_size = 0x130;
		break;
	case CHIP_REDWOOD:
		rdev->config.evergreen.num_ses = 1;
		rdev->config.evergreen.max_pipes = 4;
		rdev->config.evergreen.max_tile_pipes = 4;
		rdev->config.evergreen.max_simds = 5;
		rdev->config.evergreen.max_backends = 2 * rdev->config.evergreen.num_ses;
		rdev->config.evergreen.max_gprs = 256;
		rdev->config.evergreen.max_threads = 248;
		rdev->config.evergreen.max_gs_threads = 32;
		rdev->config.evergreen.max_stack_entries = 256;
		rdev->config.evergreen.sx_num_of_sets = 4;
		rdev->config.evergreen.sx_max_export_size = 256;
		rdev->config.evergreen.sx_max_export_pos_size = 64;
		rdev->config.evergreen.sx_max_export_smx_size = 192;
		rdev->config.evergreen.max_hw_contexts = 8;
		rdev->config.evergreen.sq_num_cf_insts = 2;

		rdev->config.evergreen.sc_prim_fifo_size = 0x100;
		rdev->config.evergreen.sc_hiz_tile_fifo_size = 0x30;
		rdev->config.evergreen.sc_earlyz_tile_fifo_size = 0x130;
		break;
	case CHIP_CEDAR:
	default:
		rdev->config.evergreen.num_ses = 1;
		rdev->config.evergreen.max_pipes = 2;
		rdev->config.evergreen.max_tile_pipes = 2;
		rdev->config.evergreen.max_simds = 2;
		rdev->config.evergreen.max_backends = 1 * rdev->config.evergreen.num_ses;
		rdev->config.evergreen.max_gprs = 256;
		rdev->config.evergreen.max_threads = 192;
		rdev->config.evergreen.max_gs_threads = 16;
		rdev->config.evergreen.max_stack_entries = 256;
		rdev->config.evergreen.sx_num_of_sets = 4;
		rdev->config.evergreen.sx_max_export_size = 128;
		rdev->config.evergreen.sx_max_export_pos_size = 32;
		rdev->config.evergreen.sx_max_export_smx_size = 96;
		rdev->config.evergreen.max_hw_contexts = 4;
		rdev->config.evergreen.sq_num_cf_insts = 1;

		rdev->config.evergreen.sc_prim_fifo_size = 0x40;
		rdev->config.evergreen.sc_hiz_tile_fifo_size = 0x30;
		rdev->config.evergreen.sc_earlyz_tile_fifo_size = 0x130;
		break;
	case CHIP_PALM:
		rdev->config.evergreen.num_ses = 1;
		rdev->config.evergreen.max_pipes = 2;
		rdev->config.evergreen.max_tile_pipes = 2;
		rdev->config.evergreen.max_simds = 2;
		rdev->config.evergreen.max_backends = 1 * rdev->config.evergreen.num_ses;
		rdev->config.evergreen.max_gprs = 256;
		rdev->config.evergreen.max_threads = 192;
		rdev->config.evergreen.max_gs_threads = 16;
		rdev->config.evergreen.max_stack_entries = 256;
		rdev->config.evergreen.sx_num_of_sets = 4;
		rdev->config.evergreen.sx_max_export_size = 128;
		rdev->config.evergreen.sx_max_export_pos_size = 32;
		rdev->config.evergreen.sx_max_export_smx_size = 96;
		rdev->config.evergreen.max_hw_contexts = 4;
		rdev->config.evergreen.sq_num_cf_insts = 1;

		rdev->config.evergreen.sc_prim_fifo_size = 0x40;
		rdev->config.evergreen.sc_hiz_tile_fifo_size = 0x30;
		rdev->config.evergreen.sc_earlyz_tile_fifo_size = 0x130;
		break;
	case CHIP_SUMO:
		rdev->config.evergreen.num_ses = 1;
		rdev->config.evergreen.max_pipes = 4;
		rdev->config.evergreen.max_tile_pipes = 2;
		if (rdev->pdev->device == 0x9648)
			rdev->config.evergreen.max_simds = 3;
		else if ((rdev->pdev->device == 0x9647) ||
			 (rdev->pdev->device == 0x964a))
			rdev->config.evergreen.max_simds = 4;
		else
			rdev->config.evergreen.max_simds = 5;
		rdev->config.evergreen.max_backends = 2 * rdev->config.evergreen.num_ses;
		rdev->config.evergreen.max_gprs = 256;
		rdev->config.evergreen.max_threads = 248;
		rdev->config.evergreen.max_gs_threads = 32;
		rdev->config.evergreen.max_stack_entries = 256;
		rdev->config.evergreen.sx_num_of_sets = 4;
		rdev->config.evergreen.sx_max_export_size = 256;
		rdev->config.evergreen.sx_max_export_pos_size = 64;
		rdev->config.evergreen.sx_max_export_smx_size = 192;
		rdev->config.evergreen.max_hw_contexts = 8;
		rdev->config.evergreen.sq_num_cf_insts = 2;

		rdev->config.evergreen.sc_prim_fifo_size = 0x40;
		rdev->config.evergreen.sc_hiz_tile_fifo_size = 0x30;
		rdev->config.evergreen.sc_earlyz_tile_fifo_size = 0x130;
		break;
	case CHIP_SUMO2:
		rdev->config.evergreen.num_ses = 1;
		rdev->config.evergreen.max_pipes = 4;
		rdev->config.evergreen.max_tile_pipes = 4;
		rdev->config.evergreen.max_simds = 2;
		rdev->config.evergreen.max_backends = 1 * rdev->config.evergreen.num_ses;
		rdev->config.evergreen.max_gprs = 256;
		rdev->config.evergreen.max_threads = 248;
		rdev->config.evergreen.max_gs_threads = 32;
		rdev->config.evergreen.max_stack_entries = 512;
		rdev->config.evergreen.sx_num_of_sets = 4;
		rdev->config.evergreen.sx_max_export_size = 256;
		rdev->config.evergreen.sx_max_export_pos_size = 64;
		rdev->config.evergreen.sx_max_export_smx_size = 192;
		rdev->config.evergreen.max_hw_contexts = 8;
		rdev->config.evergreen.sq_num_cf_insts = 2;

		rdev->config.evergreen.sc_prim_fifo_size = 0x40;
		rdev->config.evergreen.sc_hiz_tile_fifo_size = 0x30;
		rdev->config.evergreen.sc_earlyz_tile_fifo_size = 0x130;
		break;
	case CHIP_BARTS:
		rdev->config.evergreen.num_ses = 2;
		rdev->config.evergreen.max_pipes = 4;
		rdev->config.evergreen.max_tile_pipes = 8;
		rdev->config.evergreen.max_simds = 7;
		rdev->config.evergreen.max_backends = 4 * rdev->config.evergreen.num_ses;
		rdev->config.evergreen.max_gprs = 256;
		rdev->config.evergreen.max_threads = 248;
		rdev->config.evergreen.max_gs_threads = 32;
		rdev->config.evergreen.max_stack_entries = 512;
		rdev->config.evergreen.sx_num_of_sets = 4;
		rdev->config.evergreen.sx_max_export_size = 256;
		rdev->config.evergreen.sx_max_export_pos_size = 64;
		rdev->config.evergreen.sx_max_export_smx_size = 192;
		rdev->config.evergreen.max_hw_contexts = 8;
		rdev->config.evergreen.sq_num_cf_insts = 2;

		rdev->config.evergreen.sc_prim_fifo_size = 0x100;
		rdev->config.evergreen.sc_hiz_tile_fifo_size = 0x30;
		rdev->config.evergreen.sc_earlyz_tile_fifo_size = 0x130;
		break;
	case CHIP_TURKS:
		rdev->config.evergreen.num_ses = 1;
		rdev->config.evergreen.max_pipes = 4;
		rdev->config.evergreen.max_tile_pipes = 4;
		rdev->config.evergreen.max_simds = 6;
		rdev->config.evergreen.max_backends = 2 * rdev->config.evergreen.num_ses;
		rdev->config.evergreen.max_gprs = 256;
		rdev->config.evergreen.max_threads = 248;
		rdev->config.evergreen.max_gs_threads = 32;
		rdev->config.evergreen.max_stack_entries = 256;
		rdev->config.evergreen.sx_num_of_sets = 4;
		rdev->config.evergreen.sx_max_export_size = 256;
		rdev->config.evergreen.sx_max_export_pos_size = 64;
		rdev->config.evergreen.sx_max_export_smx_size = 192;
		rdev->config.evergreen.max_hw_contexts = 8;
		rdev->config.evergreen.sq_num_cf_insts = 2;

		rdev->config.evergreen.sc_prim_fifo_size = 0x100;
		rdev->config.evergreen.sc_hiz_tile_fifo_size = 0x30;
		rdev->config.evergreen.sc_earlyz_tile_fifo_size = 0x130;
		break;
	case CHIP_CAICOS:
		rdev->config.evergreen.num_ses = 1;
		rdev->config.evergreen.max_pipes = 4;
		rdev->config.evergreen.max_tile_pipes = 2;
		rdev->config.evergreen.max_simds = 2;
		rdev->config.evergreen.max_backends = 1 * rdev->config.evergreen.num_ses;
		rdev->config.evergreen.max_gprs = 256;
		rdev->config.evergreen.max_threads = 192;
		rdev->config.evergreen.max_gs_threads = 16;
		rdev->config.evergreen.max_stack_entries = 256;
		rdev->config.evergreen.sx_num_of_sets = 4;
		rdev->config.evergreen.sx_max_export_size = 128;
		rdev->config.evergreen.sx_max_export_pos_size = 32;
		rdev->config.evergreen.sx_max_export_smx_size = 96;
		rdev->config.evergreen.max_hw_contexts = 4;
		rdev->config.evergreen.sq_num_cf_insts = 1;

		rdev->config.evergreen.sc_prim_fifo_size = 0x40;
		rdev->config.evergreen.sc_hiz_tile_fifo_size = 0x30;
		rdev->config.evergreen.sc_earlyz_tile_fifo_size = 0x130;
		break;
	}

	/* Initialize HDP */
	for (i = 0, j = 0; i < 32; i++, j += 0x18) {
		WREG32((0x2c14 + j), 0x00000000);
		WREG32((0x2c18 + j), 0x00000000);
		WREG32((0x2c1c + j), 0x00000000);
		WREG32((0x2c20 + j), 0x00000000);
		WREG32((0x2c24 + j), 0x00000000);
	}

	WREG32(GRBM_CNTL, GRBM_READ_TIMEOUT(0xff));

	evergreen_fix_pci_max_read_req_size(rdev);

	cc_gc_shader_pipe_config = RREG32(CC_GC_SHADER_PIPE_CONFIG) & ~2;

	cc_gc_shader_pipe_config |=
		INACTIVE_QD_PIPES((EVERGREEN_MAX_PIPES_MASK << rdev->config.evergreen.max_pipes)
				  & EVERGREEN_MAX_PIPES_MASK);
	cc_gc_shader_pipe_config |=
		INACTIVE_SIMDS((EVERGREEN_MAX_SIMDS_MASK << rdev->config.evergreen.max_simds)
			       & EVERGREEN_MAX_SIMDS_MASK);

	cc_rb_backend_disable =
		BACKEND_DISABLE((EVERGREEN_MAX_BACKENDS_MASK << rdev->config.evergreen.max_backends)
				& EVERGREEN_MAX_BACKENDS_MASK);


	mc_shared_chmap = RREG32(MC_SHARED_CHMAP);
	if (rdev->flags & RADEON_IS_IGP)
		mc_arb_ramcfg = RREG32(FUS_MC_ARB_RAMCFG);
	else
		mc_arb_ramcfg = RREG32(MC_ARB_RAMCFG);

	switch (rdev->config.evergreen.max_tile_pipes) {
	case 1:
	default:
		gb_addr_config |= NUM_PIPES(0);
		break;
	case 2:
		gb_addr_config |= NUM_PIPES(1);
		break;
	case 4:
		gb_addr_config |= NUM_PIPES(2);
		break;
	case 8:
		gb_addr_config |= NUM_PIPES(3);
		break;
	}

	gb_addr_config |= PIPE_INTERLEAVE_SIZE((mc_arb_ramcfg & BURSTLENGTH_MASK) >> BURSTLENGTH_SHIFT);
	gb_addr_config |= BANK_INTERLEAVE_SIZE(0);
	gb_addr_config |= NUM_SHADER_ENGINES(rdev->config.evergreen.num_ses - 1);
	gb_addr_config |= SHADER_ENGINE_TILE_SIZE(1);
	gb_addr_config |= NUM_GPUS(0); /* Hemlock? */
	gb_addr_config |= MULTI_GPU_TILE_SIZE(2);

	if (((mc_arb_ramcfg & NOOFCOLS_MASK) >> NOOFCOLS_SHIFT) > 2)
		gb_addr_config |= ROW_SIZE(2);
	else
		gb_addr_config |= ROW_SIZE((mc_arb_ramcfg & NOOFCOLS_MASK) >> NOOFCOLS_SHIFT);

	if (rdev->ddev->pdev->device == 0x689e) {
		u32 efuse_straps_4;
		u32 efuse_straps_3;
		u8 efuse_box_bit_131_124;

		WREG32(RCU_IND_INDEX, 0x204);
		efuse_straps_4 = RREG32(RCU_IND_DATA);
		WREG32(RCU_IND_INDEX, 0x203);
		efuse_straps_3 = RREG32(RCU_IND_DATA);
		efuse_box_bit_131_124 = (u8)(((efuse_straps_4 & 0xf) << 4) | ((efuse_straps_3 & 0xf0000000) >> 28));

		switch(efuse_box_bit_131_124) {
		case 0x00:
			gb_backend_map = 0x76543210;
			break;
		case 0x55:
			gb_backend_map = 0x77553311;
			break;
		case 0x56:
			gb_backend_map = 0x77553300;
			break;
		case 0x59:
			gb_backend_map = 0x77552211;
			break;
		case 0x66:
			gb_backend_map = 0x77443300;
			break;
		case 0x99:
			gb_backend_map = 0x66552211;
			break;
		case 0x5a:
			gb_backend_map = 0x77552200;
			break;
		case 0xaa:
			gb_backend_map = 0x66442200;
			break;
		case 0x95:
			gb_backend_map = 0x66553311;
			break;
		default:
			DRM_ERROR("bad backend map, using default\n");
			gb_backend_map =
				evergreen_get_tile_pipe_to_backend_map(rdev,
								       rdev->config.evergreen.max_tile_pipes,
								       rdev->config.evergreen.max_backends,
								       ((EVERGREEN_MAX_BACKENDS_MASK <<
								   rdev->config.evergreen.max_backends) &
									EVERGREEN_MAX_BACKENDS_MASK));
			break;
		}
	} else if (rdev->ddev->pdev->device == 0x68b9) {
		u32 efuse_straps_3;
		u8 efuse_box_bit_127_124;

		WREG32(RCU_IND_INDEX, 0x203);
		efuse_straps_3 = RREG32(RCU_IND_DATA);
		efuse_box_bit_127_124 = (u8)((efuse_straps_3 & 0xF0000000) >> 28);

		switch(efuse_box_bit_127_124) {
		case 0x0:
			gb_backend_map = 0x00003210;
			break;
		case 0x5:
		case 0x6:
		case 0x9:
		case 0xa:
			gb_backend_map = 0x00003311;
			break;
		default:
			DRM_ERROR("bad backend map, using default\n");
			gb_backend_map =
				evergreen_get_tile_pipe_to_backend_map(rdev,
								       rdev->config.evergreen.max_tile_pipes,
								       rdev->config.evergreen.max_backends,
								       ((EVERGREEN_MAX_BACKENDS_MASK <<
								   rdev->config.evergreen.max_backends) &
									EVERGREEN_MAX_BACKENDS_MASK));
			break;
		}
	} else {
		switch (rdev->family) {
		case CHIP_CYPRESS:
		case CHIP_HEMLOCK:
		case CHIP_BARTS:
			gb_backend_map = 0x66442200;
			break;
		case CHIP_JUNIPER:
			gb_backend_map = 0x00002200;
			break;
		default:
			gb_backend_map =
				evergreen_get_tile_pipe_to_backend_map(rdev,
								       rdev->config.evergreen.max_tile_pipes,
								       rdev->config.evergreen.max_backends,
								       ((EVERGREEN_MAX_BACKENDS_MASK <<
									 rdev->config.evergreen.max_backends) &
									EVERGREEN_MAX_BACKENDS_MASK));
		}
	}

	/* setup tiling info dword.  gb_addr_config is not adequate since it does
	 * not have bank info, so create a custom tiling dword.
	 * bits 3:0   num_pipes
	 * bits 7:4   num_banks
	 * bits 11:8  group_size
	 * bits 15:12 row_size
	 */
	rdev->config.evergreen.tile_config = 0;
	switch (rdev->config.evergreen.max_tile_pipes) {
	case 1:
	default:
		rdev->config.evergreen.tile_config |= (0 << 0);
		break;
	case 2:
		rdev->config.evergreen.tile_config |= (1 << 0);
		break;
	case 4:
		rdev->config.evergreen.tile_config |= (2 << 0);
		break;
	case 8:
		rdev->config.evergreen.tile_config |= (3 << 0);
		break;
	}
	/* num banks is 8 on all fusion asics. 0 = 4, 1 = 8, 2 = 16 */
	if (rdev->flags & RADEON_IS_IGP)
		rdev->config.evergreen.tile_config |= 1 << 4;
	else
		rdev->config.evergreen.tile_config |=
			((mc_arb_ramcfg & NOOFBANK_MASK) >> NOOFBANK_SHIFT) << 4;
	rdev->config.evergreen.tile_config |=
		((mc_arb_ramcfg & BURSTLENGTH_MASK) >> BURSTLENGTH_SHIFT) << 8;
	rdev->config.evergreen.tile_config |=
		((gb_addr_config & 0x30000000) >> 28) << 12;

	rdev->config.evergreen.backend_map = gb_backend_map;
	WREG32(GB_BACKEND_MAP, gb_backend_map);
	WREG32(GB_ADDR_CONFIG, gb_addr_config);
	WREG32(DMIF_ADDR_CONFIG, gb_addr_config);
	WREG32(HDP_ADDR_CONFIG, gb_addr_config);

	num_shader_engines = ((RREG32(GB_ADDR_CONFIG) & NUM_SHADER_ENGINES(3)) >> 12) + 1;
	grbm_gfx_index = INSTANCE_BROADCAST_WRITES;

	for (i = 0; i < rdev->config.evergreen.num_ses; i++) {
		u32 rb = cc_rb_backend_disable | (0xf0 << 16);
		u32 sp = cc_gc_shader_pipe_config;
		u32 gfx = grbm_gfx_index | SE_INDEX(i);

		if (i == num_shader_engines) {
			rb |= BACKEND_DISABLE(EVERGREEN_MAX_BACKENDS_MASK);
			sp |= INACTIVE_SIMDS(EVERGREEN_MAX_SIMDS_MASK);
		}

		WREG32(GRBM_GFX_INDEX, gfx);
		WREG32(RLC_GFX_INDEX, gfx);

		WREG32(CC_RB_BACKEND_DISABLE, rb);
		WREG32(CC_SYS_RB_BACKEND_DISABLE, rb);
		WREG32(GC_USER_RB_BACKEND_DISABLE, rb);
		WREG32(CC_GC_SHADER_PIPE_CONFIG, sp);
        }

	grbm_gfx_index |= SE_BROADCAST_WRITES;
	WREG32(GRBM_GFX_INDEX, grbm_gfx_index);
	WREG32(RLC_GFX_INDEX, grbm_gfx_index);

	WREG32(CGTS_SYS_TCC_DISABLE, 0);
	WREG32(CGTS_TCC_DISABLE, 0);
	WREG32(CGTS_USER_SYS_TCC_DISABLE, 0);
	WREG32(CGTS_USER_TCC_DISABLE, 0);

	/* set HW defaults for 3D engine */
	WREG32(CP_QUEUE_THRESHOLDS, (ROQ_IB1_START(0x16) |
				     ROQ_IB2_START(0x2b)));

	WREG32(CP_MEQ_THRESHOLDS, STQ_SPLIT(0x30));

	WREG32(TA_CNTL_AUX, (DISABLE_CUBE_ANISO |
			     SYNC_GRADIENT |
			     SYNC_WALKER |
			     SYNC_ALIGNER));

	sx_debug_1 = RREG32(SX_DEBUG_1);
	sx_debug_1 |= ENABLE_NEW_SMX_ADDRESS;
	WREG32(SX_DEBUG_1, sx_debug_1);


	smx_dc_ctl0 = RREG32(SMX_DC_CTL0);
	smx_dc_ctl0 &= ~NUMBER_OF_SETS(0x1ff);
	smx_dc_ctl0 |= NUMBER_OF_SETS(rdev->config.evergreen.sx_num_of_sets);
	WREG32(SMX_DC_CTL0, smx_dc_ctl0);

	WREG32(SX_EXPORT_BUFFER_SIZES, (COLOR_BUFFER_SIZE((rdev->config.evergreen.sx_max_export_size / 4) - 1) |
					POSITION_BUFFER_SIZE((rdev->config.evergreen.sx_max_export_pos_size / 4) - 1) |
					SMX_BUFFER_SIZE((rdev->config.evergreen.sx_max_export_smx_size / 4) - 1)));

	WREG32(PA_SC_FIFO_SIZE, (SC_PRIM_FIFO_SIZE(rdev->config.evergreen.sc_prim_fifo_size) |
				 SC_HIZ_TILE_FIFO_SIZE(rdev->config.evergreen.sc_hiz_tile_fifo_size) |
				 SC_EARLYZ_TILE_FIFO_SIZE(rdev->config.evergreen.sc_earlyz_tile_fifo_size)));

	WREG32(VGT_NUM_INSTANCES, 1);
	WREG32(SPI_CONFIG_CNTL, 0);
	WREG32(SPI_CONFIG_CNTL_1, VTX_DONE_DELAY(4));
	WREG32(CP_PERFMON_CNTL, 0);

	WREG32(SQ_MS_FIFO_SIZES, (CACHE_FIFO_SIZE(16 * rdev->config.evergreen.sq_num_cf_insts) |
				  FETCH_FIFO_HIWATER(0x4) |
				  DONE_FIFO_HIWATER(0xe0) |
				  ALU_UPDATE_FIFO_HIWATER(0x8)));

	sq_config = RREG32(SQ_CONFIG);
	sq_config &= ~(PS_PRIO(3) |
		       VS_PRIO(3) |
		       GS_PRIO(3) |
		       ES_PRIO(3));
	sq_config |= (VC_ENABLE |
		      EXPORT_SRC_C |
		      PS_PRIO(0) |
		      VS_PRIO(1) |
		      GS_PRIO(2) |
		      ES_PRIO(3));

	switch (rdev->family) {
	case CHIP_CEDAR:
	case CHIP_PALM:
	case CHIP_SUMO:
	case CHIP_SUMO2:
	case CHIP_CAICOS:
		/* no vertex cache */
		sq_config &= ~VC_ENABLE;
		break;
	default:
		break;
	}

	sq_lds_resource_mgmt = RREG32(SQ_LDS_RESOURCE_MGMT);

	sq_gpr_resource_mgmt_1 = NUM_PS_GPRS((rdev->config.evergreen.max_gprs - (4 * 2))* 12 / 32);
	sq_gpr_resource_mgmt_1 |= NUM_VS_GPRS((rdev->config.evergreen.max_gprs - (4 * 2)) * 6 / 32);
	sq_gpr_resource_mgmt_1 |= NUM_CLAUSE_TEMP_GPRS(4);
	sq_gpr_resource_mgmt_2 = NUM_GS_GPRS((rdev->config.evergreen.max_gprs - (4 * 2)) * 4 / 32);
	sq_gpr_resource_mgmt_2 |= NUM_ES_GPRS((rdev->config.evergreen.max_gprs - (4 * 2)) * 4 / 32);
	sq_gpr_resource_mgmt_3 = NUM_HS_GPRS((rdev->config.evergreen.max_gprs - (4 * 2)) * 3 / 32);
	sq_gpr_resource_mgmt_3 |= NUM_LS_GPRS((rdev->config.evergreen.max_gprs - (4 * 2)) * 3 / 32);

	switch (rdev->family) {
	case CHIP_CEDAR:
	case CHIP_PALM:
	case CHIP_SUMO:
	case CHIP_SUMO2:
		ps_thread_count = 96;
		break;
	default:
		ps_thread_count = 128;
		break;
	}

	sq_thread_resource_mgmt = NUM_PS_THREADS(ps_thread_count);
	sq_thread_resource_mgmt |= NUM_VS_THREADS((((rdev->config.evergreen.max_threads - ps_thread_count) / 6) / 8) * 8);
	sq_thread_resource_mgmt |= NUM_GS_THREADS((((rdev->config.evergreen.max_threads - ps_thread_count) / 6) / 8) * 8);
	sq_thread_resource_mgmt |= NUM_ES_THREADS((((rdev->config.evergreen.max_threads - ps_thread_count) / 6) / 8) * 8);
	sq_thread_resource_mgmt_2 = NUM_HS_THREADS((((rdev->config.evergreen.max_threads - ps_thread_count) / 6) / 8) * 8);
	sq_thread_resource_mgmt_2 |= NUM_LS_THREADS((((rdev->config.evergreen.max_threads - ps_thread_count) / 6) / 8) * 8);

	sq_stack_resource_mgmt_1 = NUM_PS_STACK_ENTRIES((rdev->config.evergreen.max_stack_entries * 1) / 6);
	sq_stack_resource_mgmt_1 |= NUM_VS_STACK_ENTRIES((rdev->config.evergreen.max_stack_entries * 1) / 6);
	sq_stack_resource_mgmt_2 = NUM_GS_STACK_ENTRIES((rdev->config.evergreen.max_stack_entries * 1) / 6);
	sq_stack_resource_mgmt_2 |= NUM_ES_STACK_ENTRIES((rdev->config.evergreen.max_stack_entries * 1) / 6);
	sq_stack_resource_mgmt_3 = NUM_HS_STACK_ENTRIES((rdev->config.evergreen.max_stack_entries * 1) / 6);
	sq_stack_resource_mgmt_3 |= NUM_LS_STACK_ENTRIES((rdev->config.evergreen.max_stack_entries * 1) / 6);

	WREG32(SQ_CONFIG, sq_config);
	WREG32(SQ_GPR_RESOURCE_MGMT_1, sq_gpr_resource_mgmt_1);
	WREG32(SQ_GPR_RESOURCE_MGMT_2, sq_gpr_resource_mgmt_2);
	WREG32(SQ_GPR_RESOURCE_MGMT_3, sq_gpr_resource_mgmt_3);
	WREG32(SQ_THREAD_RESOURCE_MGMT, sq_thread_resource_mgmt);
	WREG32(SQ_THREAD_RESOURCE_MGMT_2, sq_thread_resource_mgmt_2);
	WREG32(SQ_STACK_RESOURCE_MGMT_1, sq_stack_resource_mgmt_1);
	WREG32(SQ_STACK_RESOURCE_MGMT_2, sq_stack_resource_mgmt_2);
	WREG32(SQ_STACK_RESOURCE_MGMT_3, sq_stack_resource_mgmt_3);
	WREG32(SQ_DYN_GPR_CNTL_PS_FLUSH_REQ, 0);
	WREG32(SQ_LDS_RESOURCE_MGMT, sq_lds_resource_mgmt);

	WREG32(PA_SC_FORCE_EOV_MAX_CNTS, (FORCE_EOV_MAX_CLK_CNT(4095) |
					  FORCE_EOV_MAX_REZ_CNT(255)));

	switch (rdev->family) {
	case CHIP_CEDAR:
	case CHIP_PALM:
	case CHIP_SUMO:
	case CHIP_SUMO2:
	case CHIP_CAICOS:
		vgt_cache_invalidation = CACHE_INVALIDATION(TC_ONLY);
		break;
	default:
		vgt_cache_invalidation = CACHE_INVALIDATION(VC_AND_TC);
		break;
	}
	vgt_cache_invalidation |= AUTO_INVLD_EN(ES_AND_GS_AUTO);
	WREG32(VGT_CACHE_INVALIDATION, vgt_cache_invalidation);

	WREG32(VGT_GS_VERTEX_REUSE, 16);
	WREG32(PA_SU_LINE_STIPPLE_VALUE, 0);
	WREG32(PA_SC_LINE_STIPPLE_STATE, 0);

	WREG32(VGT_VERTEX_REUSE_BLOCK_CNTL, 14);
	WREG32(VGT_OUT_DEALLOC_CNTL, 16);

	WREG32(CB_PERF_CTR0_SEL_0, 0);
	WREG32(CB_PERF_CTR0_SEL_1, 0);
	WREG32(CB_PERF_CTR1_SEL_0, 0);
	WREG32(CB_PERF_CTR1_SEL_1, 0);
	WREG32(CB_PERF_CTR2_SEL_0, 0);
	WREG32(CB_PERF_CTR2_SEL_1, 0);
	WREG32(CB_PERF_CTR3_SEL_0, 0);
	WREG32(CB_PERF_CTR3_SEL_1, 0);

	/* clear render buffer base addresses */
	WREG32(CB_COLOR0_BASE, 0);
	WREG32(CB_COLOR1_BASE, 0);
	WREG32(CB_COLOR2_BASE, 0);
	WREG32(CB_COLOR3_BASE, 0);
	WREG32(CB_COLOR4_BASE, 0);
	WREG32(CB_COLOR5_BASE, 0);
	WREG32(CB_COLOR6_BASE, 0);
	WREG32(CB_COLOR7_BASE, 0);
	WREG32(CB_COLOR8_BASE, 0);
	WREG32(CB_COLOR9_BASE, 0);
	WREG32(CB_COLOR10_BASE, 0);
	WREG32(CB_COLOR11_BASE, 0);

	/* set the shader const cache sizes to 0 */
	for (i = SQ_ALU_CONST_BUFFER_SIZE_PS_0; i < 0x28200; i += 4)
		WREG32(i, 0);
	for (i = SQ_ALU_CONST_BUFFER_SIZE_HS_0; i < 0x29000; i += 4)
		WREG32(i, 0);

	tmp = RREG32(HDP_MISC_CNTL);
	tmp |= HDP_FLUSH_INVALIDATE_CACHE;
	WREG32(HDP_MISC_CNTL, tmp);

	hdp_host_path_cntl = RREG32(HDP_HOST_PATH_CNTL);
	WREG32(HDP_HOST_PATH_CNTL, hdp_host_path_cntl);

	WREG32(PA_CL_ENHANCE, CLIP_VTX_REORDER_ENA | NUM_CLIP_SEQ(3));

	udelay(50);

}

int evergreen_mc_init(struct radeon_device *rdev)
{
	u32 tmp;
	int chansize, numchan;

	/* Get VRAM informations */
	rdev->mc.vram_is_ddr = true;
	if (rdev->flags & RADEON_IS_IGP)
		tmp = RREG32(FUS_MC_ARB_RAMCFG);
	else
		tmp = RREG32(MC_ARB_RAMCFG);
	if (tmp & CHANSIZE_OVERRIDE) {
		chansize = 16;
	} else if (tmp & CHANSIZE_MASK) {
		chansize = 64;
	} else {
		chansize = 32;
	}
	tmp = RREG32(MC_SHARED_CHMAP);
	switch ((tmp & NOOFCHAN_MASK) >> NOOFCHAN_SHIFT) {
	case 0:
	default:
		numchan = 1;
		break;
	case 1:
		numchan = 2;
		break;
	case 2:
		numchan = 4;
		break;
	case 3:
		numchan = 8;
		break;
	}
	rdev->mc.vram_width = numchan * chansize;
	/* Could aper size report 0 ? */
	rdev->mc.aper_base = pci_resource_start(rdev->pdev, 0);
	rdev->mc.aper_size = pci_resource_len(rdev->pdev, 0);
	/* Setup GPU memory space */
	if (rdev->flags & RADEON_IS_IGP) {
		/* size in bytes on fusion */
		rdev->mc.mc_vram_size = RREG32(CONFIG_MEMSIZE);
		rdev->mc.real_vram_size = RREG32(CONFIG_MEMSIZE);
	} else {
		/* size in MB on evergreen */
		rdev->mc.mc_vram_size = RREG32(CONFIG_MEMSIZE) * 1024 * 1024;
		rdev->mc.real_vram_size = RREG32(CONFIG_MEMSIZE) * 1024 * 1024;
	}
	rdev->mc.visible_vram_size = rdev->mc.aper_size;
	r700_vram_gtt_location(rdev, &rdev->mc);
	radeon_update_bandwidth_info(rdev);

	return 0;
}

bool evergreen_gpu_is_lockup(struct radeon_device *rdev, struct radeon_ring *ring)
{
	u32 srbm_status;
	u32 grbm_status;
	u32 grbm_status_se0, grbm_status_se1;
	struct r100_gpu_lockup *lockup = &rdev->config.evergreen.lockup;
	int r;

	srbm_status = RREG32(SRBM_STATUS);
	grbm_status = RREG32(GRBM_STATUS);
	grbm_status_se0 = RREG32(GRBM_STATUS_SE0);
	grbm_status_se1 = RREG32(GRBM_STATUS_SE1);
	if (!(grbm_status & GUI_ACTIVE)) {
		r100_gpu_lockup_update(lockup, ring);
		return false;
	}
	/* force CP activities */
	r = radeon_ring_lock(rdev, ring, 2);
	if (!r) {
		/* PACKET2 NOP */
		radeon_ring_write(ring, 0x80000000);
		radeon_ring_write(ring, 0x80000000);
		radeon_ring_unlock_commit(rdev, ring);
	}
	ring->rptr = RREG32(CP_RB_RPTR);
	return r100_gpu_cp_is_lockup(rdev, lockup, ring);
}

static int evergreen_gpu_soft_reset(struct radeon_device *rdev)
{
	struct evergreen_mc_save save;
	u32 grbm_reset = 0;

	if (!(RREG32(GRBM_STATUS) & GUI_ACTIVE))
		return 0;

	dev_info(rdev->dev, "GPU softreset \n");
	dev_info(rdev->dev, "  GRBM_STATUS=0x%08X\n",
		RREG32(GRBM_STATUS));
	dev_info(rdev->dev, "  GRBM_STATUS_SE0=0x%08X\n",
		RREG32(GRBM_STATUS_SE0));
	dev_info(rdev->dev, "  GRBM_STATUS_SE1=0x%08X\n",
		RREG32(GRBM_STATUS_SE1));
	dev_info(rdev->dev, "  SRBM_STATUS=0x%08X\n",
		RREG32(SRBM_STATUS));
	evergreen_mc_stop(rdev, &save);
	if (evergreen_mc_wait_for_idle(rdev)) {
		dev_warn(rdev->dev, "Wait for MC idle timedout !\n");
	}
	/* Disable CP parsing/prefetching */
	WREG32(CP_ME_CNTL, CP_ME_HALT | CP_PFP_HALT);

	/* reset all the gfx blocks */
	grbm_reset = (SOFT_RESET_CP |
		      SOFT_RESET_CB |
		      SOFT_RESET_DB |
		      SOFT_RESET_PA |
		      SOFT_RESET_SC |
		      SOFT_RESET_SPI |
		      SOFT_RESET_SH |
		      SOFT_RESET_SX |
		      SOFT_RESET_TC |
		      SOFT_RESET_TA |
		      SOFT_RESET_VC |
		      SOFT_RESET_VGT);

	dev_info(rdev->dev, "  GRBM_SOFT_RESET=0x%08X\n", grbm_reset);
	WREG32(GRBM_SOFT_RESET, grbm_reset);
	(void)RREG32(GRBM_SOFT_RESET);
	udelay(50);
	WREG32(GRBM_SOFT_RESET, 0);
	(void)RREG32(GRBM_SOFT_RESET);
	/* Wait a little for things to settle down */
	udelay(50);
	dev_info(rdev->dev, "  GRBM_STATUS=0x%08X\n",
		RREG32(GRBM_STATUS));
	dev_info(rdev->dev, "  GRBM_STATUS_SE0=0x%08X\n",
		RREG32(GRBM_STATUS_SE0));
	dev_info(rdev->dev, "  GRBM_STATUS_SE1=0x%08X\n",
		RREG32(GRBM_STATUS_SE1));
	dev_info(rdev->dev, "  SRBM_STATUS=0x%08X\n",
		RREG32(SRBM_STATUS));
	evergreen_mc_resume(rdev, &save);
	return 0;
}

int evergreen_asic_reset(struct radeon_device *rdev)
{
	return evergreen_gpu_soft_reset(rdev);
}

/* Interrupts */

u32 evergreen_get_vblank_counter(struct radeon_device *rdev, int crtc)
{
	switch (crtc) {
	case 0:
		return RREG32(CRTC_STATUS_FRAME_COUNT + EVERGREEN_CRTC0_REGISTER_OFFSET);
	case 1:
		return RREG32(CRTC_STATUS_FRAME_COUNT + EVERGREEN_CRTC1_REGISTER_OFFSET);
	case 2:
		return RREG32(CRTC_STATUS_FRAME_COUNT + EVERGREEN_CRTC2_REGISTER_OFFSET);
	case 3:
		return RREG32(CRTC_STATUS_FRAME_COUNT + EVERGREEN_CRTC3_REGISTER_OFFSET);
	case 4:
		return RREG32(CRTC_STATUS_FRAME_COUNT + EVERGREEN_CRTC4_REGISTER_OFFSET);
	case 5:
		return RREG32(CRTC_STATUS_FRAME_COUNT + EVERGREEN_CRTC5_REGISTER_OFFSET);
	default:
		return 0;
	}
}

void evergreen_disable_interrupt_state(struct radeon_device *rdev)
{
	u32 tmp;

	if (rdev->family >= CHIP_CAYMAN) {
		cayman_cp_int_cntl_setup(rdev, 0,
					 CNTX_BUSY_INT_ENABLE | CNTX_EMPTY_INT_ENABLE);
		cayman_cp_int_cntl_setup(rdev, 1, 0);
		cayman_cp_int_cntl_setup(rdev, 2, 0);
	} else
		WREG32(CP_INT_CNTL, CNTX_BUSY_INT_ENABLE | CNTX_EMPTY_INT_ENABLE);
	WREG32(GRBM_INT_CNTL, 0);
	WREG32(INT_MASK + EVERGREEN_CRTC0_REGISTER_OFFSET, 0);
	WREG32(INT_MASK + EVERGREEN_CRTC1_REGISTER_OFFSET, 0);
	if (rdev->num_crtc >= 4) {
		WREG32(INT_MASK + EVERGREEN_CRTC2_REGISTER_OFFSET, 0);
		WREG32(INT_MASK + EVERGREEN_CRTC3_REGISTER_OFFSET, 0);
	}
	if (rdev->num_crtc >= 6) {
		WREG32(INT_MASK + EVERGREEN_CRTC4_REGISTER_OFFSET, 0);
		WREG32(INT_MASK + EVERGREEN_CRTC5_REGISTER_OFFSET, 0);
	}

	WREG32(GRPH_INT_CONTROL + EVERGREEN_CRTC0_REGISTER_OFFSET, 0);
	WREG32(GRPH_INT_CONTROL + EVERGREEN_CRTC1_REGISTER_OFFSET, 0);
	if (rdev->num_crtc >= 4) {
		WREG32(GRPH_INT_CONTROL + EVERGREEN_CRTC2_REGISTER_OFFSET, 0);
		WREG32(GRPH_INT_CONTROL + EVERGREEN_CRTC3_REGISTER_OFFSET, 0);
	}
	if (rdev->num_crtc >= 6) {
		WREG32(GRPH_INT_CONTROL + EVERGREEN_CRTC4_REGISTER_OFFSET, 0);
		WREG32(GRPH_INT_CONTROL + EVERGREEN_CRTC5_REGISTER_OFFSET, 0);
	}

	WREG32(DACA_AUTODETECT_INT_CONTROL, 0);
	WREG32(DACB_AUTODETECT_INT_CONTROL, 0);

	tmp = RREG32(DC_HPD1_INT_CONTROL) & DC_HPDx_INT_POLARITY;
	WREG32(DC_HPD1_INT_CONTROL, tmp);
	tmp = RREG32(DC_HPD2_INT_CONTROL) & DC_HPDx_INT_POLARITY;
	WREG32(DC_HPD2_INT_CONTROL, tmp);
	tmp = RREG32(DC_HPD3_INT_CONTROL) & DC_HPDx_INT_POLARITY;
	WREG32(DC_HPD3_INT_CONTROL, tmp);
	tmp = RREG32(DC_HPD4_INT_CONTROL) & DC_HPDx_INT_POLARITY;
	WREG32(DC_HPD4_INT_CONTROL, tmp);
	tmp = RREG32(DC_HPD5_INT_CONTROL) & DC_HPDx_INT_POLARITY;
	WREG32(DC_HPD5_INT_CONTROL, tmp);
	tmp = RREG32(DC_HPD6_INT_CONTROL) & DC_HPDx_INT_POLARITY;
	WREG32(DC_HPD6_INT_CONTROL, tmp);

}

int evergreen_irq_set(struct radeon_device *rdev)
{
	u32 cp_int_cntl = CNTX_BUSY_INT_ENABLE | CNTX_EMPTY_INT_ENABLE;
	u32 cp_int_cntl1 = 0, cp_int_cntl2 = 0;
	u32 crtc1 = 0, crtc2 = 0, crtc3 = 0, crtc4 = 0, crtc5 = 0, crtc6 = 0;
	u32 hpd1, hpd2, hpd3, hpd4, hpd5, hpd6;
	u32 grbm_int_cntl = 0;
	u32 grph1 = 0, grph2 = 0, grph3 = 0, grph4 = 0, grph5 = 0, grph6 = 0;

	if (!rdev->irq.installed) {
		WARN(1, "Can't enable IRQ/MSI because no handler is installed\n");
		return -EINVAL;
	}
	/* don't enable anything if the ih is disabled */
	if (!rdev->ih.enabled) {
		r600_disable_interrupts(rdev);
		/* force the active interrupt state to all disabled */
		evergreen_disable_interrupt_state(rdev);
		return 0;
	}

	hpd1 = RREG32(DC_HPD1_INT_CONTROL) & ~DC_HPDx_INT_EN;
	hpd2 = RREG32(DC_HPD2_INT_CONTROL) & ~DC_HPDx_INT_EN;
	hpd3 = RREG32(DC_HPD3_INT_CONTROL) & ~DC_HPDx_INT_EN;
	hpd4 = RREG32(DC_HPD4_INT_CONTROL) & ~DC_HPDx_INT_EN;
	hpd5 = RREG32(DC_HPD5_INT_CONTROL) & ~DC_HPDx_INT_EN;
	hpd6 = RREG32(DC_HPD6_INT_CONTROL) & ~DC_HPDx_INT_EN;

	if (rdev->family >= CHIP_CAYMAN) {
		/* enable CP interrupts on all rings */
		if (rdev->irq.sw_int[RADEON_RING_TYPE_GFX_INDEX]) {
			DRM_DEBUG("evergreen_irq_set: sw int gfx\n");
			cp_int_cntl |= TIME_STAMP_INT_ENABLE;
		}
		if (rdev->irq.sw_int[CAYMAN_RING_TYPE_CP1_INDEX]) {
			DRM_DEBUG("evergreen_irq_set: sw int cp1\n");
			cp_int_cntl1 |= TIME_STAMP_INT_ENABLE;
		}
		if (rdev->irq.sw_int[CAYMAN_RING_TYPE_CP2_INDEX]) {
			DRM_DEBUG("evergreen_irq_set: sw int cp2\n");
			cp_int_cntl2 |= TIME_STAMP_INT_ENABLE;
		}
	} else {
		if (rdev->irq.sw_int[RADEON_RING_TYPE_GFX_INDEX]) {
			DRM_DEBUG("evergreen_irq_set: sw int gfx\n");
			cp_int_cntl |= RB_INT_ENABLE;
			cp_int_cntl |= TIME_STAMP_INT_ENABLE;
		}
	}

	if (rdev->irq.crtc_vblank_int[0] ||
	    rdev->irq.pflip[0]) {
		DRM_DEBUG("evergreen_irq_set: vblank 0\n");
		crtc1 |= VBLANK_INT_MASK;
	}
	if (rdev->irq.crtc_vblank_int[1] ||
	    rdev->irq.pflip[1]) {
		DRM_DEBUG("evergreen_irq_set: vblank 1\n");
		crtc2 |= VBLANK_INT_MASK;
	}
	if (rdev->irq.crtc_vblank_int[2] ||
	    rdev->irq.pflip[2]) {
		DRM_DEBUG("evergreen_irq_set: vblank 2\n");
		crtc3 |= VBLANK_INT_MASK;
	}
	if (rdev->irq.crtc_vblank_int[3] ||
	    rdev->irq.pflip[3]) {
		DRM_DEBUG("evergreen_irq_set: vblank 3\n");
		crtc4 |= VBLANK_INT_MASK;
	}
	if (rdev->irq.crtc_vblank_int[4] ||
	    rdev->irq.pflip[4]) {
		DRM_DEBUG("evergreen_irq_set: vblank 4\n");
		crtc5 |= VBLANK_INT_MASK;
	}
	if (rdev->irq.crtc_vblank_int[5] ||
	    rdev->irq.pflip[5]) {
		DRM_DEBUG("evergreen_irq_set: vblank 5\n");
		crtc6 |= VBLANK_INT_MASK;
	}
	if (rdev->irq.hpd[0]) {
		DRM_DEBUG("evergreen_irq_set: hpd 1\n");
		hpd1 |= DC_HPDx_INT_EN;
	}
	if (rdev->irq.hpd[1]) {
		DRM_DEBUG("evergreen_irq_set: hpd 2\n");
		hpd2 |= DC_HPDx_INT_EN;
	}
	if (rdev->irq.hpd[2]) {
		DRM_DEBUG("evergreen_irq_set: hpd 3\n");
		hpd3 |= DC_HPDx_INT_EN;
	}
	if (rdev->irq.hpd[3]) {
		DRM_DEBUG("evergreen_irq_set: hpd 4\n");
		hpd4 |= DC_HPDx_INT_EN;
	}
	if (rdev->irq.hpd[4]) {
		DRM_DEBUG("evergreen_irq_set: hpd 5\n");
		hpd5 |= DC_HPDx_INT_EN;
	}
	if (rdev->irq.hpd[5]) {
		DRM_DEBUG("evergreen_irq_set: hpd 6\n");
		hpd6 |= DC_HPDx_INT_EN;
	}
	if (rdev->irq.gui_idle) {
		DRM_DEBUG("gui idle\n");
		grbm_int_cntl |= GUI_IDLE_INT_ENABLE;
	}

	if (rdev->family >= CHIP_CAYMAN) {
		cayman_cp_int_cntl_setup(rdev, 0, cp_int_cntl);
		cayman_cp_int_cntl_setup(rdev, 1, cp_int_cntl1);
		cayman_cp_int_cntl_setup(rdev, 2, cp_int_cntl2);
	} else
		WREG32(CP_INT_CNTL, cp_int_cntl);
	WREG32(GRBM_INT_CNTL, grbm_int_cntl);

	WREG32(INT_MASK + EVERGREEN_CRTC0_REGISTER_OFFSET, crtc1);
	WREG32(INT_MASK + EVERGREEN_CRTC1_REGISTER_OFFSET, crtc2);
	if (rdev->num_crtc >= 4) {
		WREG32(INT_MASK + EVERGREEN_CRTC2_REGISTER_OFFSET, crtc3);
		WREG32(INT_MASK + EVERGREEN_CRTC3_REGISTER_OFFSET, crtc4);
	}
	if (rdev->num_crtc >= 6) {
		WREG32(INT_MASK + EVERGREEN_CRTC4_REGISTER_OFFSET, crtc5);
		WREG32(INT_MASK + EVERGREEN_CRTC5_REGISTER_OFFSET, crtc6);
	}

	WREG32(GRPH_INT_CONTROL + EVERGREEN_CRTC0_REGISTER_OFFSET, grph1);
	WREG32(GRPH_INT_CONTROL + EVERGREEN_CRTC1_REGISTER_OFFSET, grph2);
	if (rdev->num_crtc >= 4) {
		WREG32(GRPH_INT_CONTROL + EVERGREEN_CRTC2_REGISTER_OFFSET, grph3);
		WREG32(GRPH_INT_CONTROL + EVERGREEN_CRTC3_REGISTER_OFFSET, grph4);
	}
	if (rdev->num_crtc >= 6) {
		WREG32(GRPH_INT_CONTROL + EVERGREEN_CRTC4_REGISTER_OFFSET, grph5);
		WREG32(GRPH_INT_CONTROL + EVERGREEN_CRTC5_REGISTER_OFFSET, grph6);
	}

	WREG32(DC_HPD1_INT_CONTROL, hpd1);
	WREG32(DC_HPD2_INT_CONTROL, hpd2);
	WREG32(DC_HPD3_INT_CONTROL, hpd3);
	WREG32(DC_HPD4_INT_CONTROL, hpd4);
	WREG32(DC_HPD5_INT_CONTROL, hpd5);
	WREG32(DC_HPD6_INT_CONTROL, hpd6);

	return 0;
}

static void evergreen_irq_ack(struct radeon_device *rdev)
{
	u32 tmp;

	rdev->irq.stat_regs.evergreen.disp_int = RREG32(DISP_INTERRUPT_STATUS);
	rdev->irq.stat_regs.evergreen.disp_int_cont = RREG32(DISP_INTERRUPT_STATUS_CONTINUE);
	rdev->irq.stat_regs.evergreen.disp_int_cont2 = RREG32(DISP_INTERRUPT_STATUS_CONTINUE2);
	rdev->irq.stat_regs.evergreen.disp_int_cont3 = RREG32(DISP_INTERRUPT_STATUS_CONTINUE3);
	rdev->irq.stat_regs.evergreen.disp_int_cont4 = RREG32(DISP_INTERRUPT_STATUS_CONTINUE4);
	rdev->irq.stat_regs.evergreen.disp_int_cont5 = RREG32(DISP_INTERRUPT_STATUS_CONTINUE5);
	rdev->irq.stat_regs.evergreen.d1grph_int = RREG32(GRPH_INT_STATUS + EVERGREEN_CRTC0_REGISTER_OFFSET);
	rdev->irq.stat_regs.evergreen.d2grph_int = RREG32(GRPH_INT_STATUS + EVERGREEN_CRTC1_REGISTER_OFFSET);
	if (rdev->num_crtc >= 4) {
		rdev->irq.stat_regs.evergreen.d3grph_int = RREG32(GRPH_INT_STATUS + EVERGREEN_CRTC2_REGISTER_OFFSET);
		rdev->irq.stat_regs.evergreen.d4grph_int = RREG32(GRPH_INT_STATUS + EVERGREEN_CRTC3_REGISTER_OFFSET);
	}
	if (rdev->num_crtc >= 6) {
		rdev->irq.stat_regs.evergreen.d5grph_int = RREG32(GRPH_INT_STATUS + EVERGREEN_CRTC4_REGISTER_OFFSET);
		rdev->irq.stat_regs.evergreen.d6grph_int = RREG32(GRPH_INT_STATUS + EVERGREEN_CRTC5_REGISTER_OFFSET);
	}

	if (rdev->irq.stat_regs.evergreen.d1grph_int & GRPH_PFLIP_INT_OCCURRED)
		WREG32(GRPH_INT_STATUS + EVERGREEN_CRTC0_REGISTER_OFFSET, GRPH_PFLIP_INT_CLEAR);
	if (rdev->irq.stat_regs.evergreen.d2grph_int & GRPH_PFLIP_INT_OCCURRED)
		WREG32(GRPH_INT_STATUS + EVERGREEN_CRTC1_REGISTER_OFFSET, GRPH_PFLIP_INT_CLEAR);
	if (rdev->irq.stat_regs.evergreen.disp_int & LB_D1_VBLANK_INTERRUPT)
		WREG32(VBLANK_STATUS + EVERGREEN_CRTC0_REGISTER_OFFSET, VBLANK_ACK);
	if (rdev->irq.stat_regs.evergreen.disp_int & LB_D1_VLINE_INTERRUPT)
		WREG32(VLINE_STATUS + EVERGREEN_CRTC0_REGISTER_OFFSET, VLINE_ACK);
	if (rdev->irq.stat_regs.evergreen.disp_int_cont & LB_D2_VBLANK_INTERRUPT)
		WREG32(VBLANK_STATUS + EVERGREEN_CRTC1_REGISTER_OFFSET, VBLANK_ACK);
	if (rdev->irq.stat_regs.evergreen.disp_int_cont & LB_D2_VLINE_INTERRUPT)
		WREG32(VLINE_STATUS + EVERGREEN_CRTC1_REGISTER_OFFSET, VLINE_ACK);

	if (rdev->num_crtc >= 4) {
		if (rdev->irq.stat_regs.evergreen.d3grph_int & GRPH_PFLIP_INT_OCCURRED)
			WREG32(GRPH_INT_STATUS + EVERGREEN_CRTC2_REGISTER_OFFSET, GRPH_PFLIP_INT_CLEAR);
		if (rdev->irq.stat_regs.evergreen.d4grph_int & GRPH_PFLIP_INT_OCCURRED)
			WREG32(GRPH_INT_STATUS + EVERGREEN_CRTC3_REGISTER_OFFSET, GRPH_PFLIP_INT_CLEAR);
		if (rdev->irq.stat_regs.evergreen.disp_int_cont2 & LB_D3_VBLANK_INTERRUPT)
			WREG32(VBLANK_STATUS + EVERGREEN_CRTC2_REGISTER_OFFSET, VBLANK_ACK);
		if (rdev->irq.stat_regs.evergreen.disp_int_cont2 & LB_D3_VLINE_INTERRUPT)
			WREG32(VLINE_STATUS + EVERGREEN_CRTC2_REGISTER_OFFSET, VLINE_ACK);
		if (rdev->irq.stat_regs.evergreen.disp_int_cont3 & LB_D4_VBLANK_INTERRUPT)
			WREG32(VBLANK_STATUS + EVERGREEN_CRTC3_REGISTER_OFFSET, VBLANK_ACK);
		if (rdev->irq.stat_regs.evergreen.disp_int_cont3 & LB_D4_VLINE_INTERRUPT)
			WREG32(VLINE_STATUS + EVERGREEN_CRTC3_REGISTER_OFFSET, VLINE_ACK);
	}

	if (rdev->num_crtc >= 6) {
		if (rdev->irq.stat_regs.evergreen.d5grph_int & GRPH_PFLIP_INT_OCCURRED)
			WREG32(GRPH_INT_STATUS + EVERGREEN_CRTC4_REGISTER_OFFSET, GRPH_PFLIP_INT_CLEAR);
		if (rdev->irq.stat_regs.evergreen.d6grph_int & GRPH_PFLIP_INT_OCCURRED)
			WREG32(GRPH_INT_STATUS + EVERGREEN_CRTC5_REGISTER_OFFSET, GRPH_PFLIP_INT_CLEAR);
		if (rdev->irq.stat_regs.evergreen.disp_int_cont4 & LB_D5_VBLANK_INTERRUPT)
			WREG32(VBLANK_STATUS + EVERGREEN_CRTC4_REGISTER_OFFSET, VBLANK_ACK);
		if (rdev->irq.stat_regs.evergreen.disp_int_cont4 & LB_D5_VLINE_INTERRUPT)
			WREG32(VLINE_STATUS + EVERGREEN_CRTC4_REGISTER_OFFSET, VLINE_ACK);
		if (rdev->irq.stat_regs.evergreen.disp_int_cont5 & LB_D6_VBLANK_INTERRUPT)
			WREG32(VBLANK_STATUS + EVERGREEN_CRTC5_REGISTER_OFFSET, VBLANK_ACK);
		if (rdev->irq.stat_regs.evergreen.disp_int_cont5 & LB_D6_VLINE_INTERRUPT)
			WREG32(VLINE_STATUS + EVERGREEN_CRTC5_REGISTER_OFFSET, VLINE_ACK);
	}

	if (rdev->irq.stat_regs.evergreen.disp_int & DC_HPD1_INTERRUPT) {
		tmp = RREG32(DC_HPD1_INT_CONTROL);
		tmp |= DC_HPDx_INT_ACK;
		WREG32(DC_HPD1_INT_CONTROL, tmp);
	}
	if (rdev->irq.stat_regs.evergreen.disp_int_cont & DC_HPD2_INTERRUPT) {
		tmp = RREG32(DC_HPD2_INT_CONTROL);
		tmp |= DC_HPDx_INT_ACK;
		WREG32(DC_HPD2_INT_CONTROL, tmp);
	}
	if (rdev->irq.stat_regs.evergreen.disp_int_cont2 & DC_HPD3_INTERRUPT) {
		tmp = RREG32(DC_HPD3_INT_CONTROL);
		tmp |= DC_HPDx_INT_ACK;
		WREG32(DC_HPD3_INT_CONTROL, tmp);
	}
	if (rdev->irq.stat_regs.evergreen.disp_int_cont3 & DC_HPD4_INTERRUPT) {
		tmp = RREG32(DC_HPD4_INT_CONTROL);
		tmp |= DC_HPDx_INT_ACK;
		WREG32(DC_HPD4_INT_CONTROL, tmp);
	}
	if (rdev->irq.stat_regs.evergreen.disp_int_cont4 & DC_HPD5_INTERRUPT) {
		tmp = RREG32(DC_HPD5_INT_CONTROL);
		tmp |= DC_HPDx_INT_ACK;
		WREG32(DC_HPD5_INT_CONTROL, tmp);
	}
	if (rdev->irq.stat_regs.evergreen.disp_int_cont5 & DC_HPD6_INTERRUPT) {
		tmp = RREG32(DC_HPD5_INT_CONTROL);
		tmp |= DC_HPDx_INT_ACK;
		WREG32(DC_HPD6_INT_CONTROL, tmp);
	}
}

void evergreen_irq_disable(struct radeon_device *rdev)
{
	r600_disable_interrupts(rdev);
	/* Wait and acknowledge irq */
	mdelay(1);
	evergreen_irq_ack(rdev);
	evergreen_disable_interrupt_state(rdev);
}

void evergreen_irq_suspend(struct radeon_device *rdev)
{
	evergreen_irq_disable(rdev);
	r600_rlc_stop(rdev);
}

static u32 evergreen_get_ih_wptr(struct radeon_device *rdev)
{
	u32 wptr, tmp;

	if (rdev->wb.enabled)
		wptr = le32_to_cpu(rdev->wb.wb[R600_WB_IH_WPTR_OFFSET/4]);
	else
		wptr = RREG32(IH_RB_WPTR);

	if (wptr & RB_OVERFLOW) {
		/* When a ring buffer overflow happen start parsing interrupt
		 * from the last not overwritten vector (wptr + 16). Hopefully
		 * this should allow us to catchup.
		 */
		dev_warn(rdev->dev, "IH ring buffer overflow (0x%08X, %d, %d)\n",
			wptr, rdev->ih.rptr, (wptr + 16) + rdev->ih.ptr_mask);
		rdev->ih.rptr = (wptr + 16) & rdev->ih.ptr_mask;
		tmp = RREG32(IH_RB_CNTL);
		tmp |= IH_WPTR_OVERFLOW_CLEAR;
		WREG32(IH_RB_CNTL, tmp);
	}
	return (wptr & rdev->ih.ptr_mask);
}

int evergreen_irq_process(struct radeon_device *rdev)
{
	u32 wptr;
	u32 rptr;
	u32 src_id, src_data;
	u32 ring_index;
	unsigned long flags;
	bool queue_hotplug = false;

	if (!rdev->ih.enabled || rdev->shutdown)
		return IRQ_NONE;

	wptr = evergreen_get_ih_wptr(rdev);
	rptr = rdev->ih.rptr;
	DRM_DEBUG("r600_irq_process start: rptr %d, wptr %d\n", rptr, wptr);

	spin_lock_irqsave(&rdev->ih.lock, flags);
	if (rptr == wptr) {
		spin_unlock_irqrestore(&rdev->ih.lock, flags);
		return IRQ_NONE;
	}
restart_ih:
	/* Order reading of wptr vs. reading of IH ring data */
	rmb();

	/* display interrupts */
	evergreen_irq_ack(rdev);

	rdev->ih.wptr = wptr;
	while (rptr != wptr) {
		/* wptr/rptr are in bytes! */
		ring_index = rptr / 4;
		src_id =  le32_to_cpu(rdev->ih.ring[ring_index]) & 0xff;
		src_data = le32_to_cpu(rdev->ih.ring[ring_index + 1]) & 0xfffffff;

		switch (src_id) {
		case 1: /* D1 vblank/vline */
			switch (src_data) {
			case 0: /* D1 vblank */
				if (rdev->irq.stat_regs.evergreen.disp_int & LB_D1_VBLANK_INTERRUPT) {
					if (rdev->irq.crtc_vblank_int[0]) {
						drm_handle_vblank(rdev->ddev, 0);
						rdev->pm.vblank_sync = true;
						wake_up(&rdev->irq.vblank_queue);
					}
					if (rdev->irq.pflip[0])
						radeon_crtc_handle_flip(rdev, 0);
					rdev->irq.stat_regs.evergreen.disp_int &= ~LB_D1_VBLANK_INTERRUPT;
					DRM_DEBUG("IH: D1 vblank\n");
				}
				break;
			case 1: /* D1 vline */
				if (rdev->irq.stat_regs.evergreen.disp_int & LB_D1_VLINE_INTERRUPT) {
					rdev->irq.stat_regs.evergreen.disp_int &= ~LB_D1_VLINE_INTERRUPT;
					DRM_DEBUG("IH: D1 vline\n");
				}
				break;
			default:
				DRM_DEBUG("Unhandled interrupt: %d %d\n", src_id, src_data);
				break;
			}
			break;
		case 2: /* D2 vblank/vline */
			switch (src_data) {
			case 0: /* D2 vblank */
				if (rdev->irq.stat_regs.evergreen.disp_int_cont & LB_D2_VBLANK_INTERRUPT) {
					if (rdev->irq.crtc_vblank_int[1]) {
						drm_handle_vblank(rdev->ddev, 1);
						rdev->pm.vblank_sync = true;
						wake_up(&rdev->irq.vblank_queue);
					}
					if (rdev->irq.pflip[1])
						radeon_crtc_handle_flip(rdev, 1);
					rdev->irq.stat_regs.evergreen.disp_int_cont &= ~LB_D2_VBLANK_INTERRUPT;
					DRM_DEBUG("IH: D2 vblank\n");
				}
				break;
			case 1: /* D2 vline */
				if (rdev->irq.stat_regs.evergreen.disp_int_cont & LB_D2_VLINE_INTERRUPT) {
					rdev->irq.stat_regs.evergreen.disp_int_cont &= ~LB_D2_VLINE_INTERRUPT;
					DRM_DEBUG("IH: D2 vline\n");
				}
				break;
			default:
				DRM_DEBUG("Unhandled interrupt: %d %d\n", src_id, src_data);
				break;
			}
			break;
		case 3: /* D3 vblank/vline */
			switch (src_data) {
			case 0: /* D3 vblank */
				if (rdev->irq.stat_regs.evergreen.disp_int_cont2 & LB_D3_VBLANK_INTERRUPT) {
					if (rdev->irq.crtc_vblank_int[2]) {
						drm_handle_vblank(rdev->ddev, 2);
						rdev->pm.vblank_sync = true;
						wake_up(&rdev->irq.vblank_queue);
					}
					if (rdev->irq.pflip[2])
						radeon_crtc_handle_flip(rdev, 2);
					rdev->irq.stat_regs.evergreen.disp_int_cont2 &= ~LB_D3_VBLANK_INTERRUPT;
					DRM_DEBUG("IH: D3 vblank\n");
				}
				break;
			case 1: /* D3 vline */
				if (rdev->irq.stat_regs.evergreen.disp_int_cont2 & LB_D3_VLINE_INTERRUPT) {
					rdev->irq.stat_regs.evergreen.disp_int_cont2 &= ~LB_D3_VLINE_INTERRUPT;
					DRM_DEBUG("IH: D3 vline\n");
				}
				break;
			default:
				DRM_DEBUG("Unhandled interrupt: %d %d\n", src_id, src_data);
				break;
			}
			break;
		case 4: /* D4 vblank/vline */
			switch (src_data) {
			case 0: /* D4 vblank */
				if (rdev->irq.stat_regs.evergreen.disp_int_cont3 & LB_D4_VBLANK_INTERRUPT) {
					if (rdev->irq.crtc_vblank_int[3]) {
						drm_handle_vblank(rdev->ddev, 3);
						rdev->pm.vblank_sync = true;
						wake_up(&rdev->irq.vblank_queue);
					}
					if (rdev->irq.pflip[3])
						radeon_crtc_handle_flip(rdev, 3);
					rdev->irq.stat_regs.evergreen.disp_int_cont3 &= ~LB_D4_VBLANK_INTERRUPT;
					DRM_DEBUG("IH: D4 vblank\n");
				}
				break;
			case 1: /* D4 vline */
				if (rdev->irq.stat_regs.evergreen.disp_int_cont3 & LB_D4_VLINE_INTERRUPT) {
					rdev->irq.stat_regs.evergreen.disp_int_cont3 &= ~LB_D4_VLINE_INTERRUPT;
					DRM_DEBUG("IH: D4 vline\n");
				}
				break;
			default:
				DRM_DEBUG("Unhandled interrupt: %d %d\n", src_id, src_data);
				break;
			}
			break;
		case 5: /* D5 vblank/vline */
			switch (src_data) {
			case 0: /* D5 vblank */
				if (rdev->irq.stat_regs.evergreen.disp_int_cont4 & LB_D5_VBLANK_INTERRUPT) {
					if (rdev->irq.crtc_vblank_int[4]) {
						drm_handle_vblank(rdev->ddev, 4);
						rdev->pm.vblank_sync = true;
						wake_up(&rdev->irq.vblank_queue);
					}
					if (rdev->irq.pflip[4])
						radeon_crtc_handle_flip(rdev, 4);
					rdev->irq.stat_regs.evergreen.disp_int_cont4 &= ~LB_D5_VBLANK_INTERRUPT;
					DRM_DEBUG("IH: D5 vblank\n");
				}
				break;
			case 1: /* D5 vline */
				if (rdev->irq.stat_regs.evergreen.disp_int_cont4 & LB_D5_VLINE_INTERRUPT) {
					rdev->irq.stat_regs.evergreen.disp_int_cont4 &= ~LB_D5_VLINE_INTERRUPT;
					DRM_DEBUG("IH: D5 vline\n");
				}
				break;
			default:
				DRM_DEBUG("Unhandled interrupt: %d %d\n", src_id, src_data);
				break;
			}
			break;
		case 6: /* D6 vblank/vline */
			switch (src_data) {
			case 0: /* D6 vblank */
				if (rdev->irq.stat_regs.evergreen.disp_int_cont5 & LB_D6_VBLANK_INTERRUPT) {
					if (rdev->irq.crtc_vblank_int[5]) {
						drm_handle_vblank(rdev->ddev, 5);
						rdev->pm.vblank_sync = true;
						wake_up(&rdev->irq.vblank_queue);
					}
					if (rdev->irq.pflip[5])
						radeon_crtc_handle_flip(rdev, 5);
					rdev->irq.stat_regs.evergreen.disp_int_cont5 &= ~LB_D6_VBLANK_INTERRUPT;
					DRM_DEBUG("IH: D6 vblank\n");
				}
				break;
			case 1: /* D6 vline */
				if (rdev->irq.stat_regs.evergreen.disp_int_cont5 & LB_D6_VLINE_INTERRUPT) {
					rdev->irq.stat_regs.evergreen.disp_int_cont5 &= ~LB_D6_VLINE_INTERRUPT;
					DRM_DEBUG("IH: D6 vline\n");
				}
				break;
			default:
				DRM_DEBUG("Unhandled interrupt: %d %d\n", src_id, src_data);
				break;
			}
			break;
		case 42: /* HPD hotplug */
			switch (src_data) {
			case 0:
				if (rdev->irq.stat_regs.evergreen.disp_int & DC_HPD1_INTERRUPT) {
					rdev->irq.stat_regs.evergreen.disp_int &= ~DC_HPD1_INTERRUPT;
					queue_hotplug = true;
					DRM_DEBUG("IH: HPD1\n");
				}
				break;
			case 1:
				if (rdev->irq.stat_regs.evergreen.disp_int_cont & DC_HPD2_INTERRUPT) {
					rdev->irq.stat_regs.evergreen.disp_int_cont &= ~DC_HPD2_INTERRUPT;
					queue_hotplug = true;
					DRM_DEBUG("IH: HPD2\n");
				}
				break;
			case 2:
				if (rdev->irq.stat_regs.evergreen.disp_int_cont2 & DC_HPD3_INTERRUPT) {
					rdev->irq.stat_regs.evergreen.disp_int_cont2 &= ~DC_HPD3_INTERRUPT;
					queue_hotplug = true;
					DRM_DEBUG("IH: HPD3\n");
				}
				break;
			case 3:
				if (rdev->irq.stat_regs.evergreen.disp_int_cont3 & DC_HPD4_INTERRUPT) {
					rdev->irq.stat_regs.evergreen.disp_int_cont3 &= ~DC_HPD4_INTERRUPT;
					queue_hotplug = true;
					DRM_DEBUG("IH: HPD4\n");
				}
				break;
			case 4:
				if (rdev->irq.stat_regs.evergreen.disp_int_cont4 & DC_HPD5_INTERRUPT) {
					rdev->irq.stat_regs.evergreen.disp_int_cont4 &= ~DC_HPD5_INTERRUPT;
					queue_hotplug = true;
					DRM_DEBUG("IH: HPD5\n");
				}
				break;
			case 5:
				if (rdev->irq.stat_regs.evergreen.disp_int_cont5 & DC_HPD6_INTERRUPT) {
					rdev->irq.stat_regs.evergreen.disp_int_cont5 &= ~DC_HPD6_INTERRUPT;
					queue_hotplug = true;
					DRM_DEBUG("IH: HPD6\n");
				}
				break;
			default:
				DRM_DEBUG("Unhandled interrupt: %d %d\n", src_id, src_data);
				break;
			}
			break;
		case 176: /* CP_INT in ring buffer */
		case 177: /* CP_INT in IB1 */
		case 178: /* CP_INT in IB2 */
			DRM_DEBUG("IH: CP int: 0x%08x\n", src_data);
			radeon_fence_process(rdev, RADEON_RING_TYPE_GFX_INDEX);
			break;
		case 181: /* CP EOP event */
			DRM_DEBUG("IH: CP EOP\n");
			if (rdev->family >= CHIP_CAYMAN) {
				switch (src_data) {
				case 0:
					radeon_fence_process(rdev, RADEON_RING_TYPE_GFX_INDEX);
					break;
				case 1:
					radeon_fence_process(rdev, CAYMAN_RING_TYPE_CP1_INDEX);
					break;
				case 2:
					radeon_fence_process(rdev, CAYMAN_RING_TYPE_CP2_INDEX);
					break;
				}
			} else
				radeon_fence_process(rdev, RADEON_RING_TYPE_GFX_INDEX);
			break;
		case 233: /* GUI IDLE */
			DRM_DEBUG("IH: GUI idle\n");
			rdev->pm.gui_idle = true;
			wake_up(&rdev->irq.idle_queue);
			break;
		default:
			DRM_DEBUG("Unhandled interrupt: %d %d\n", src_id, src_data);
			break;
		}

		/* wptr/rptr are in bytes! */
		rptr += 16;
		rptr &= rdev->ih.ptr_mask;
	}
	/* make sure wptr hasn't changed while processing */
	wptr = evergreen_get_ih_wptr(rdev);
	if (wptr != rdev->ih.wptr)
		goto restart_ih;
	if (queue_hotplug)
		schedule_work(&rdev->hotplug_work);
	rdev->ih.rptr = rptr;
	WREG32(IH_RB_RPTR, rdev->ih.rptr);
	spin_unlock_irqrestore(&rdev->ih.lock, flags);
	return IRQ_HANDLED;
}

static int evergreen_startup(struct radeon_device *rdev)
{
	struct radeon_ring *ring = &rdev->ring[RADEON_RING_TYPE_GFX_INDEX];
	int r;

	/* enable pcie gen2 link */
	evergreen_pcie_gen2_enable(rdev);

	if (ASIC_IS_DCE5(rdev)) {
		if (!rdev->me_fw || !rdev->pfp_fw || !rdev->rlc_fw || !rdev->mc_fw) {
			r = ni_init_microcode(rdev);
			if (r) {
				DRM_ERROR("Failed to load firmware!\n");
				return r;
			}
		}
		r = ni_mc_load_microcode(rdev);
		if (r) {
			DRM_ERROR("Failed to load MC firmware!\n");
			return r;
		}
	} else {
		if (!rdev->me_fw || !rdev->pfp_fw || !rdev->rlc_fw) {
			r = r600_init_microcode(rdev);
			if (r) {
				DRM_ERROR("Failed to load firmware!\n");
				return r;
			}
		}
	}

	r = r600_vram_scratch_init(rdev);
	if (r)
		return r;

	evergreen_mc_program(rdev);
	if (rdev->flags & RADEON_IS_AGP) {
		evergreen_agp_enable(rdev);
	} else {
		r = evergreen_pcie_gart_enable(rdev);
		if (r)
			return r;
	}
	evergreen_gpu_init(rdev);

	r = evergreen_blit_init(rdev);
	if (r) {
		r600_blit_fini(rdev);
		rdev->asic->copy = NULL;
		dev_warn(rdev->dev, "failed blitter (%d) falling back to memcpy\n", r);
	}

	/* allocate wb buffer */
	r = radeon_wb_init(rdev);
	if (r)
		return r;

	r = radeon_fence_driver_start_ring(rdev, RADEON_RING_TYPE_GFX_INDEX);
	if (r) {
		dev_err(rdev->dev, "failed initializing CP fences (%d).\n", r);
		return r;
	}

	/* Enable IRQ */
	r = r600_irq_init(rdev);
	if (r) {
		DRM_ERROR("radeon: IH init failed (%d).\n", r);
		radeon_irq_kms_fini(rdev);
		return r;
	}
	evergreen_irq_set(rdev);

	r = radeon_ring_init(rdev, ring, ring->ring_size, RADEON_WB_CP_RPTR_OFFSET,
			     R600_CP_RB_RPTR, R600_CP_RB_WPTR,
			     0, 0xfffff, RADEON_CP_PACKET2);
	if (r)
		return r;
	r = evergreen_cp_load_microcode(rdev);
	if (r)
		return r;
	r = evergreen_cp_resume(rdev);
	if (r)
		return r;

	r = radeon_ib_pool_start(rdev);
	if (r)
		return r;

	r = r600_ib_test(rdev, RADEON_RING_TYPE_GFX_INDEX);
	if (r) {
		DRM_ERROR("radeon: failed testing IB (%d).\n", r);
		rdev->accel_working = false;
<<<<<<< HEAD
=======
		return r;
>>>>>>> e2920638
	}

	r = r600_audio_init(rdev);
	if (r) {
		DRM_ERROR("radeon: audio init failed\n");
		return r;
	}

	return 0;
}

int evergreen_resume(struct radeon_device *rdev)
{
	int r;

	/* reset the asic, the gfx blocks are often in a bad state
	 * after the driver is unloaded or after a resume
	 */
	if (radeon_asic_reset(rdev))
		dev_warn(rdev->dev, "GPU reset failed !\n");
	/* Do not reset GPU before posting, on rv770 hw unlike on r500 hw,
	 * posting will perform necessary task to bring back GPU into good
	 * shape.
	 */
	/* post card */
	atom_asic_init(rdev->mode_info.atom_context);

	rdev->accel_working = true;
	r = evergreen_startup(rdev);
	if (r) {
		DRM_ERROR("evergreen startup failed on resume\n");
		return r;
	}

	return r;

}

int evergreen_suspend(struct radeon_device *rdev)
{
	struct radeon_ring *ring = &rdev->ring[RADEON_RING_TYPE_GFX_INDEX];

	r600_audio_fini(rdev);
	/* FIXME: we should wait for ring to be empty */
	radeon_ib_pool_suspend(rdev);
	r600_blit_suspend(rdev);
	r700_cp_stop(rdev);
	ring->ready = false;
	evergreen_irq_suspend(rdev);
	radeon_wb_disable(rdev);
	evergreen_pcie_gart_disable(rdev);

	return 0;
}

/* Plan is to move initialization in that function and use
 * helper function so that radeon_device_init pretty much
 * do nothing more than calling asic specific function. This
 * should also allow to remove a bunch of callback function
 * like vram_info.
 */
int evergreen_init(struct radeon_device *rdev)
{
	int r;

	/* This don't do much */
	r = radeon_gem_init(rdev);
	if (r)
		return r;
	/* Read BIOS */
	if (!radeon_get_bios(rdev)) {
		if (ASIC_IS_AVIVO(rdev))
			return -EINVAL;
	}
	/* Must be an ATOMBIOS */
	if (!rdev->is_atom_bios) {
		dev_err(rdev->dev, "Expecting atombios for evergreen GPU\n");
		return -EINVAL;
	}
	r = radeon_atombios_init(rdev);
	if (r)
		return r;
	/* reset the asic, the gfx blocks are often in a bad state
	 * after the driver is unloaded or after a resume
	 */
	if (radeon_asic_reset(rdev))
		dev_warn(rdev->dev, "GPU reset failed !\n");
	/* Post card if necessary */
	if (!radeon_card_posted(rdev)) {
		if (!rdev->bios) {
			dev_err(rdev->dev, "Card not posted and no BIOS - ignoring\n");
			return -EINVAL;
		}
		DRM_INFO("GPU not posted. posting now...\n");
		atom_asic_init(rdev->mode_info.atom_context);
	}
	/* Initialize scratch registers */
	r600_scratch_init(rdev);
	/* Initialize surface registers */
	radeon_surface_init(rdev);
	/* Initialize clocks */
	radeon_get_clock_info(rdev->ddev);
	/* Fence driver */
	r = radeon_fence_driver_init(rdev);
	if (r)
		return r;
	/* initialize AGP */
	if (rdev->flags & RADEON_IS_AGP) {
		r = radeon_agp_init(rdev);
		if (r)
			radeon_agp_disable(rdev);
	}
	/* initialize memory controller */
	r = evergreen_mc_init(rdev);
	if (r)
		return r;
	/* Memory manager */
	r = radeon_bo_init(rdev);
	if (r)
		return r;

	r = radeon_irq_kms_init(rdev);
	if (r)
		return r;

	rdev->ring[RADEON_RING_TYPE_GFX_INDEX].ring_obj = NULL;
	r600_ring_init(rdev, &rdev->ring[RADEON_RING_TYPE_GFX_INDEX], 1024 * 1024);

	rdev->ih.ring_obj = NULL;
	r600_ih_ring_init(rdev, 64 * 1024);

	r = r600_pcie_gart_init(rdev);
	if (r)
		return r;

	r = radeon_ib_pool_init(rdev);
	rdev->accel_working = true;
	if (r) {
		dev_err(rdev->dev, "IB initialization failed (%d).\n", r);
		rdev->accel_working = false;
	}

	r = evergreen_startup(rdev);
	if (r) {
		dev_err(rdev->dev, "disabling GPU acceleration\n");
		r700_cp_fini(rdev);
		r600_irq_fini(rdev);
		radeon_wb_fini(rdev);
		r100_ib_fini(rdev);
		radeon_irq_kms_fini(rdev);
		evergreen_pcie_gart_fini(rdev);
		rdev->accel_working = false;
	}

	/* Don't start up if the MC ucode is missing on BTC parts.
	 * The default clocks and voltages before the MC ucode
	 * is loaded are not suffient for advanced operations.
	 */
	if (ASIC_IS_DCE5(rdev)) {
		if (!rdev->mc_fw && !(rdev->flags & RADEON_IS_IGP)) {
			DRM_ERROR("radeon: MC ucode required for NI+.\n");
			return -EINVAL;
		}
	}

	return 0;
}

void evergreen_fini(struct radeon_device *rdev)
{
	r600_audio_fini(rdev);
	r600_blit_fini(rdev);
	r700_cp_fini(rdev);
	r600_irq_fini(rdev);
	radeon_wb_fini(rdev);
	r100_ib_fini(rdev);
	radeon_irq_kms_fini(rdev);
	evergreen_pcie_gart_fini(rdev);
	r600_vram_scratch_fini(rdev);
	radeon_gem_fini(rdev);
	radeon_semaphore_driver_fini(rdev);
	radeon_fence_driver_fini(rdev);
	radeon_agp_fini(rdev);
	radeon_bo_fini(rdev);
	radeon_atombios_fini(rdev);
	kfree(rdev->bios);
	rdev->bios = NULL;
}

void evergreen_pcie_gen2_enable(struct radeon_device *rdev)
{
	u32 link_width_cntl, speed_cntl;

	if (radeon_pcie_gen2 == 0)
		return;

	if (rdev->flags & RADEON_IS_IGP)
		return;

	if (!(rdev->flags & RADEON_IS_PCIE))
		return;

	/* x2 cards have a special sequence */
	if (ASIC_IS_X2(rdev))
		return;

	speed_cntl = RREG32_PCIE_P(PCIE_LC_SPEED_CNTL);
	if ((speed_cntl & LC_OTHER_SIDE_EVER_SENT_GEN2) ||
	    (speed_cntl & LC_OTHER_SIDE_SUPPORTS_GEN2)) {

		link_width_cntl = RREG32_PCIE_P(PCIE_LC_LINK_WIDTH_CNTL);
		link_width_cntl &= ~LC_UPCONFIGURE_DIS;
		WREG32_PCIE_P(PCIE_LC_LINK_WIDTH_CNTL, link_width_cntl);

		speed_cntl = RREG32_PCIE_P(PCIE_LC_SPEED_CNTL);
		speed_cntl &= ~LC_TARGET_LINK_SPEED_OVERRIDE_EN;
		WREG32_PCIE_P(PCIE_LC_SPEED_CNTL, speed_cntl);

		speed_cntl = RREG32_PCIE_P(PCIE_LC_SPEED_CNTL);
		speed_cntl |= LC_CLR_FAILED_SPD_CHANGE_CNT;
		WREG32_PCIE_P(PCIE_LC_SPEED_CNTL, speed_cntl);

		speed_cntl = RREG32_PCIE_P(PCIE_LC_SPEED_CNTL);
		speed_cntl &= ~LC_CLR_FAILED_SPD_CHANGE_CNT;
		WREG32_PCIE_P(PCIE_LC_SPEED_CNTL, speed_cntl);

		speed_cntl = RREG32_PCIE_P(PCIE_LC_SPEED_CNTL);
		speed_cntl |= LC_GEN2_EN_STRAP;
		WREG32_PCIE_P(PCIE_LC_SPEED_CNTL, speed_cntl);

	} else {
		link_width_cntl = RREG32_PCIE_P(PCIE_LC_LINK_WIDTH_CNTL);
		/* XXX: only disable it if gen1 bridge vendor == 0x111d or 0x1106 */
		if (1)
			link_width_cntl |= LC_UPCONFIGURE_DIS;
		else
			link_width_cntl &= ~LC_UPCONFIGURE_DIS;
		WREG32_PCIE_P(PCIE_LC_LINK_WIDTH_CNTL, link_width_cntl);
	}
}<|MERGE_RESOLUTION|>--- conflicted
+++ resolved
@@ -1455,10 +1455,7 @@
 #endif
 	WREG32(CP_RB_CNTL, tmp);
 	WREG32(CP_SEM_WAIT_TIMER, 0x0);
-<<<<<<< HEAD
-=======
 	WREG32(CP_SEM_INCOMPLETE_TIMER_CNTL, 0x0);
->>>>>>> e2920638
 
 	/* Set the write pointer delay */
 	WREG32(CP_RB_WPTR_DELAY, 0);
@@ -3194,10 +3191,7 @@
 	if (r) {
 		DRM_ERROR("radeon: failed testing IB (%d).\n", r);
 		rdev->accel_working = false;
-<<<<<<< HEAD
-=======
 		return r;
->>>>>>> e2920638
 	}
 
 	r = r600_audio_init(rdev);
