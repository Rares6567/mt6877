/*
 * Copyright (C) 2013, NVIDIA Corporation.  All rights reserved.
 *
 * Permission is hereby granted, free of charge, to any person obtaining a
 * copy of this software and associated documentation files (the "Software"),
 * to deal in the Software without restriction, including without limitation
 * the rights to use, copy, modify, merge, publish, distribute, sub license,
 * and/or sell copies of the Software, and to permit persons to whom the
 * Software is furnished to do so, subject to the following conditions:
 *
 * The above copyright notice and this permission notice (including the
 * next paragraph) shall be included in all copies or substantial portions
 * of the Software.
 *
 * THE SOFTWARE IS PROVIDED "AS IS", WITHOUT WARRANTY OF ANY KIND, EXPRESS OR
 * IMPLIED, INCLUDING BUT NOT LIMITED TO THE WARRANTIES OF MERCHANTABILITY,
 * FITNESS FOR A PARTICULAR PURPOSE AND NON-INFRINGEMENT. IN NO EVENT SHALL
 * THE AUTHORS OR COPYRIGHT HOLDERS BE LIABLE FOR ANY CLAIM, DAMAGES OR OTHER
 * LIABILITY, WHETHER IN AN ACTION OF CONTRACT, TORT OR OTHERWISE, ARISING
 * FROM, OUT OF OR IN CONNECTION WITH THE SOFTWARE OR THE USE OR OTHER
 * DEALINGS IN THE SOFTWARE.
 */

#include <linux/backlight.h>
#include <linux/gpio/consumer.h>
#include <linux/module.h>
#include <linux/of_platform.h>
#include <linux/platform_device.h>
#include <linux/regulator/consumer.h>

#include <drm/drmP.h>
#include <drm/drm_crtc.h>
#include <drm/drm_mipi_dsi.h>
#include <drm/drm_panel.h>

#include <video/display_timing.h>
#include <video/videomode.h>

struct panel_desc {
	const struct drm_display_mode *modes;
	unsigned int num_modes;
	const struct display_timing *timings;
	unsigned int num_timings;

	unsigned int bpc;

	/**
	 * @width: width (in millimeters) of the panel's active display area
	 * @height: height (in millimeters) of the panel's active display area
	 */
	struct {
		unsigned int width;
		unsigned int height;
	} size;

	/**
	 * @prepare: the time (in milliseconds) that it takes for the panel to
	 *           become ready and start receiving video data
	 * @enable: the time (in milliseconds) that it takes for the panel to
	 *          display the first valid frame after starting to receive
	 *          video data
	 * @disable: the time (in milliseconds) that it takes for the panel to
	 *           turn the display off (no content is visible)
	 * @unprepare: the time (in milliseconds) that it takes for the panel
	 *             to power itself down completely
	 */
	struct {
		unsigned int prepare;
		unsigned int enable;
		unsigned int disable;
		unsigned int unprepare;
	} delay;

	u32 bus_format;
	u32 bus_flags;
};

struct panel_simple {
	struct drm_panel base;
	bool prepared;
	bool enabled;

	const struct panel_desc *desc;

	struct backlight_device *backlight;
	struct regulator *supply;
	struct i2c_adapter *ddc;

	struct gpio_desc *enable_gpio;
};

static inline struct panel_simple *to_panel_simple(struct drm_panel *panel)
{
	return container_of(panel, struct panel_simple, base);
}

static int panel_simple_get_fixed_modes(struct panel_simple *panel)
{
	struct drm_connector *connector = panel->base.connector;
	struct drm_device *drm = panel->base.drm;
	struct drm_display_mode *mode;
	unsigned int i, num = 0;

	if (!panel->desc)
		return 0;

	for (i = 0; i < panel->desc->num_timings; i++) {
		const struct display_timing *dt = &panel->desc->timings[i];
		struct videomode vm;

		videomode_from_timing(dt, &vm);
		mode = drm_mode_create(drm);
		if (!mode) {
			dev_err(drm->dev, "failed to add mode %ux%u\n",
				dt->hactive.typ, dt->vactive.typ);
			continue;
		}

		drm_display_mode_from_videomode(&vm, mode);

		mode->type |= DRM_MODE_TYPE_DRIVER;

		if (panel->desc->num_timings == 1)
			mode->type |= DRM_MODE_TYPE_PREFERRED;

		drm_mode_probed_add(connector, mode);
		num++;
	}

	for (i = 0; i < panel->desc->num_modes; i++) {
		const struct drm_display_mode *m = &panel->desc->modes[i];

		mode = drm_mode_duplicate(drm, m);
		if (!mode) {
			dev_err(drm->dev, "failed to add mode %ux%u@%u\n",
				m->hdisplay, m->vdisplay, m->vrefresh);
			continue;
		}

		mode->type |= DRM_MODE_TYPE_DRIVER;

		if (panel->desc->num_modes == 1)
			mode->type |= DRM_MODE_TYPE_PREFERRED;

		drm_mode_set_name(mode);

		drm_mode_probed_add(connector, mode);
		num++;
	}

	connector->display_info.bpc = panel->desc->bpc;
	connector->display_info.width_mm = panel->desc->size.width;
	connector->display_info.height_mm = panel->desc->size.height;
	if (panel->desc->bus_format)
		drm_display_info_set_bus_formats(&connector->display_info,
						 &panel->desc->bus_format, 1);
	connector->display_info.bus_flags = panel->desc->bus_flags;

	return num;
}

static int panel_simple_disable(struct drm_panel *panel)
{
	struct panel_simple *p = to_panel_simple(panel);

	if (!p->enabled)
		return 0;

	if (p->backlight) {
		p->backlight->props.power = FB_BLANK_POWERDOWN;
		p->backlight->props.state |= BL_CORE_FBBLANK;
		backlight_update_status(p->backlight);
	}

	if (p->desc->delay.disable)
		msleep(p->desc->delay.disable);

	p->enabled = false;

	return 0;
}

static int panel_simple_unprepare(struct drm_panel *panel)
{
	struct panel_simple *p = to_panel_simple(panel);

	if (!p->prepared)
		return 0;

	if (p->enable_gpio)
		gpiod_set_value_cansleep(p->enable_gpio, 0);

	regulator_disable(p->supply);

	if (p->desc->delay.unprepare)
		msleep(p->desc->delay.unprepare);

	p->prepared = false;

	return 0;
}

static int panel_simple_prepare(struct drm_panel *panel)
{
	struct panel_simple *p = to_panel_simple(panel);
	int err;

	if (p->prepared)
		return 0;

	err = regulator_enable(p->supply);
	if (err < 0) {
		dev_err(panel->dev, "failed to enable supply: %d\n", err);
		return err;
	}

	if (p->enable_gpio)
		gpiod_set_value_cansleep(p->enable_gpio, 1);

	if (p->desc->delay.prepare)
		msleep(p->desc->delay.prepare);

	p->prepared = true;

	return 0;
}

static int panel_simple_enable(struct drm_panel *panel)
{
	struct panel_simple *p = to_panel_simple(panel);

	if (p->enabled)
		return 0;

	if (p->desc->delay.enable)
		msleep(p->desc->delay.enable);

	if (p->backlight) {
		p->backlight->props.state &= ~BL_CORE_FBBLANK;
		p->backlight->props.power = FB_BLANK_UNBLANK;
		backlight_update_status(p->backlight);
	}

	p->enabled = true;

	return 0;
}

static int panel_simple_get_modes(struct drm_panel *panel)
{
	struct panel_simple *p = to_panel_simple(panel);
	int num = 0;

	/* probe EDID if a DDC bus is available */
	if (p->ddc) {
		struct edid *edid = drm_get_edid(panel->connector, p->ddc);
		drm_connector_update_edid_property(panel->connector, edid);
		if (edid) {
			num += drm_add_edid_modes(panel->connector, edid);
			kfree(edid);
		}
	}

	/* add hard-coded panel modes */
	num += panel_simple_get_fixed_modes(p);

	return num;
}

static int panel_simple_get_timings(struct drm_panel *panel,
				    unsigned int num_timings,
				    struct display_timing *timings)
{
	struct panel_simple *p = to_panel_simple(panel);
	unsigned int i;

	if (p->desc->num_timings < num_timings)
		num_timings = p->desc->num_timings;

	if (timings)
		for (i = 0; i < num_timings; i++)
			timings[i] = p->desc->timings[i];

	return p->desc->num_timings;
}

static const struct drm_panel_funcs panel_simple_funcs = {
	.disable = panel_simple_disable,
	.unprepare = panel_simple_unprepare,
	.prepare = panel_simple_prepare,
	.enable = panel_simple_enable,
	.get_modes = panel_simple_get_modes,
	.get_timings = panel_simple_get_timings,
};

static int panel_simple_probe(struct device *dev, const struct panel_desc *desc)
{
	struct device_node *backlight, *ddc;
	struct panel_simple *panel;
	int err;

	panel = devm_kzalloc(dev, sizeof(*panel), GFP_KERNEL);
	if (!panel)
		return -ENOMEM;

	panel->enabled = false;
	panel->prepared = false;
	panel->desc = desc;

	panel->supply = devm_regulator_get(dev, "power");
	if (IS_ERR(panel->supply))
		return PTR_ERR(panel->supply);

	panel->enable_gpio = devm_gpiod_get_optional(dev, "enable",
						     GPIOD_OUT_LOW);
	if (IS_ERR(panel->enable_gpio)) {
		err = PTR_ERR(panel->enable_gpio);
		dev_err(dev, "failed to request GPIO: %d\n", err);
		return err;
	}

	backlight = of_parse_phandle(dev->of_node, "backlight", 0);
	if (backlight) {
		panel->backlight = of_find_backlight_by_node(backlight);
		of_node_put(backlight);

		if (!panel->backlight)
			return -EPROBE_DEFER;
	}

	ddc = of_parse_phandle(dev->of_node, "ddc-i2c-bus", 0);
	if (ddc) {
		panel->ddc = of_find_i2c_adapter_by_node(ddc);
		of_node_put(ddc);

		if (!panel->ddc) {
			err = -EPROBE_DEFER;
			goto free_backlight;
		}
	}

	drm_panel_init(&panel->base);
	panel->base.dev = dev;
	panel->base.funcs = &panel_simple_funcs;

	err = drm_panel_add(&panel->base);
	if (err < 0)
		goto free_ddc;

	dev_set_drvdata(dev, panel);

	return 0;

free_ddc:
	if (panel->ddc)
		put_device(&panel->ddc->dev);
free_backlight:
	if (panel->backlight)
		put_device(&panel->backlight->dev);

	return err;
}

static int panel_simple_remove(struct device *dev)
{
	struct panel_simple *panel = dev_get_drvdata(dev);

	drm_panel_detach(&panel->base);
	drm_panel_remove(&panel->base);

	panel_simple_disable(&panel->base);
	panel_simple_unprepare(&panel->base);

	if (panel->ddc)
		put_device(&panel->ddc->dev);

	if (panel->backlight)
		put_device(&panel->backlight->dev);

	return 0;
}

static void panel_simple_shutdown(struct device *dev)
{
	struct panel_simple *panel = dev_get_drvdata(dev);

	panel_simple_disable(&panel->base);
	panel_simple_unprepare(&panel->base);
}

static const struct drm_display_mode ampire_am_480272h3tmqw_t01h_mode = {
	.clock = 9000,
	.hdisplay = 480,
	.hsync_start = 480 + 2,
	.hsync_end = 480 + 2 + 41,
	.htotal = 480 + 2 + 41 + 2,
	.vdisplay = 272,
	.vsync_start = 272 + 2,
	.vsync_end = 272 + 2 + 10,
	.vtotal = 272 + 2 + 10 + 2,
	.vrefresh = 60,
	.flags = DRM_MODE_FLAG_PHSYNC | DRM_MODE_FLAG_PVSYNC,
};

static const struct panel_desc ampire_am_480272h3tmqw_t01h = {
	.modes = &ampire_am_480272h3tmqw_t01h_mode,
	.num_modes = 1,
	.bpc = 8,
	.size = {
		.width = 105,
		.height = 67,
	},
	.bus_format = MEDIA_BUS_FMT_RGB888_1X24,
};

static const struct drm_display_mode ampire_am800480r3tmqwa1h_mode = {
	.clock = 33333,
	.hdisplay = 800,
	.hsync_start = 800 + 0,
	.hsync_end = 800 + 0 + 255,
	.htotal = 800 + 0 + 255 + 0,
	.vdisplay = 480,
	.vsync_start = 480 + 2,
	.vsync_end = 480 + 2 + 45,
	.vtotal = 480 + 2 + 45 + 0,
	.vrefresh = 60,
	.flags = DRM_MODE_FLAG_PHSYNC | DRM_MODE_FLAG_PVSYNC,
};

static const struct panel_desc ampire_am800480r3tmqwa1h = {
	.modes = &ampire_am800480r3tmqwa1h_mode,
	.num_modes = 1,
	.bpc = 6,
	.size = {
		.width = 152,
		.height = 91,
	},
	.bus_format = MEDIA_BUS_FMT_RGB666_1X18,
};

static const struct drm_display_mode auo_b101aw03_mode = {
	.clock = 51450,
	.hdisplay = 1024,
	.hsync_start = 1024 + 156,
	.hsync_end = 1024 + 156 + 8,
	.htotal = 1024 + 156 + 8 + 156,
	.vdisplay = 600,
	.vsync_start = 600 + 16,
	.vsync_end = 600 + 16 + 6,
	.vtotal = 600 + 16 + 6 + 16,
	.vrefresh = 60,
};

static const struct panel_desc auo_b101aw03 = {
	.modes = &auo_b101aw03_mode,
	.num_modes = 1,
	.bpc = 6,
	.size = {
		.width = 223,
		.height = 125,
	},
};

static const struct drm_display_mode auo_b101ean01_mode = {
	.clock = 72500,
	.hdisplay = 1280,
	.hsync_start = 1280 + 119,
	.hsync_end = 1280 + 119 + 32,
	.htotal = 1280 + 119 + 32 + 21,
	.vdisplay = 800,
	.vsync_start = 800 + 4,
	.vsync_end = 800 + 4 + 20,
	.vtotal = 800 + 4 + 20 + 8,
	.vrefresh = 60,
};

static const struct panel_desc auo_b101ean01 = {
	.modes = &auo_b101ean01_mode,
	.num_modes = 1,
	.bpc = 6,
	.size = {
		.width = 217,
		.height = 136,
	},
};

static const struct drm_display_mode auo_b101xtn01_mode = {
	.clock = 72000,
	.hdisplay = 1366,
	.hsync_start = 1366 + 20,
	.hsync_end = 1366 + 20 + 70,
	.htotal = 1366 + 20 + 70,
	.vdisplay = 768,
	.vsync_start = 768 + 14,
	.vsync_end = 768 + 14 + 42,
	.vtotal = 768 + 14 + 42,
	.vrefresh = 60,
	.flags = DRM_MODE_FLAG_NVSYNC | DRM_MODE_FLAG_NHSYNC,
};

static const struct panel_desc auo_b101xtn01 = {
	.modes = &auo_b101xtn01_mode,
	.num_modes = 1,
	.bpc = 6,
	.size = {
		.width = 223,
		.height = 125,
	},
};

static const struct drm_display_mode auo_b116xw03_mode = {
	.clock = 70589,
	.hdisplay = 1366,
	.hsync_start = 1366 + 40,
	.hsync_end = 1366 + 40 + 40,
	.htotal = 1366 + 40 + 40 + 32,
	.vdisplay = 768,
	.vsync_start = 768 + 10,
	.vsync_end = 768 + 10 + 12,
	.vtotal = 768 + 10 + 12 + 6,
	.vrefresh = 60,
};

static const struct panel_desc auo_b116xw03 = {
	.modes = &auo_b116xw03_mode,
	.num_modes = 1,
	.bpc = 6,
	.size = {
		.width = 256,
		.height = 144,
	},
};

static const struct drm_display_mode auo_b133xtn01_mode = {
	.clock = 69500,
	.hdisplay = 1366,
	.hsync_start = 1366 + 48,
	.hsync_end = 1366 + 48 + 32,
	.htotal = 1366 + 48 + 32 + 20,
	.vdisplay = 768,
	.vsync_start = 768 + 3,
	.vsync_end = 768 + 3 + 6,
	.vtotal = 768 + 3 + 6 + 13,
	.vrefresh = 60,
};

static const struct panel_desc auo_b133xtn01 = {
	.modes = &auo_b133xtn01_mode,
	.num_modes = 1,
	.bpc = 6,
	.size = {
		.width = 293,
		.height = 165,
	},
};

static const struct drm_display_mode auo_b133htn01_mode = {
	.clock = 150660,
	.hdisplay = 1920,
	.hsync_start = 1920 + 172,
	.hsync_end = 1920 + 172 + 80,
	.htotal = 1920 + 172 + 80 + 60,
	.vdisplay = 1080,
	.vsync_start = 1080 + 25,
	.vsync_end = 1080 + 25 + 10,
	.vtotal = 1080 + 25 + 10 + 10,
	.vrefresh = 60,
};

static const struct panel_desc auo_b133htn01 = {
	.modes = &auo_b133htn01_mode,
	.num_modes = 1,
	.bpc = 6,
	.size = {
		.width = 293,
		.height = 165,
	},
	.delay = {
		.prepare = 105,
		.enable = 20,
		.unprepare = 50,
	},
};

static const struct display_timing auo_g133han01_timings = {
	.pixelclock = { 134000000, 141200000, 149000000 },
	.hactive = { 1920, 1920, 1920 },
	.hfront_porch = { 39, 58, 77 },
	.hback_porch = { 59, 88, 117 },
	.hsync_len = { 28, 42, 56 },
	.vactive = { 1080, 1080, 1080 },
	.vfront_porch = { 3, 8, 11 },
	.vback_porch = { 5, 14, 19 },
	.vsync_len = { 4, 14, 19 },
};

static const struct panel_desc auo_g133han01 = {
	.timings = &auo_g133han01_timings,
	.num_timings = 1,
	.bpc = 8,
	.size = {
		.width = 293,
		.height = 165,
	},
	.delay = {
		.prepare = 200,
		.enable = 50,
		.disable = 50,
		.unprepare = 1000,
	},
	.bus_format = MEDIA_BUS_FMT_RGB888_1X7X4_JEIDA,
};

static const struct display_timing auo_g185han01_timings = {
	.pixelclock = { 120000000, 144000000, 175000000 },
	.hactive = { 1920, 1920, 1920 },
	.hfront_porch = { 36, 120, 148 },
	.hback_porch = { 24, 88, 108 },
	.hsync_len = { 20, 48, 64 },
	.vactive = { 1080, 1080, 1080 },
	.vfront_porch = { 6, 10, 40 },
	.vback_porch = { 2, 5, 20 },
	.vsync_len = { 2, 5, 20 },
};

static const struct panel_desc auo_g185han01 = {
	.timings = &auo_g185han01_timings,
	.num_timings = 1,
	.bpc = 8,
	.size = {
		.width = 409,
		.height = 230,
	},
	.delay = {
		.prepare = 50,
		.enable = 200,
		.disable = 110,
		.unprepare = 1000,
	},
	.bus_format = MEDIA_BUS_FMT_RGB888_1X7X4_SPWG,
};

static const struct display_timing auo_p320hvn03_timings = {
	.pixelclock = { 106000000, 148500000, 164000000 },
	.hactive = { 1920, 1920, 1920 },
	.hfront_porch = { 25, 50, 130 },
	.hback_porch = { 25, 50, 130 },
	.hsync_len = { 20, 40, 105 },
	.vactive = { 1080, 1080, 1080 },
	.vfront_porch = { 8, 17, 150 },
	.vback_porch = { 8, 17, 150 },
	.vsync_len = { 4, 11, 100 },
};

static const struct panel_desc auo_p320hvn03 = {
	.timings = &auo_p320hvn03_timings,
	.num_timings = 1,
	.bpc = 8,
	.size = {
		.width = 698,
		.height = 393,
	},
	.delay = {
		.prepare = 1,
		.enable = 450,
		.unprepare = 500,
	},
	.bus_format = MEDIA_BUS_FMT_RGB888_1X7X4_JEIDA,
};

static const struct drm_display_mode auo_t215hvn01_mode = {
	.clock = 148800,
	.hdisplay = 1920,
	.hsync_start = 1920 + 88,
	.hsync_end = 1920 + 88 + 44,
	.htotal = 1920 + 88 + 44 + 148,
	.vdisplay = 1080,
	.vsync_start = 1080 + 4,
	.vsync_end = 1080 + 4 + 5,
	.vtotal = 1080 + 4 + 5 + 36,
	.vrefresh = 60,
};

static const struct panel_desc auo_t215hvn01 = {
	.modes = &auo_t215hvn01_mode,
	.num_modes = 1,
	.bpc = 8,
	.size = {
		.width = 430,
		.height = 270,
	},
	.delay = {
		.disable = 5,
		.unprepare = 1000,
	}
};

static const struct drm_display_mode avic_tm070ddh03_mode = {
	.clock = 51200,
	.hdisplay = 1024,
	.hsync_start = 1024 + 160,
	.hsync_end = 1024 + 160 + 4,
	.htotal = 1024 + 160 + 4 + 156,
	.vdisplay = 600,
	.vsync_start = 600 + 17,
	.vsync_end = 600 + 17 + 1,
	.vtotal = 600 + 17 + 1 + 17,
	.vrefresh = 60,
};

static const struct panel_desc avic_tm070ddh03 = {
	.modes = &avic_tm070ddh03_mode,
	.num_modes = 1,
	.bpc = 8,
	.size = {
		.width = 154,
		.height = 90,
	},
	.delay = {
		.prepare = 20,
		.enable = 200,
		.disable = 200,
	},
};

static const struct drm_display_mode boe_nv101wxmn51_modes[] = {
	{
		.clock = 71900,
		.hdisplay = 1280,
		.hsync_start = 1280 + 48,
		.hsync_end = 1280 + 48 + 32,
		.htotal = 1280 + 48 + 32 + 80,
		.vdisplay = 800,
		.vsync_start = 800 + 3,
		.vsync_end = 800 + 3 + 5,
		.vtotal = 800 + 3 + 5 + 24,
		.vrefresh = 60,
	},
	{
		.clock = 57500,
		.hdisplay = 1280,
		.hsync_start = 1280 + 48,
		.hsync_end = 1280 + 48 + 32,
		.htotal = 1280 + 48 + 32 + 80,
		.vdisplay = 800,
		.vsync_start = 800 + 3,
		.vsync_end = 800 + 3 + 5,
		.vtotal = 800 + 3 + 5 + 24,
		.vrefresh = 48,
	},
};

static const struct panel_desc boe_nv101wxmn51 = {
	.modes = boe_nv101wxmn51_modes,
	.num_modes = ARRAY_SIZE(boe_nv101wxmn51_modes),
	.bpc = 8,
	.size = {
		.width = 217,
		.height = 136,
	},
	.delay = {
		.prepare = 210,
		.enable = 50,
		.unprepare = 160,
	},
};

static const struct drm_display_mode chunghwa_claa070wp03xg_mode = {
	.clock = 66770,
	.hdisplay = 800,
	.hsync_start = 800 + 49,
	.hsync_end = 800 + 49 + 33,
	.htotal = 800 + 49 + 33 + 17,
	.vdisplay = 1280,
	.vsync_start = 1280 + 1,
	.vsync_end = 1280 + 1 + 7,
	.vtotal = 1280 + 1 + 7 + 15,
	.vrefresh = 60,
	.flags = DRM_MODE_FLAG_NVSYNC | DRM_MODE_FLAG_NHSYNC,
};

static const struct panel_desc chunghwa_claa070wp03xg = {
	.modes = &chunghwa_claa070wp03xg_mode,
	.num_modes = 1,
	.bpc = 6,
	.size = {
		.width = 94,
		.height = 150,
	},
};

static const struct drm_display_mode chunghwa_claa101wa01a_mode = {
	.clock = 72070,
	.hdisplay = 1366,
	.hsync_start = 1366 + 58,
	.hsync_end = 1366 + 58 + 58,
	.htotal = 1366 + 58 + 58 + 58,
	.vdisplay = 768,
	.vsync_start = 768 + 4,
	.vsync_end = 768 + 4 + 4,
	.vtotal = 768 + 4 + 4 + 4,
	.vrefresh = 60,
};

static const struct panel_desc chunghwa_claa101wa01a = {
	.modes = &chunghwa_claa101wa01a_mode,
	.num_modes = 1,
	.bpc = 6,
	.size = {
		.width = 220,
		.height = 120,
	},
};

static const struct drm_display_mode chunghwa_claa101wb01_mode = {
	.clock = 69300,
	.hdisplay = 1366,
	.hsync_start = 1366 + 48,
	.hsync_end = 1366 + 48 + 32,
	.htotal = 1366 + 48 + 32 + 20,
	.vdisplay = 768,
	.vsync_start = 768 + 16,
	.vsync_end = 768 + 16 + 8,
	.vtotal = 768 + 16 + 8 + 16,
	.vrefresh = 60,
};

static const struct panel_desc chunghwa_claa101wb01 = {
	.modes = &chunghwa_claa101wb01_mode,
	.num_modes = 1,
	.bpc = 6,
	.size = {
		.width = 223,
		.height = 125,
	},
};

static const struct drm_display_mode edt_et057090dhu_mode = {
	.clock = 25175,
	.hdisplay = 640,
	.hsync_start = 640 + 16,
	.hsync_end = 640 + 16 + 30,
	.htotal = 640 + 16 + 30 + 114,
	.vdisplay = 480,
	.vsync_start = 480 + 10,
	.vsync_end = 480 + 10 + 3,
	.vtotal = 480 + 10 + 3 + 32,
	.vrefresh = 60,
	.flags = DRM_MODE_FLAG_NVSYNC | DRM_MODE_FLAG_NHSYNC,
};

static const struct panel_desc edt_et057090dhu = {
	.modes = &edt_et057090dhu_mode,
	.num_modes = 1,
	.bpc = 6,
	.size = {
		.width = 115,
		.height = 86,
	},
	.bus_format = MEDIA_BUS_FMT_RGB666_1X18,
	.bus_flags = DRM_BUS_FLAG_DE_HIGH | DRM_BUS_FLAG_PIXDATA_NEGEDGE,
};

static const struct drm_display_mode edt_etm0700g0dh6_mode = {
	.clock = 33260,
	.hdisplay = 800,
	.hsync_start = 800 + 40,
	.hsync_end = 800 + 40 + 128,
	.htotal = 800 + 40 + 128 + 88,
	.vdisplay = 480,
	.vsync_start = 480 + 10,
	.vsync_end = 480 + 10 + 2,
	.vtotal = 480 + 10 + 2 + 33,
	.vrefresh = 60,
	.flags = DRM_MODE_FLAG_NHSYNC | DRM_MODE_FLAG_NVSYNC,
};

static const struct panel_desc edt_etm0700g0dh6 = {
	.modes = &edt_etm0700g0dh6_mode,
	.num_modes = 1,
	.bpc = 6,
	.size = {
		.width = 152,
		.height = 91,
	},
	.bus_format = MEDIA_BUS_FMT_RGB666_1X18,
	.bus_flags = DRM_BUS_FLAG_DE_HIGH | DRM_BUS_FLAG_PIXDATA_NEGEDGE,
};

static const struct drm_display_mode foxlink_fl500wvr00_a0t_mode = {
	.clock = 32260,
	.hdisplay = 800,
	.hsync_start = 800 + 168,
	.hsync_end = 800 + 168 + 64,
	.htotal = 800 + 168 + 64 + 88,
	.vdisplay = 480,
	.vsync_start = 480 + 37,
	.vsync_end = 480 + 37 + 2,
	.vtotal = 480 + 37 + 2 + 8,
	.vrefresh = 60,
};

static const struct panel_desc foxlink_fl500wvr00_a0t = {
	.modes = &foxlink_fl500wvr00_a0t_mode,
	.num_modes = 1,
	.bpc = 8,
	.size = {
		.width = 108,
		.height = 65,
	},
	.bus_format = MEDIA_BUS_FMT_RGB888_1X24,
};

static const struct drm_display_mode giantplus_gpg482739qs5_mode = {
	.clock = 9000,
	.hdisplay = 480,
	.hsync_start = 480 + 5,
	.hsync_end = 480 + 5 + 1,
	.htotal = 480 + 5 + 1 + 40,
	.vdisplay = 272,
	.vsync_start = 272 + 8,
	.vsync_end = 272 + 8 + 1,
	.vtotal = 272 + 8 + 1 + 8,
	.vrefresh = 60,
};

static const struct panel_desc giantplus_gpg482739qs5 = {
	.modes = &giantplus_gpg482739qs5_mode,
	.num_modes = 1,
	.bpc = 8,
	.size = {
		.width = 95,
		.height = 54,
	},
	.bus_format = MEDIA_BUS_FMT_RGB888_1X24,
};

static const struct display_timing hannstar_hsd070pww1_timing = {
	.pixelclock = { 64300000, 71100000, 82000000 },
	.hactive = { 1280, 1280, 1280 },
	.hfront_porch = { 1, 1, 10 },
	.hback_porch = { 1, 1, 10 },
	/*
	 * According to the data sheet, the minimum horizontal blanking interval
	 * is 54 clocks (1 + 52 + 1), but tests with a Nitrogen6X have shown the
	 * minimum working horizontal blanking interval to be 60 clocks.
	 */
	.hsync_len = { 58, 158, 661 },
	.vactive = { 800, 800, 800 },
	.vfront_porch = { 1, 1, 10 },
	.vback_porch = { 1, 1, 10 },
	.vsync_len = { 1, 21, 203 },
	.flags = DISPLAY_FLAGS_DE_HIGH,
};

static const struct panel_desc hannstar_hsd070pww1 = {
	.timings = &hannstar_hsd070pww1_timing,
	.num_timings = 1,
	.bpc = 6,
	.size = {
		.width = 151,
		.height = 94,
	},
	.bus_format = MEDIA_BUS_FMT_RGB666_1X7X3_SPWG,
};

static const struct display_timing hannstar_hsd100pxn1_timing = {
	.pixelclock = { 55000000, 65000000, 75000000 },
	.hactive = { 1024, 1024, 1024 },
	.hfront_porch = { 40, 40, 40 },
	.hback_porch = { 220, 220, 220 },
	.hsync_len = { 20, 60, 100 },
	.vactive = { 768, 768, 768 },
	.vfront_porch = { 7, 7, 7 },
	.vback_porch = { 21, 21, 21 },
	.vsync_len = { 10, 10, 10 },
	.flags = DISPLAY_FLAGS_DE_HIGH,
};

static const struct panel_desc hannstar_hsd100pxn1 = {
	.timings = &hannstar_hsd100pxn1_timing,
	.num_timings = 1,
	.bpc = 6,
	.size = {
		.width = 203,
		.height = 152,
	},
	.bus_format = MEDIA_BUS_FMT_RGB666_1X7X3_SPWG,
};

static const struct drm_display_mode hitachi_tx23d38vm0caa_mode = {
	.clock = 33333,
	.hdisplay = 800,
	.hsync_start = 800 + 85,
	.hsync_end = 800 + 85 + 86,
	.htotal = 800 + 85 + 86 + 85,
	.vdisplay = 480,
	.vsync_start = 480 + 16,
	.vsync_end = 480 + 16 + 13,
	.vtotal = 480 + 16 + 13 + 16,
	.vrefresh = 60,
};

static const struct panel_desc hitachi_tx23d38vm0caa = {
	.modes = &hitachi_tx23d38vm0caa_mode,
	.num_modes = 1,
	.bpc = 6,
	.size = {
		.width = 195,
		.height = 117,
	},
};

static const struct drm_display_mode innolux_at043tn24_mode = {
	.clock = 9000,
	.hdisplay = 480,
	.hsync_start = 480 + 2,
	.hsync_end = 480 + 2 + 41,
	.htotal = 480 + 2 + 41 + 2,
	.vdisplay = 272,
	.vsync_start = 272 + 2,
	.vsync_end = 272 + 2 + 11,
	.vtotal = 272 + 2 + 11 + 2,
	.vrefresh = 60,
	.flags = DRM_MODE_FLAG_NHSYNC | DRM_MODE_FLAG_NVSYNC,
};

static const struct panel_desc innolux_at043tn24 = {
	.modes = &innolux_at043tn24_mode,
	.num_modes = 1,
	.bpc = 8,
	.size = {
		.width = 95,
		.height = 54,
	},
	.bus_format = MEDIA_BUS_FMT_RGB888_1X24,
};

static const struct drm_display_mode innolux_at070tn92_mode = {
	.clock = 33333,
	.hdisplay = 800,
	.hsync_start = 800 + 210,
	.hsync_end = 800 + 210 + 20,
	.htotal = 800 + 210 + 20 + 46,
	.vdisplay = 480,
	.vsync_start = 480 + 22,
	.vsync_end = 480 + 22 + 10,
	.vtotal = 480 + 22 + 23 + 10,
	.vrefresh = 60,
};

static const struct panel_desc innolux_at070tn92 = {
	.modes = &innolux_at070tn92_mode,
	.num_modes = 1,
	.size = {
		.width = 154,
		.height = 86,
	},
	.bus_format = MEDIA_BUS_FMT_RGB888_1X24,
};

<<<<<<< HEAD
=======
static const struct display_timing innolux_g070y2_l01_timing = {
	.pixelclock = { 28000000, 29500000, 32000000 },
	.hactive = { 800, 800, 800 },
	.hfront_porch = { 61, 91, 141 },
	.hback_porch = { 60, 90, 140 },
	.hsync_len = { 12, 12, 12 },
	.vactive = { 480, 480, 480 },
	.vfront_porch = { 4, 9, 30 },
	.vback_porch = { 4, 8, 28 },
	.vsync_len = { 2, 2, 2 },
	.flags = DISPLAY_FLAGS_DE_HIGH,
};

static const struct panel_desc innolux_g070y2_l01 = {
	.timings = &innolux_g070y2_l01_timing,
	.num_timings = 1,
	.bpc = 8,
	.size = {
		.width = 152,
		.height = 91,
	},
	.delay = {
		.prepare = 10,
		.enable = 100,
		.disable = 100,
		.unprepare = 800,
	},
	.bus_format = MEDIA_BUS_FMT_RGB888_1X7X4_SPWG,
};

>>>>>>> 22fdca53
static const struct display_timing innolux_g101ice_l01_timing = {
	.pixelclock = { 60400000, 71100000, 74700000 },
	.hactive = { 1280, 1280, 1280 },
	.hfront_porch = { 41, 80, 100 },
	.hback_porch = { 40, 79, 99 },
	.hsync_len = { 1, 1, 1 },
	.vactive = { 800, 800, 800 },
	.vfront_porch = { 5, 11, 14 },
	.vback_porch = { 4, 11, 14 },
	.vsync_len = { 1, 1, 1 },
	.flags = DISPLAY_FLAGS_DE_HIGH,
};

static const struct panel_desc innolux_g101ice_l01 = {
	.timings = &innolux_g101ice_l01_timing,
	.num_timings = 1,
	.bpc = 8,
	.size = {
		.width = 217,
		.height = 135,
	},
	.delay = {
		.enable = 200,
		.disable = 200,
	},
	.bus_format = MEDIA_BUS_FMT_RGB888_1X7X4_SPWG,
};

static const struct display_timing innolux_g121i1_l01_timing = {
	.pixelclock = { 67450000, 71000000, 74550000 },
	.hactive = { 1280, 1280, 1280 },
	.hfront_porch = { 40, 80, 160 },
	.hback_porch = { 39, 79, 159 },
	.hsync_len = { 1, 1, 1 },
	.vactive = { 800, 800, 800 },
	.vfront_porch = { 5, 11, 100 },
	.vback_porch = { 4, 11, 99 },
	.vsync_len = { 1, 1, 1 },
};

static const struct panel_desc innolux_g121i1_l01 = {
	.timings = &innolux_g121i1_l01_timing,
	.num_timings = 1,
	.bpc = 6,
	.size = {
		.width = 261,
		.height = 163,
	},
	.delay = {
		.enable = 200,
		.disable = 20,
	},
	.bus_format = MEDIA_BUS_FMT_RGB888_1X7X4_SPWG,
};

static const struct drm_display_mode innolux_g121x1_l03_mode = {
	.clock = 65000,
	.hdisplay = 1024,
	.hsync_start = 1024 + 0,
	.hsync_end = 1024 + 1,
	.htotal = 1024 + 0 + 1 + 320,
	.vdisplay = 768,
	.vsync_start = 768 + 38,
	.vsync_end = 768 + 38 + 1,
	.vtotal = 768 + 38 + 1 + 0,
	.vrefresh = 60,
	.flags = DRM_MODE_FLAG_NHSYNC | DRM_MODE_FLAG_NVSYNC,
};

static const struct panel_desc innolux_g121x1_l03 = {
	.modes = &innolux_g121x1_l03_mode,
	.num_modes = 1,
	.bpc = 6,
	.size = {
		.width = 246,
		.height = 185,
	},
	.delay = {
		.enable = 200,
		.unprepare = 200,
		.disable = 400,
	},
};

static const struct drm_display_mode innolux_n116bge_mode = {
	.clock = 76420,
	.hdisplay = 1366,
	.hsync_start = 1366 + 136,
	.hsync_end = 1366 + 136 + 30,
	.htotal = 1366 + 136 + 30 + 60,
	.vdisplay = 768,
	.vsync_start = 768 + 8,
	.vsync_end = 768 + 8 + 12,
	.vtotal = 768 + 8 + 12 + 12,
	.vrefresh = 60,
	.flags = DRM_MODE_FLAG_NHSYNC | DRM_MODE_FLAG_NVSYNC,
};

static const struct panel_desc innolux_n116bge = {
	.modes = &innolux_n116bge_mode,
	.num_modes = 1,
	.bpc = 6,
	.size = {
		.width = 256,
		.height = 144,
	},
};

static const struct drm_display_mode innolux_n156bge_l21_mode = {
	.clock = 69300,
	.hdisplay = 1366,
	.hsync_start = 1366 + 16,
	.hsync_end = 1366 + 16 + 34,
	.htotal = 1366 + 16 + 34 + 50,
	.vdisplay = 768,
	.vsync_start = 768 + 2,
	.vsync_end = 768 + 2 + 6,
	.vtotal = 768 + 2 + 6 + 12,
	.vrefresh = 60,
};

static const struct panel_desc innolux_n156bge_l21 = {
	.modes = &innolux_n156bge_l21_mode,
	.num_modes = 1,
	.bpc = 6,
	.size = {
		.width = 344,
		.height = 193,
	},
};

static const struct drm_display_mode innolux_zj070na_01p_mode = {
	.clock = 51501,
	.hdisplay = 1024,
	.hsync_start = 1024 + 128,
	.hsync_end = 1024 + 128 + 64,
	.htotal = 1024 + 128 + 64 + 128,
	.vdisplay = 600,
	.vsync_start = 600 + 16,
	.vsync_end = 600 + 16 + 4,
	.vtotal = 600 + 16 + 4 + 16,
	.vrefresh = 60,
};

static const struct panel_desc innolux_zj070na_01p = {
	.modes = &innolux_zj070na_01p_mode,
	.num_modes = 1,
	.bpc = 6,
	.size = {
		.width = 154,
		.height = 90,
	},
};

static const struct display_timing kyo_tcg121xglp_timing = {
	.pixelclock = { 52000000, 65000000, 71000000 },
	.hactive = { 1024, 1024, 1024 },
	.hfront_porch = { 2, 2, 2 },
	.hback_porch = { 2, 2, 2 },
	.hsync_len = { 86, 124, 244 },
	.vactive = { 768, 768, 768 },
	.vfront_porch = { 2, 2, 2 },
	.vback_porch = { 2, 2, 2 },
	.vsync_len = { 6, 34, 73 },
	.flags = DISPLAY_FLAGS_DE_HIGH,
};

static const struct panel_desc kyo_tcg121xglp = {
	.timings = &kyo_tcg121xglp_timing,
	.num_timings = 1,
	.bpc = 8,
	.size = {
		.width = 246,
		.height = 184,
	},
	.bus_format = MEDIA_BUS_FMT_RGB888_1X7X4_SPWG,
};

static const struct drm_display_mode lg_lb070wv8_mode = {
	.clock = 33246,
	.hdisplay = 800,
	.hsync_start = 800 + 88,
	.hsync_end = 800 + 88 + 80,
	.htotal = 800 + 88 + 80 + 88,
	.vdisplay = 480,
	.vsync_start = 480 + 10,
	.vsync_end = 480 + 10 + 25,
	.vtotal = 480 + 10 + 25 + 10,
	.vrefresh = 60,
};

static const struct panel_desc lg_lb070wv8 = {
	.modes = &lg_lb070wv8_mode,
	.num_modes = 1,
	.bpc = 16,
	.size = {
		.width = 151,
		.height = 91,
	},
	.bus_format = MEDIA_BUS_FMT_RGB888_1X7X4_SPWG,
};

static const struct drm_display_mode lg_lp079qx1_sp0v_mode = {
	.clock = 200000,
	.hdisplay = 1536,
	.hsync_start = 1536 + 12,
	.hsync_end = 1536 + 12 + 16,
	.htotal = 1536 + 12 + 16 + 48,
	.vdisplay = 2048,
	.vsync_start = 2048 + 8,
	.vsync_end = 2048 + 8 + 4,
	.vtotal = 2048 + 8 + 4 + 8,
	.vrefresh = 60,
	.flags = DRM_MODE_FLAG_NVSYNC | DRM_MODE_FLAG_NHSYNC,
};

static const struct panel_desc lg_lp079qx1_sp0v = {
	.modes = &lg_lp079qx1_sp0v_mode,
	.num_modes = 1,
	.size = {
		.width = 129,
		.height = 171,
	},
};

static const struct drm_display_mode lg_lp097qx1_spa1_mode = {
	.clock = 205210,
	.hdisplay = 2048,
	.hsync_start = 2048 + 150,
	.hsync_end = 2048 + 150 + 5,
	.htotal = 2048 + 150 + 5 + 5,
	.vdisplay = 1536,
	.vsync_start = 1536 + 3,
	.vsync_end = 1536 + 3 + 1,
	.vtotal = 1536 + 3 + 1 + 9,
	.vrefresh = 60,
};

static const struct panel_desc lg_lp097qx1_spa1 = {
	.modes = &lg_lp097qx1_spa1_mode,
	.num_modes = 1,
	.size = {
		.width = 208,
		.height = 147,
	},
};

static const struct drm_display_mode lg_lp120up1_mode = {
	.clock = 162300,
	.hdisplay = 1920,
	.hsync_start = 1920 + 40,
	.hsync_end = 1920 + 40 + 40,
	.htotal = 1920 + 40 + 40+ 80,
	.vdisplay = 1280,
	.vsync_start = 1280 + 4,
	.vsync_end = 1280 + 4 + 4,
	.vtotal = 1280 + 4 + 4 + 12,
	.vrefresh = 60,
};

static const struct panel_desc lg_lp120up1 = {
	.modes = &lg_lp120up1_mode,
	.num_modes = 1,
	.bpc = 8,
	.size = {
		.width = 267,
		.height = 183,
	},
};

static const struct drm_display_mode lg_lp129qe_mode = {
	.clock = 285250,
	.hdisplay = 2560,
	.hsync_start = 2560 + 48,
	.hsync_end = 2560 + 48 + 32,
	.htotal = 2560 + 48 + 32 + 80,
	.vdisplay = 1700,
	.vsync_start = 1700 + 3,
	.vsync_end = 1700 + 3 + 10,
	.vtotal = 1700 + 3 + 10 + 36,
	.vrefresh = 60,
};

static const struct panel_desc lg_lp129qe = {
	.modes = &lg_lp129qe_mode,
	.num_modes = 1,
	.bpc = 8,
	.size = {
		.width = 272,
		.height = 181,
	},
};

static const struct display_timing nec_nl12880bc20_05_timing = {
	.pixelclock = { 67000000, 71000000, 75000000 },
	.hactive = { 1280, 1280, 1280 },
	.hfront_porch = { 2, 30, 30 },
	.hback_porch = { 6, 100, 100 },
	.hsync_len = { 2, 30, 30 },
	.vactive = { 800, 800, 800 },
	.vfront_porch = { 5, 5, 5 },
	.vback_porch = { 11, 11, 11 },
	.vsync_len = { 7, 7, 7 },
};

static const struct panel_desc nec_nl12880bc20_05 = {
	.timings = &nec_nl12880bc20_05_timing,
	.num_timings = 1,
	.bpc = 8,
	.size = {
		.width = 261,
		.height = 163,
	},
	.delay = {
		.enable = 50,
		.disable = 50,
	},
	.bus_format = MEDIA_BUS_FMT_RGB888_1X7X4_SPWG,
};

static const struct drm_display_mode nec_nl4827hc19_05b_mode = {
	.clock = 10870,
	.hdisplay = 480,
	.hsync_start = 480 + 2,
	.hsync_end = 480 + 2 + 41,
	.htotal = 480 + 2 + 41 + 2,
	.vdisplay = 272,
	.vsync_start = 272 + 2,
	.vsync_end = 272 + 2 + 4,
	.vtotal = 272 + 2 + 4 + 2,
	.vrefresh = 74,
	.flags = DRM_MODE_FLAG_NVSYNC | DRM_MODE_FLAG_NHSYNC,
};

static const struct panel_desc nec_nl4827hc19_05b = {
	.modes = &nec_nl4827hc19_05b_mode,
	.num_modes = 1,
	.bpc = 8,
	.size = {
		.width = 95,
		.height = 54,
	},
	.bus_format = MEDIA_BUS_FMT_RGB888_1X24,
	.bus_flags = DRM_BUS_FLAG_PIXDATA_POSEDGE,
};

static const struct drm_display_mode netron_dy_e231732_mode = {
	.clock = 66000,
	.hdisplay = 1024,
	.hsync_start = 1024 + 160,
	.hsync_end = 1024 + 160 + 70,
	.htotal = 1024 + 160 + 70 + 90,
	.vdisplay = 600,
	.vsync_start = 600 + 127,
	.vsync_end = 600 + 127 + 20,
	.vtotal = 600 + 127 + 20 + 3,
	.vrefresh = 60,
};

static const struct panel_desc netron_dy_e231732 = {
	.modes = &netron_dy_e231732_mode,
	.num_modes = 1,
	.size = {
		.width = 154,
		.height = 87,
	},
	.bus_format = MEDIA_BUS_FMT_RGB666_1X18,
};

static const struct display_timing nlt_nl192108ac18_02d_timing = {
	.pixelclock = { 130000000, 148350000, 163000000 },
	.hactive = { 1920, 1920, 1920 },
	.hfront_porch = { 80, 100, 100 },
	.hback_porch = { 100, 120, 120 },
	.hsync_len = { 50, 60, 60 },
	.vactive = { 1080, 1080, 1080 },
	.vfront_porch = { 12, 30, 30 },
	.vback_porch = { 4, 10, 10 },
	.vsync_len = { 4, 5, 5 },
};

static const struct panel_desc nlt_nl192108ac18_02d = {
	.timings = &nlt_nl192108ac18_02d_timing,
	.num_timings = 1,
	.bpc = 8,
	.size = {
		.width = 344,
		.height = 194,
	},
	.delay = {
		.unprepare = 500,
	},
	.bus_format = MEDIA_BUS_FMT_RGB888_1X7X4_SPWG,
};

static const struct drm_display_mode nvd_9128_mode = {
	.clock = 29500,
	.hdisplay = 800,
	.hsync_start = 800 + 130,
	.hsync_end = 800 + 130 + 98,
	.htotal = 800 + 0 + 130 + 98,
	.vdisplay = 480,
	.vsync_start = 480 + 10,
	.vsync_end = 480 + 10 + 50,
	.vtotal = 480 + 0 + 10 + 50,
};

static const struct panel_desc nvd_9128 = {
	.modes = &nvd_9128_mode,
	.num_modes = 1,
	.bpc = 8,
	.size = {
		.width = 156,
		.height = 88,
	},
	.bus_format = MEDIA_BUS_FMT_RGB888_1X7X4_SPWG,
};

static const struct display_timing okaya_rs800480t_7x0gp_timing = {
	.pixelclock = { 30000000, 30000000, 40000000 },
	.hactive = { 800, 800, 800 },
	.hfront_porch = { 40, 40, 40 },
	.hback_porch = { 40, 40, 40 },
	.hsync_len = { 1, 48, 48 },
	.vactive = { 480, 480, 480 },
	.vfront_porch = { 13, 13, 13 },
	.vback_porch = { 29, 29, 29 },
	.vsync_len = { 3, 3, 3 },
	.flags = DISPLAY_FLAGS_DE_HIGH,
};

static const struct panel_desc okaya_rs800480t_7x0gp = {
	.timings = &okaya_rs800480t_7x0gp_timing,
	.num_timings = 1,
	.bpc = 6,
	.size = {
		.width = 154,
		.height = 87,
	},
	.delay = {
		.prepare = 41,
		.enable = 50,
		.unprepare = 41,
		.disable = 50,
	},
	.bus_format = MEDIA_BUS_FMT_RGB666_1X18,
};

static const struct drm_display_mode olimex_lcd_olinuxino_43ts_mode = {
	.clock = 9000,
	.hdisplay = 480,
	.hsync_start = 480 + 5,
	.hsync_end = 480 + 5 + 30,
	.htotal = 480 + 5 + 30 + 10,
	.vdisplay = 272,
	.vsync_start = 272 + 8,
	.vsync_end = 272 + 8 + 5,
	.vtotal = 272 + 8 + 5 + 3,
	.vrefresh = 60,
};

static const struct panel_desc olimex_lcd_olinuxino_43ts = {
	.modes = &olimex_lcd_olinuxino_43ts_mode,
	.num_modes = 1,
	.size = {
		.width = 105,
		.height = 67,
	},
	.bus_format = MEDIA_BUS_FMT_RGB888_1X24,
};

/*
 * 800x480 CVT. The panel appears to be quite accepting, at least as far as
 * pixel clocks, but this is the timing that was being used in the Adafruit
 * installation instructions.
 */
static const struct drm_display_mode ontat_yx700wv03_mode = {
	.clock = 29500,
	.hdisplay = 800,
	.hsync_start = 824,
	.hsync_end = 896,
	.htotal = 992,
	.vdisplay = 480,
	.vsync_start = 483,
	.vsync_end = 493,
	.vtotal = 500,
	.vrefresh = 60,
	.flags = DRM_MODE_FLAG_NVSYNC | DRM_MODE_FLAG_NHSYNC,
};

/*
 * Specification at:
 * https://www.adafruit.com/images/product-files/2406/c3163.pdf
 */
static const struct panel_desc ontat_yx700wv03 = {
	.modes = &ontat_yx700wv03_mode,
	.num_modes = 1,
	.bpc = 8,
	.size = {
		.width = 154,
		.height = 83,
	},
	.bus_format = MEDIA_BUS_FMT_RGB666_1X18,
};

static const struct drm_display_mode ortustech_com43h4m85ulc_mode  = {
	.clock = 25000,
	.hdisplay = 480,
	.hsync_start = 480 + 10,
	.hsync_end = 480 + 10 + 10,
	.htotal = 480 + 10 + 10 + 15,
	.vdisplay = 800,
	.vsync_start = 800 + 3,
	.vsync_end = 800 + 3 + 3,
	.vtotal = 800 + 3 + 3 + 3,
	.vrefresh = 60,
};

static const struct panel_desc ortustech_com43h4m85ulc = {
	.modes = &ortustech_com43h4m85ulc_mode,
	.num_modes = 1,
	.bpc = 8,
	.size = {
		.width = 56,
		.height = 93,
	},
	.bus_format = MEDIA_BUS_FMT_RGB888_1X24,
	.bus_flags = DRM_BUS_FLAG_DE_HIGH | DRM_BUS_FLAG_PIXDATA_POSEDGE,
};

static const struct drm_display_mode qd43003c0_40_mode = {
	.clock = 9000,
	.hdisplay = 480,
	.hsync_start = 480 + 8,
	.hsync_end = 480 + 8 + 4,
	.htotal = 480 + 8 + 4 + 39,
	.vdisplay = 272,
	.vsync_start = 272 + 4,
	.vsync_end = 272 + 4 + 10,
	.vtotal = 272 + 4 + 10 + 2,
	.vrefresh = 60,
};

static const struct panel_desc qd43003c0_40 = {
	.modes = &qd43003c0_40_mode,
	.num_modes = 1,
	.bpc = 8,
	.size = {
		.width = 95,
		.height = 53,
	},
	.bus_format = MEDIA_BUS_FMT_RGB888_1X24,
};

static const struct drm_display_mode samsung_lsn122dl01_c01_mode = {
	.clock = 271560,
	.hdisplay = 2560,
	.hsync_start = 2560 + 48,
	.hsync_end = 2560 + 48 + 32,
	.htotal = 2560 + 48 + 32 + 80,
	.vdisplay = 1600,
	.vsync_start = 1600 + 2,
	.vsync_end = 1600 + 2 + 5,
	.vtotal = 1600 + 2 + 5 + 57,
	.vrefresh = 60,
};

static const struct panel_desc samsung_lsn122dl01_c01 = {
	.modes = &samsung_lsn122dl01_c01_mode,
	.num_modes = 1,
	.size = {
		.width = 263,
		.height = 164,
	},
};

static const struct drm_display_mode samsung_ltn101nt05_mode = {
	.clock = 54030,
	.hdisplay = 1024,
	.hsync_start = 1024 + 24,
	.hsync_end = 1024 + 24 + 136,
	.htotal = 1024 + 24 + 136 + 160,
	.vdisplay = 600,
	.vsync_start = 600 + 3,
	.vsync_end = 600 + 3 + 6,
	.vtotal = 600 + 3 + 6 + 61,
	.vrefresh = 60,
};

static const struct panel_desc samsung_ltn101nt05 = {
	.modes = &samsung_ltn101nt05_mode,
	.num_modes = 1,
	.bpc = 6,
	.size = {
		.width = 223,
		.height = 125,
	},
};

static const struct drm_display_mode samsung_ltn140at29_301_mode = {
	.clock = 76300,
	.hdisplay = 1366,
	.hsync_start = 1366 + 64,
	.hsync_end = 1366 + 64 + 48,
	.htotal = 1366 + 64 + 48 + 128,
	.vdisplay = 768,
	.vsync_start = 768 + 2,
	.vsync_end = 768 + 2 + 5,
	.vtotal = 768 + 2 + 5 + 17,
	.vrefresh = 60,
};

static const struct panel_desc samsung_ltn140at29_301 = {
	.modes = &samsung_ltn140at29_301_mode,
	.num_modes = 1,
	.bpc = 6,
	.size = {
		.width = 320,
		.height = 187,
	},
};

static const struct display_timing sharp_lq101k1ly04_timing = {
	.pixelclock = { 60000000, 65000000, 80000000 },
	.hactive = { 1280, 1280, 1280 },
	.hfront_porch = { 20, 20, 20 },
	.hback_porch = { 20, 20, 20 },
	.hsync_len = { 10, 10, 10 },
	.vactive = { 800, 800, 800 },
	.vfront_porch = { 4, 4, 4 },
	.vback_porch = { 4, 4, 4 },
	.vsync_len = { 4, 4, 4 },
	.flags = DISPLAY_FLAGS_PIXDATA_POSEDGE,
};

static const struct panel_desc sharp_lq101k1ly04 = {
	.timings = &sharp_lq101k1ly04_timing,
	.num_timings = 1,
	.bpc = 8,
	.size = {
		.width = 217,
		.height = 136,
	},
	.bus_format = MEDIA_BUS_FMT_RGB888_1X7X4_JEIDA,
};

static const struct drm_display_mode sharp_lq123p1jx31_mode = {
	.clock = 252750,
	.hdisplay = 2400,
	.hsync_start = 2400 + 48,
	.hsync_end = 2400 + 48 + 32,
	.htotal = 2400 + 48 + 32 + 80,
	.vdisplay = 1600,
	.vsync_start = 1600 + 3,
	.vsync_end = 1600 + 3 + 10,
	.vtotal = 1600 + 3 + 10 + 33,
	.vrefresh = 60,
	.flags = DRM_MODE_FLAG_NVSYNC | DRM_MODE_FLAG_NHSYNC,
};

static const struct panel_desc sharp_lq123p1jx31 = {
	.modes = &sharp_lq123p1jx31_mode,
	.num_modes = 1,
	.bpc = 8,
	.size = {
		.width = 259,
		.height = 173,
	},
	.delay = {
		.prepare = 110,
		.enable = 50,
		.unprepare = 550,
	},
};

static const struct drm_display_mode sharp_lq150x1lg11_mode = {
	.clock = 71100,
	.hdisplay = 1024,
	.hsync_start = 1024 + 168,
	.hsync_end = 1024 + 168 + 64,
	.htotal = 1024 + 168 + 64 + 88,
	.vdisplay = 768,
	.vsync_start = 768 + 37,
	.vsync_end = 768 + 37 + 2,
	.vtotal = 768 + 37 + 2 + 8,
	.vrefresh = 60,
};

static const struct panel_desc sharp_lq150x1lg11 = {
	.modes = &sharp_lq150x1lg11_mode,
	.num_modes = 1,
	.bpc = 6,
	.size = {
		.width = 304,
		.height = 228,
	},
	.bus_format = MEDIA_BUS_FMT_RGB565_1X16,
};

static const struct drm_display_mode shelly_sca07010_bfn_lnn_mode = {
	.clock = 33300,
	.hdisplay = 800,
	.hsync_start = 800 + 1,
	.hsync_end = 800 + 1 + 64,
	.htotal = 800 + 1 + 64 + 64,
	.vdisplay = 480,
	.vsync_start = 480 + 1,
	.vsync_end = 480 + 1 + 23,
	.vtotal = 480 + 1 + 23 + 22,
	.vrefresh = 60,
};

static const struct panel_desc shelly_sca07010_bfn_lnn = {
	.modes = &shelly_sca07010_bfn_lnn_mode,
	.num_modes = 1,
	.size = {
		.width = 152,
		.height = 91,
	},
	.bus_format = MEDIA_BUS_FMT_RGB666_1X18,
};

static const struct drm_display_mode starry_kr122ea0sra_mode = {
	.clock = 147000,
	.hdisplay = 1920,
	.hsync_start = 1920 + 16,
	.hsync_end = 1920 + 16 + 16,
	.htotal = 1920 + 16 + 16 + 32,
	.vdisplay = 1200,
	.vsync_start = 1200 + 15,
	.vsync_end = 1200 + 15 + 2,
	.vtotal = 1200 + 15 + 2 + 18,
	.vrefresh = 60,
	.flags = DRM_MODE_FLAG_NVSYNC | DRM_MODE_FLAG_NHSYNC,
};

static const struct panel_desc starry_kr122ea0sra = {
	.modes = &starry_kr122ea0sra_mode,
	.num_modes = 1,
	.size = {
		.width = 263,
		.height = 164,
	},
	.delay = {
		.prepare = 10 + 200,
		.enable = 50,
		.unprepare = 10 + 500,
	},
};

static const struct display_timing tianma_tm070jdhg30_timing = {
	.pixelclock = { 62600000, 68200000, 78100000 },
	.hactive = { 1280, 1280, 1280 },
	.hfront_porch = { 15, 64, 159 },
	.hback_porch = { 5, 5, 5 },
	.hsync_len = { 1, 1, 256 },
	.vactive = { 800, 800, 800 },
	.vfront_porch = { 3, 40, 99 },
	.vback_porch = { 2, 2, 2 },
	.vsync_len = { 1, 1, 128 },
	.flags = DISPLAY_FLAGS_DE_HIGH,
};

static const struct panel_desc tianma_tm070jdhg30 = {
	.timings = &tianma_tm070jdhg30_timing,
	.num_timings = 1,
	.bpc = 8,
	.size = {
		.width = 151,
		.height = 95,
	},
	.bus_format = MEDIA_BUS_FMT_RGB888_1X7X4_SPWG,
};

static const struct drm_display_mode tpk_f07a_0102_mode = {
	.clock = 33260,
	.hdisplay = 800,
	.hsync_start = 800 + 40,
	.hsync_end = 800 + 40 + 128,
	.htotal = 800 + 40 + 128 + 88,
	.vdisplay = 480,
	.vsync_start = 480 + 10,
	.vsync_end = 480 + 10 + 2,
	.vtotal = 480 + 10 + 2 + 33,
	.vrefresh = 60,
};

static const struct panel_desc tpk_f07a_0102 = {
	.modes = &tpk_f07a_0102_mode,
	.num_modes = 1,
	.size = {
		.width = 152,
		.height = 91,
	},
	.bus_flags = DRM_BUS_FLAG_PIXDATA_POSEDGE,
};

static const struct drm_display_mode tpk_f10a_0102_mode = {
	.clock = 45000,
	.hdisplay = 1024,
	.hsync_start = 1024 + 176,
	.hsync_end = 1024 + 176 + 5,
	.htotal = 1024 + 176 + 5 + 88,
	.vdisplay = 600,
	.vsync_start = 600 + 20,
	.vsync_end = 600 + 20 + 5,
	.vtotal = 600 + 20 + 5 + 25,
	.vrefresh = 60,
};

static const struct panel_desc tpk_f10a_0102 = {
	.modes = &tpk_f10a_0102_mode,
	.num_modes = 1,
	.size = {
		.width = 223,
		.height = 125,
	},
};

static const struct display_timing urt_umsh_8596md_timing = {
	.pixelclock = { 33260000, 33260000, 33260000 },
	.hactive = { 800, 800, 800 },
	.hfront_porch = { 41, 41, 41 },
	.hback_porch = { 216 - 128, 216 - 128, 216 - 128 },
	.hsync_len = { 71, 128, 128 },
	.vactive = { 480, 480, 480 },
	.vfront_porch = { 10, 10, 10 },
	.vback_porch = { 35 - 2, 35 - 2, 35 - 2 },
	.vsync_len = { 2, 2, 2 },
	.flags = DISPLAY_FLAGS_DE_HIGH | DISPLAY_FLAGS_PIXDATA_NEGEDGE |
		DISPLAY_FLAGS_HSYNC_LOW | DISPLAY_FLAGS_VSYNC_LOW,
};

static const struct panel_desc urt_umsh_8596md_lvds = {
	.timings = &urt_umsh_8596md_timing,
	.num_timings = 1,
	.bpc = 6,
	.size = {
		.width = 152,
		.height = 91,
	},
	.bus_format = MEDIA_BUS_FMT_RGB666_1X7X3_SPWG,
};

static const struct panel_desc urt_umsh_8596md_parallel = {
	.timings = &urt_umsh_8596md_timing,
	.num_timings = 1,
	.bpc = 6,
	.size = {
		.width = 152,
		.height = 91,
	},
	.bus_format = MEDIA_BUS_FMT_RGB666_1X18,
};

static const struct drm_display_mode winstar_wf35ltiacd_mode = {
	.clock = 6410,
	.hdisplay = 320,
	.hsync_start = 320 + 20,
	.hsync_end = 320 + 20 + 30,
	.htotal = 320 + 20 + 30 + 38,
	.vdisplay = 240,
	.vsync_start = 240 + 4,
	.vsync_end = 240 + 4 + 3,
	.vtotal = 240 + 4 + 3 + 15,
	.vrefresh = 60,
	.flags = DRM_MODE_FLAG_NVSYNC | DRM_MODE_FLAG_NHSYNC,
};

static const struct panel_desc winstar_wf35ltiacd = {
	.modes = &winstar_wf35ltiacd_mode,
	.num_modes = 1,
	.bpc = 8,
	.size = {
		.width = 70,
		.height = 53,
	},
	.bus_format = MEDIA_BUS_FMT_RGB888_1X24,
};

static const struct of_device_id platform_of_match[] = {
	{
		.compatible = "ampire,am-480272h3tmqw-t01h",
		.data = &ampire_am_480272h3tmqw_t01h,
	}, {
		.compatible = "ampire,am800480r3tmqwa1h",
		.data = &ampire_am800480r3tmqwa1h,
	}, {
		.compatible = "auo,b101aw03",
		.data = &auo_b101aw03,
	}, {
		.compatible = "auo,b101ean01",
		.data = &auo_b101ean01,
	}, {
		.compatible = "auo,b101xtn01",
		.data = &auo_b101xtn01,
	}, {
		.compatible = "auo,b116xw03",
		.data = &auo_b116xw03,
	}, {
		.compatible = "auo,b133htn01",
		.data = &auo_b133htn01,
	}, {
		.compatible = "auo,b133xtn01",
		.data = &auo_b133xtn01,
	}, {
		.compatible = "auo,g133han01",
		.data = &auo_g133han01,
	}, {
		.compatible = "auo,g185han01",
		.data = &auo_g185han01,
	}, {
		.compatible = "auo,p320hvn03",
		.data = &auo_p320hvn03,
	}, {
		.compatible = "auo,t215hvn01",
		.data = &auo_t215hvn01,
	}, {
		.compatible = "avic,tm070ddh03",
		.data = &avic_tm070ddh03,
	}, {
		.compatible = "boe,nv101wxmn51",
		.data = &boe_nv101wxmn51,
	}, {
		.compatible = "chunghwa,claa070wp03xg",
		.data = &chunghwa_claa070wp03xg,
	}, {
		.compatible = "chunghwa,claa101wa01a",
		.data = &chunghwa_claa101wa01a
	}, {
		.compatible = "chunghwa,claa101wb01",
		.data = &chunghwa_claa101wb01
	}, {
		.compatible = "edt,et057090dhu",
		.data = &edt_et057090dhu,
	}, {
		.compatible = "edt,et070080dh6",
		.data = &edt_etm0700g0dh6,
	}, {
		.compatible = "edt,etm0700g0dh6",
		.data = &edt_etm0700g0dh6,
	}, {
		.compatible = "foxlink,fl500wvr00-a0t",
		.data = &foxlink_fl500wvr00_a0t,
	}, {
		.compatible = "giantplus,gpg482739qs5",
		.data = &giantplus_gpg482739qs5
	}, {
		.compatible = "hannstar,hsd070pww1",
		.data = &hannstar_hsd070pww1,
	}, {
		.compatible = "hannstar,hsd100pxn1",
		.data = &hannstar_hsd100pxn1,
	}, {
		.compatible = "hit,tx23d38vm0caa",
		.data = &hitachi_tx23d38vm0caa
	}, {
		.compatible = "innolux,at043tn24",
		.data = &innolux_at043tn24,
	}, {
		.compatible = "innolux,at070tn92",
		.data = &innolux_at070tn92,
	}, {
		.compatible ="innolux,g101ice-l01",
		.data = &innolux_g101ice_l01
	}, {
		.compatible ="innolux,g121i1-l01",
		.data = &innolux_g121i1_l01
	}, {
		.compatible = "innolux,g121x1-l03",
		.data = &innolux_g121x1_l03,
	}, {
		.compatible = "innolux,n116bge",
		.data = &innolux_n116bge,
	}, {
		.compatible = "innolux,n156bge-l21",
		.data = &innolux_n156bge_l21,
	}, {
		.compatible = "innolux,zj070na-01p",
		.data = &innolux_zj070na_01p,
	}, {
		.compatible = "kyo,tcg121xglp",
		.data = &kyo_tcg121xglp,
	}, {
		.compatible = "lg,lb070wv8",
		.data = &lg_lb070wv8,
	}, {
		.compatible = "lg,lp079qx1-sp0v",
		.data = &lg_lp079qx1_sp0v,
	}, {
		.compatible = "lg,lp097qx1-spa1",
		.data = &lg_lp097qx1_spa1,
	}, {
		.compatible = "lg,lp120up1",
		.data = &lg_lp120up1,
	}, {
		.compatible = "lg,lp129qe",
		.data = &lg_lp129qe,
	}, {
		.compatible = "nec,nl12880bc20-05",
		.data = &nec_nl12880bc20_05,
	}, {
		.compatible = "nec,nl4827hc19-05b",
		.data = &nec_nl4827hc19_05b,
	}, {
		.compatible = "netron-dy,e231732",
		.data = &netron_dy_e231732,
	}, {
		.compatible = "nlt,nl192108ac18-02d",
		.data = &nlt_nl192108ac18_02d,
	}, {
		.compatible = "nvd,9128",
		.data = &nvd_9128,
	}, {
		.compatible = "okaya,rs800480t-7x0gp",
		.data = &okaya_rs800480t_7x0gp,
	}, {
		.compatible = "olimex,lcd-olinuxino-43-ts",
		.data = &olimex_lcd_olinuxino_43ts,
	}, {
		.compatible = "ontat,yx700wv03",
		.data = &ontat_yx700wv03,
	}, {
		.compatible = "ortustech,com43h4m85ulc",
		.data = &ortustech_com43h4m85ulc,
	}, {
		.compatible = "qiaodian,qd43003c0-40",
		.data = &qd43003c0_40,
	}, {
		.compatible = "samsung,lsn122dl01-c01",
		.data = &samsung_lsn122dl01_c01,
	}, {
		.compatible = "samsung,ltn101nt05",
		.data = &samsung_ltn101nt05,
	}, {
		.compatible = "samsung,ltn140at29-301",
		.data = &samsung_ltn140at29_301,
	}, {
		.compatible = "sharp,lq101k1ly04",
		.data = &sharp_lq101k1ly04,
	}, {
		.compatible = "sharp,lq123p1jx31",
		.data = &sharp_lq123p1jx31,
	}, {
		.compatible = "sharp,lq150x1lg11",
		.data = &sharp_lq150x1lg11,
	}, {
		.compatible = "shelly,sca07010-bfn-lnn",
		.data = &shelly_sca07010_bfn_lnn,
	}, {
		.compatible = "starry,kr122ea0sra",
		.data = &starry_kr122ea0sra,
	}, {
		.compatible = "tianma,tm070jdhg30",
		.data = &tianma_tm070jdhg30,
	}, {
		.compatible = "tpk,f07a-0102",
		.data = &tpk_f07a_0102,
	}, {
		.compatible = "tpk,f10a-0102",
		.data = &tpk_f10a_0102,
	}, {
		.compatible = "urt,umsh-8596md-t",
		.data = &urt_umsh_8596md_parallel,
	}, {
		.compatible = "urt,umsh-8596md-1t",
		.data = &urt_umsh_8596md_parallel,
	}, {
		.compatible = "urt,umsh-8596md-7t",
		.data = &urt_umsh_8596md_parallel,
	}, {
		.compatible = "urt,umsh-8596md-11t",
		.data = &urt_umsh_8596md_lvds,
	}, {
		.compatible = "urt,umsh-8596md-19t",
		.data = &urt_umsh_8596md_lvds,
	}, {
		.compatible = "urt,umsh-8596md-20t",
		.data = &urt_umsh_8596md_parallel,
	}, {
		.compatible = "winstar,wf35ltiacd",
		.data = &winstar_wf35ltiacd,
	}, {
		/* sentinel */
	}
};
MODULE_DEVICE_TABLE(of, platform_of_match);

static int panel_simple_platform_probe(struct platform_device *pdev)
{
	const struct of_device_id *id;

	id = of_match_node(platform_of_match, pdev->dev.of_node);
	if (!id)
		return -ENODEV;

	return panel_simple_probe(&pdev->dev, id->data);
}

static int panel_simple_platform_remove(struct platform_device *pdev)
{
	return panel_simple_remove(&pdev->dev);
}

static void panel_simple_platform_shutdown(struct platform_device *pdev)
{
	panel_simple_shutdown(&pdev->dev);
}

static struct platform_driver panel_simple_platform_driver = {
	.driver = {
		.name = "panel-simple",
		.of_match_table = platform_of_match,
	},
	.probe = panel_simple_platform_probe,
	.remove = panel_simple_platform_remove,
	.shutdown = panel_simple_platform_shutdown,
};

struct panel_desc_dsi {
	struct panel_desc desc;

	unsigned long flags;
	enum mipi_dsi_pixel_format format;
	unsigned int lanes;
};

static const struct drm_display_mode auo_b080uan01_mode = {
	.clock = 154500,
	.hdisplay = 1200,
	.hsync_start = 1200 + 62,
	.hsync_end = 1200 + 62 + 4,
	.htotal = 1200 + 62 + 4 + 62,
	.vdisplay = 1920,
	.vsync_start = 1920 + 9,
	.vsync_end = 1920 + 9 + 2,
	.vtotal = 1920 + 9 + 2 + 8,
	.vrefresh = 60,
};

static const struct panel_desc_dsi auo_b080uan01 = {
	.desc = {
		.modes = &auo_b080uan01_mode,
		.num_modes = 1,
		.bpc = 8,
		.size = {
			.width = 108,
			.height = 272,
		},
	},
	.flags = MIPI_DSI_MODE_VIDEO | MIPI_DSI_CLOCK_NON_CONTINUOUS,
	.format = MIPI_DSI_FMT_RGB888,
	.lanes = 4,
};

static const struct drm_display_mode boe_tv080wum_nl0_mode = {
	.clock = 160000,
	.hdisplay = 1200,
	.hsync_start = 1200 + 120,
	.hsync_end = 1200 + 120 + 20,
	.htotal = 1200 + 120 + 20 + 21,
	.vdisplay = 1920,
	.vsync_start = 1920 + 21,
	.vsync_end = 1920 + 21 + 3,
	.vtotal = 1920 + 21 + 3 + 18,
	.vrefresh = 60,
	.flags = DRM_MODE_FLAG_NVSYNC | DRM_MODE_FLAG_NHSYNC,
};

static const struct panel_desc_dsi boe_tv080wum_nl0 = {
	.desc = {
		.modes = &boe_tv080wum_nl0_mode,
		.num_modes = 1,
		.size = {
			.width = 107,
			.height = 172,
		},
	},
	.flags = MIPI_DSI_MODE_VIDEO |
		 MIPI_DSI_MODE_VIDEO_BURST |
		 MIPI_DSI_MODE_VIDEO_SYNC_PULSE,
	.format = MIPI_DSI_FMT_RGB888,
	.lanes = 4,
};

static const struct drm_display_mode lg_ld070wx3_sl01_mode = {
	.clock = 71000,
	.hdisplay = 800,
	.hsync_start = 800 + 32,
	.hsync_end = 800 + 32 + 1,
	.htotal = 800 + 32 + 1 + 57,
	.vdisplay = 1280,
	.vsync_start = 1280 + 28,
	.vsync_end = 1280 + 28 + 1,
	.vtotal = 1280 + 28 + 1 + 14,
	.vrefresh = 60,
};

static const struct panel_desc_dsi lg_ld070wx3_sl01 = {
	.desc = {
		.modes = &lg_ld070wx3_sl01_mode,
		.num_modes = 1,
		.bpc = 8,
		.size = {
			.width = 94,
			.height = 151,
		},
	},
	.flags = MIPI_DSI_MODE_VIDEO | MIPI_DSI_CLOCK_NON_CONTINUOUS,
	.format = MIPI_DSI_FMT_RGB888,
	.lanes = 4,
};

static const struct drm_display_mode lg_lh500wx1_sd03_mode = {
	.clock = 67000,
	.hdisplay = 720,
	.hsync_start = 720 + 12,
	.hsync_end = 720 + 12 + 4,
	.htotal = 720 + 12 + 4 + 112,
	.vdisplay = 1280,
	.vsync_start = 1280 + 8,
	.vsync_end = 1280 + 8 + 4,
	.vtotal = 1280 + 8 + 4 + 12,
	.vrefresh = 60,
};

static const struct panel_desc_dsi lg_lh500wx1_sd03 = {
	.desc = {
		.modes = &lg_lh500wx1_sd03_mode,
		.num_modes = 1,
		.bpc = 8,
		.size = {
			.width = 62,
			.height = 110,
		},
	},
	.flags = MIPI_DSI_MODE_VIDEO,
	.format = MIPI_DSI_FMT_RGB888,
	.lanes = 4,
};

static const struct drm_display_mode panasonic_vvx10f004b00_mode = {
	.clock = 157200,
	.hdisplay = 1920,
	.hsync_start = 1920 + 154,
	.hsync_end = 1920 + 154 + 16,
	.htotal = 1920 + 154 + 16 + 32,
	.vdisplay = 1200,
	.vsync_start = 1200 + 17,
	.vsync_end = 1200 + 17 + 2,
	.vtotal = 1200 + 17 + 2 + 16,
	.vrefresh = 60,
};

static const struct panel_desc_dsi panasonic_vvx10f004b00 = {
	.desc = {
		.modes = &panasonic_vvx10f004b00_mode,
		.num_modes = 1,
		.bpc = 8,
		.size = {
			.width = 217,
			.height = 136,
		},
	},
	.flags = MIPI_DSI_MODE_VIDEO | MIPI_DSI_MODE_VIDEO_SYNC_PULSE |
		 MIPI_DSI_CLOCK_NON_CONTINUOUS,
	.format = MIPI_DSI_FMT_RGB888,
	.lanes = 4,
};

static const struct of_device_id dsi_of_match[] = {
	{
		.compatible = "auo,b080uan01",
		.data = &auo_b080uan01
	}, {
		.compatible = "boe,tv080wum-nl0",
		.data = &boe_tv080wum_nl0
	}, {
		.compatible = "lg,ld070wx3-sl01",
		.data = &lg_ld070wx3_sl01
	}, {
		.compatible = "lg,lh500wx1-sd03",
		.data = &lg_lh500wx1_sd03
	}, {
		.compatible = "panasonic,vvx10f004b00",
		.data = &panasonic_vvx10f004b00
	}, {
		/* sentinel */
	}
};
MODULE_DEVICE_TABLE(of, dsi_of_match);

static int panel_simple_dsi_probe(struct mipi_dsi_device *dsi)
{
	const struct panel_desc_dsi *desc;
	const struct of_device_id *id;
	int err;

	id = of_match_node(dsi_of_match, dsi->dev.of_node);
	if (!id)
		return -ENODEV;

	desc = id->data;

	err = panel_simple_probe(&dsi->dev, &desc->desc);
	if (err < 0)
		return err;

	dsi->mode_flags = desc->flags;
	dsi->format = desc->format;
	dsi->lanes = desc->lanes;

	err = mipi_dsi_attach(dsi);
	if (err) {
		struct panel_simple *panel = dev_get_drvdata(&dsi->dev);

		drm_panel_remove(&panel->base);
	}

	return err;
}

static int panel_simple_dsi_remove(struct mipi_dsi_device *dsi)
{
	int err;

	err = mipi_dsi_detach(dsi);
	if (err < 0)
		dev_err(&dsi->dev, "failed to detach from DSI host: %d\n", err);

	return panel_simple_remove(&dsi->dev);
}

static void panel_simple_dsi_shutdown(struct mipi_dsi_device *dsi)
{
	panel_simple_shutdown(&dsi->dev);
}

static struct mipi_dsi_driver panel_simple_dsi_driver = {
	.driver = {
		.name = "panel-simple-dsi",
		.of_match_table = dsi_of_match,
	},
	.probe = panel_simple_dsi_probe,
	.remove = panel_simple_dsi_remove,
	.shutdown = panel_simple_dsi_shutdown,
};

static int __init panel_simple_init(void)
{
	int err;

	err = platform_driver_register(&panel_simple_platform_driver);
	if (err < 0)
		return err;

	if (IS_ENABLED(CONFIG_DRM_MIPI_DSI)) {
		err = mipi_dsi_driver_register(&panel_simple_dsi_driver);
		if (err < 0)
			return err;
	}

	return 0;
}
module_init(panel_simple_init);

static void __exit panel_simple_exit(void)
{
	if (IS_ENABLED(CONFIG_DRM_MIPI_DSI))
		mipi_dsi_driver_unregister(&panel_simple_dsi_driver);

	platform_driver_unregister(&panel_simple_platform_driver);
}
module_exit(panel_simple_exit);

MODULE_AUTHOR("Thierry Reding <treding@nvidia.com>");
MODULE_DESCRIPTION("DRM Driver for Simple Panels");
MODULE_LICENSE("GPL and additional rights");<|MERGE_RESOLUTION|>--- conflicted
+++ resolved
@@ -1059,8 +1059,6 @@
 	.bus_format = MEDIA_BUS_FMT_RGB888_1X24,
 };
 
-<<<<<<< HEAD
-=======
 static const struct display_timing innolux_g070y2_l01_timing = {
 	.pixelclock = { 28000000, 29500000, 32000000 },
 	.hactive = { 800, 800, 800 },
@@ -1091,7 +1089,6 @@
 	.bus_format = MEDIA_BUS_FMT_RGB888_1X7X4_SPWG,
 };
 
->>>>>>> 22fdca53
 static const struct display_timing innolux_g101ice_l01_timing = {
 	.pixelclock = { 60400000, 71100000, 74700000 },
 	.hactive = { 1280, 1280, 1280 },
