--- conflicted
+++ resolved
@@ -1,12 +1,17 @@
-/* SPDX-License-Identifier: GPL-2.0 */
 /*
- * Copyright (c) 2019 MediaTek Inc.
-*/
+ * Copyright (c) 2017, Fuzhou Rockchip Electronics Co., Ltd
+ *
+ * This program is free software; you can redistribute it and/or modify
+ * it under the terms of the GNU General Public License as published by
+ * the Free Software Foundation; either version 2 of the License, or
+ * (at your option) any later version.
+ */
 
 #include <linux/backlight.h>
 #include <linux/gpio/consumer.h>
 #include <linux/module.h>
 #include <linux/of.h>
+#include <linux/of_device.h>
 #include <linux/regulator/consumer.h>
 
 #include <drm/drmP.h>
@@ -16,12 +21,41 @@
 
 #include <video/mipi_display.h>
 
+struct panel_init_cmd {
+	size_t len;
+	const char *data;
+};
+
+#define _INIT_CMD(...) { \
+	.len = sizeof((char[]){__VA_ARGS__}), \
+	.data = (char[]){__VA_ARGS__} }
+
+struct panel_desc {
+	const struct drm_display_mode *mode;
+	unsigned int bpc;
+	struct {
+		unsigned int width;
+		unsigned int height;
+	} size;
+
+	unsigned long flags;
+	enum mipi_dsi_pixel_format format;
+	const struct panel_init_cmd *init_cmds;
+	unsigned int lanes;
+	const char * const *supply_names;
+	unsigned int num_supplies;
+	unsigned int sleep_mode_delay;
+	unsigned int power_down_delay;
+};
+
 struct innolux_panel {
 	struct drm_panel base;
 	struct mipi_dsi_device *link;
+	const struct panel_desc *desc;
 
 	struct backlight_device *backlight;
-	struct regulator *supply;
+	struct regulator_bulk_data *supplies;
+	unsigned int num_supplies;
 	struct gpio_desc *enable_gpio;
 
 	bool prepared;
@@ -40,8 +74,7 @@
 	if (!innolux->enabled)
 		return 0;
 
-	innolux->backlight->props.power = FB_BLANK_POWERDOWN;
-	backlight_update_status(innolux->backlight);
+	backlight_disable(innolux->backlight);
 
 	innolux->enabled = false;
 
@@ -68,12 +101,16 @@
 		return err;
 	}
 
+	if (innolux->desc->sleep_mode_delay)
+		msleep(innolux->desc->sleep_mode_delay);
+
 	gpiod_set_value_cansleep(innolux->enable_gpio, 0);
 
-	/* T8: 80ms - 1000ms */
-	msleep(80);
-
-	err = regulator_disable(innolux->supply);
+	if (innolux->desc->power_down_delay)
+		msleep(innolux->desc->power_down_delay);
+
+	err = regulator_bulk_disable(innolux->desc->num_supplies,
+				     innolux->supplies);
 	if (err < 0)
 		return err;
 
@@ -85,24 +122,55 @@
 static int innolux_panel_prepare(struct drm_panel *panel)
 {
 	struct innolux_panel *innolux = to_innolux_panel(panel);
-	int err, regulator_err;
+	int err;
 
 	if (innolux->prepared)
 		return 0;
 
 	gpiod_set_value_cansleep(innolux->enable_gpio, 0);
 
-	err = regulator_enable(innolux->supply);
-	if (err < 0)
-		return err;
-
-	/* T2: 15ms - 1000ms */
-	usleep_range(15000, 16000);
+	err = regulator_bulk_enable(innolux->desc->num_supplies,
+				    innolux->supplies);
+	if (err < 0)
+		return err;
+
+	/* p079zca: t2 (20ms), p097pfg: t4 (15ms) */
+	usleep_range(20000, 21000);
 
 	gpiod_set_value_cansleep(innolux->enable_gpio, 1);
 
-	/* T4: 15ms - 1000ms */
-	usleep_range(15000, 16000);
+	/* p079zca: t4, p097pfg: t5 */
+	usleep_range(20000, 21000);
+
+	if (innolux->desc->init_cmds) {
+		const struct panel_init_cmd *cmds =
+					innolux->desc->init_cmds;
+		unsigned int i;
+
+		for (i = 0; cmds[i].len != 0; i++) {
+			const struct panel_init_cmd *cmd = &cmds[i];
+
+			err = mipi_dsi_generic_write(innolux->link, cmd->data,
+						     cmd->len);
+			if (err < 0) {
+				dev_err(panel->dev,
+					"failed to write command %u\n", i);
+				goto poweroff;
+			}
+
+			/*
+			 * Included by random guessing, because without this
+			 * (or at least, some delay), the panel sometimes
+			 * didn't appear to pick up the command sequence.
+			 */
+			err = mipi_dsi_dcs_nop(innolux->link);
+			if (err < 0) {
+				dev_err(panel->dev,
+					"failed to send DCS nop: %d\n", err);
+				goto poweroff;
+			}
+		}
+	}
 
 	err = mipi_dsi_dcs_exit_sleep_mode(innolux->link);
 	if (err < 0) {
@@ -129,12 +197,9 @@
 	return 0;
 
 poweroff:
-	regulator_err = regulator_disable(innolux->supply);
-	if (regulator_err)
-		DRM_DEV_ERROR(panel->dev, "failed to disable regulator: %d\n",
-			      regulator_err);
-
 	gpiod_set_value_cansleep(innolux->enable_gpio, 0);
+	regulator_bulk_disable(innolux->desc->num_supplies, innolux->supplies);
+
 	return err;
 }
 
@@ -146,8 +211,7 @@
 	if (innolux->enabled)
 		return 0;
 
-	innolux->backlight->props.power = FB_BLANK_UNBLANK;
-	ret = backlight_update_status(innolux->backlight);
+	ret = backlight_enable(innolux->backlight);
 	if (ret) {
 		DRM_DEV_ERROR(panel->drm->dev,
 			      "Failed to enable backlight %d\n", ret);
@@ -159,7 +223,11 @@
 	return 0;
 }
 
-static const struct drm_display_mode default_mode = {
+static const char * const innolux_p079zca_supply_names[] = {
+	"power",
+};
+
+static const struct drm_display_mode innolux_p079zca_mode = {
 	.clock = 56900,
 	.hdisplay = 768,
 	.hsync_start = 768 + 40,
@@ -172,15 +240,181 @@
 	.vrefresh = 60,
 };
 
+static const struct panel_desc innolux_p079zca_panel_desc = {
+	.mode = &innolux_p079zca_mode,
+	.bpc = 8,
+	.size = {
+		.width = 120,
+		.height = 160,
+	},
+	.flags = MIPI_DSI_MODE_VIDEO | MIPI_DSI_MODE_VIDEO_SYNC_PULSE |
+		 MIPI_DSI_MODE_LPM,
+	.format = MIPI_DSI_FMT_RGB888,
+	.lanes = 4,
+	.supply_names = innolux_p079zca_supply_names,
+	.num_supplies = ARRAY_SIZE(innolux_p079zca_supply_names),
+	.power_down_delay = 80, /* T8: 80ms - 1000ms */
+};
+
+static const char * const innolux_p097pfg_supply_names[] = {
+	"avdd",
+	"avee",
+};
+
+static const struct drm_display_mode innolux_p097pfg_mode = {
+	.clock = 229000,
+	.hdisplay = 1536,
+	.hsync_start = 1536 + 100,
+	.hsync_end = 1536 + 100 + 24,
+	.htotal = 1536 + 100 + 24 + 100,
+	.vdisplay = 2048,
+	.vsync_start = 2048 + 100,
+	.vsync_end = 2048 + 100 + 2,
+	.vtotal = 2048 + 100 + 2 + 18,
+	.vrefresh = 60,
+};
+
+/*
+ * Display manufacturer failed to provide init sequencing according to
+ * https://chromium-review.googlesource.com/c/chromiumos/third_party/coreboot/+/892065/
+ * so the init sequence stems from a register dump of a working panel.
+ */
+static const struct panel_init_cmd innolux_p097pfg_init_cmds[] = {
+	/* page 0 */
+	_INIT_CMD(0xF0, 0x55, 0xAA, 0x52, 0x08, 0x00),
+	_INIT_CMD(0xB1, 0xE8, 0x11),
+	_INIT_CMD(0xB2, 0x25, 0x02),
+	_INIT_CMD(0xB5, 0x08, 0x00),
+	_INIT_CMD(0xBC, 0x0F, 0x00),
+	_INIT_CMD(0xB8, 0x03, 0x06, 0x00, 0x00),
+	_INIT_CMD(0xBD, 0x01, 0x90, 0x14, 0x14),
+	_INIT_CMD(0x6F, 0x01),
+	_INIT_CMD(0xC0, 0x03),
+	_INIT_CMD(0x6F, 0x02),
+	_INIT_CMD(0xC1, 0x0D),
+	_INIT_CMD(0xD9, 0x01, 0x09, 0x70),
+	_INIT_CMD(0xC5, 0x12, 0x21, 0x00),
+	_INIT_CMD(0xBB, 0x93, 0x93),
+
+	/* page 1 */
+	_INIT_CMD(0xF0, 0x55, 0xAA, 0x52, 0x08, 0x01),
+	_INIT_CMD(0xB3, 0x3C, 0x3C),
+	_INIT_CMD(0xB4, 0x0F, 0x0F),
+	_INIT_CMD(0xB9, 0x45, 0x45),
+	_INIT_CMD(0xBA, 0x14, 0x14),
+	_INIT_CMD(0xCA, 0x02),
+	_INIT_CMD(0xCE, 0x04),
+	_INIT_CMD(0xC3, 0x9B, 0x9B),
+	_INIT_CMD(0xD8, 0xC0, 0x03),
+	_INIT_CMD(0xBC, 0x82, 0x01),
+	_INIT_CMD(0xBD, 0x9E, 0x01),
+
+	/* page 2 */
+	_INIT_CMD(0xF0, 0x55, 0xAA, 0x52, 0x08, 0x02),
+	_INIT_CMD(0xB0, 0x82),
+	_INIT_CMD(0xD1, 0x00, 0x00, 0x00, 0x3E, 0x00, 0x82, 0x00, 0xA5,
+		  0x00, 0xC1, 0x00, 0xEA, 0x01, 0x0D, 0x01, 0x40),
+	_INIT_CMD(0xD2, 0x01, 0x6A, 0x01, 0xA8, 0x01, 0xDC, 0x02, 0x29,
+		  0x02, 0x67, 0x02, 0x68, 0x02, 0xA8, 0x02, 0xF0),
+	_INIT_CMD(0xD3, 0x03, 0x19, 0x03, 0x49, 0x03, 0x67, 0x03, 0x8C,
+		  0x03, 0xA6, 0x03, 0xC7, 0x03, 0xDE, 0x03, 0xEC),
+	_INIT_CMD(0xD4, 0x03, 0xFF, 0x03, 0xFF),
+	_INIT_CMD(0xE0, 0x00, 0x00, 0x00, 0x86, 0x00, 0xC5, 0x00, 0xE5,
+		  0x00, 0xFF, 0x01, 0x26, 0x01, 0x45, 0x01, 0x75),
+	_INIT_CMD(0xE1, 0x01, 0x9C, 0x01, 0xD5, 0x02, 0x05, 0x02, 0x4D,
+		  0x02, 0x86, 0x02, 0x87, 0x02, 0xC3, 0x03, 0x03),
+	_INIT_CMD(0xE2, 0x03, 0x2A, 0x03, 0x56, 0x03, 0x72, 0x03, 0x94,
+		  0x03, 0xAC, 0x03, 0xCB, 0x03, 0xE0, 0x03, 0xED),
+	_INIT_CMD(0xE3, 0x03, 0xFF, 0x03, 0xFF),
+
+	/* page 3 */
+	_INIT_CMD(0xF0, 0x55, 0xAA, 0x52, 0x08, 0x03),
+	_INIT_CMD(0xB0, 0x00, 0x00, 0x00, 0x00),
+	_INIT_CMD(0xB1, 0x00, 0x00, 0x00, 0x00),
+	_INIT_CMD(0xB2, 0x00, 0x00, 0x06, 0x04, 0x01, 0x40, 0x85),
+	_INIT_CMD(0xB3, 0x10, 0x07, 0xFC, 0x04, 0x01, 0x40, 0x80),
+	_INIT_CMD(0xB6, 0xF0, 0x08, 0x00, 0x04, 0x00, 0x00, 0x00, 0x01,
+		  0x40, 0x80),
+	_INIT_CMD(0xBA, 0xC5, 0x07, 0x00, 0x04, 0x11, 0x25, 0x8C),
+	_INIT_CMD(0xBB, 0xC5, 0x07, 0x00, 0x03, 0x11, 0x25, 0x8C),
+	_INIT_CMD(0xC0, 0x00, 0x3C, 0x00, 0x00, 0x00, 0x80, 0x80),
+	_INIT_CMD(0xC1, 0x00, 0x3C, 0x00, 0x00, 0x00, 0x80, 0x80),
+	_INIT_CMD(0xC4, 0x00, 0x00),
+	_INIT_CMD(0xEF, 0x41),
+
+	/* page 4 */
+	_INIT_CMD(0xF0, 0x55, 0xAA, 0x52, 0x08, 0x04),
+	_INIT_CMD(0xEC, 0x4C),
+
+	/* page 5 */
+	_INIT_CMD(0xF0, 0x55, 0xAA, 0x52, 0x08, 0x05),
+	_INIT_CMD(0xB0, 0x13, 0x03, 0x03, 0x01),
+	_INIT_CMD(0xB1, 0x30, 0x00),
+	_INIT_CMD(0xB2, 0x02, 0x02, 0x00),
+	_INIT_CMD(0xB3, 0x82, 0x23, 0x82, 0x9D),
+	_INIT_CMD(0xB4, 0xC5, 0x75, 0x24, 0x57),
+	_INIT_CMD(0xB5, 0x00, 0xD4, 0x72, 0x11, 0x11, 0xAB, 0x0A),
+	_INIT_CMD(0xB6, 0x00, 0x00, 0xD5, 0x72, 0x24, 0x56),
+	_INIT_CMD(0xB7, 0x5C, 0xDC, 0x5C, 0x5C),
+	_INIT_CMD(0xB9, 0x0C, 0x00, 0x00, 0x01, 0x00),
+	_INIT_CMD(0xC0, 0x75, 0x11, 0x11, 0x54, 0x05),
+	_INIT_CMD(0xC6, 0x00, 0x00, 0x00, 0x00),
+	_INIT_CMD(0xD0, 0x00, 0x48, 0x08, 0x00, 0x00),
+	_INIT_CMD(0xD1, 0x00, 0x48, 0x09, 0x00, 0x00),
+
+	/* page 6 */
+	_INIT_CMD(0xF0, 0x55, 0xAA, 0x52, 0x08, 0x06),
+	_INIT_CMD(0xB0, 0x02, 0x32, 0x32, 0x08, 0x2F),
+	_INIT_CMD(0xB1, 0x2E, 0x15, 0x14, 0x13, 0x12),
+	_INIT_CMD(0xB2, 0x11, 0x10, 0x00, 0x3D, 0x3D),
+	_INIT_CMD(0xB3, 0x3D, 0x3D, 0x3D, 0x3D, 0x3D),
+	_INIT_CMD(0xB4, 0x3D, 0x32),
+	_INIT_CMD(0xB5, 0x03, 0x32, 0x32, 0x09, 0x2F),
+	_INIT_CMD(0xB6, 0x2E, 0x1B, 0x1A, 0x19, 0x18),
+	_INIT_CMD(0xB7, 0x17, 0x16, 0x01, 0x3D, 0x3D),
+	_INIT_CMD(0xB8, 0x3D, 0x3D, 0x3D, 0x3D, 0x3D),
+	_INIT_CMD(0xB9, 0x3D, 0x32),
+	_INIT_CMD(0xC0, 0x01, 0x32, 0x32, 0x09, 0x2F),
+	_INIT_CMD(0xC1, 0x2E, 0x1A, 0x1B, 0x16, 0x17),
+	_INIT_CMD(0xC2, 0x18, 0x19, 0x03, 0x3D, 0x3D),
+	_INIT_CMD(0xC3, 0x3D, 0x3D, 0x3D, 0x3D, 0x3D),
+	_INIT_CMD(0xC4, 0x3D, 0x32),
+	_INIT_CMD(0xC5, 0x00, 0x32, 0x32, 0x08, 0x2F),
+	_INIT_CMD(0xC6, 0x2E, 0x14, 0x15, 0x10, 0x11),
+	_INIT_CMD(0xC7, 0x12, 0x13, 0x02, 0x3D, 0x3D),
+	_INIT_CMD(0xC8, 0x3D, 0x3D, 0x3D, 0x3D, 0x3D),
+	_INIT_CMD(0xC9, 0x3D, 0x32),
+
+	{},
+};
+
+static const struct panel_desc innolux_p097pfg_panel_desc = {
+	.mode = &innolux_p097pfg_mode,
+	.bpc = 8,
+	.size = {
+		.width = 147,
+		.height = 196,
+	},
+	.flags = MIPI_DSI_MODE_VIDEO | MIPI_DSI_MODE_VIDEO_SYNC_PULSE |
+		 MIPI_DSI_MODE_LPM,
+	.format = MIPI_DSI_FMT_RGB888,
+	.init_cmds = innolux_p097pfg_init_cmds,
+	.lanes = 4,
+	.supply_names = innolux_p097pfg_supply_names,
+	.num_supplies = ARRAY_SIZE(innolux_p097pfg_supply_names),
+	.sleep_mode_delay = 100, /* T15 */
+};
+
 static int innolux_panel_get_modes(struct drm_panel *panel)
 {
+	struct innolux_panel *innolux = to_innolux_panel(panel);
+	const struct drm_display_mode *m = innolux->desc->mode;
 	struct drm_display_mode *mode;
 
-	mode = drm_mode_duplicate(panel->drm, &default_mode);
+	mode = drm_mode_duplicate(panel->drm, m);
 	if (!mode) {
 		DRM_DEV_ERROR(panel->drm->dev, "failed to add mode %ux%ux@%u\n",
-			      default_mode.hdisplay, default_mode.vdisplay,
-			      default_mode.vrefresh);
+			      m->hdisplay, m->vdisplay, m->vrefresh);
 		return -ENOMEM;
 	}
 
@@ -188,9 +422,11 @@
 
 	drm_mode_probed_add(panel->connector, mode);
 
-	panel->connector->display_info.width_mm = 120;
-	panel->connector->display_info.height_mm = 160;
-	panel->connector->display_info.bpc = 8;
+	panel->connector->display_info.width_mm =
+			innolux->desc->size.width;
+	panel->connector->display_info.height_mm =
+			innolux->desc->size.height;
+	panel->connector->display_info.bpc = innolux->desc->bpc;
 
 	return 1;
 }
@@ -204,20 +440,42 @@
 };
 
 static const struct of_device_id innolux_of_match[] = {
-	{ .compatible = "innolux,p079zca", },
+	{ .compatible = "innolux,p079zca",
+	  .data = &innolux_p079zca_panel_desc
+	},
+	{ .compatible = "innolux,p097pfg",
+	  .data = &innolux_p097pfg_panel_desc
+	},
 	{ }
 };
 MODULE_DEVICE_TABLE(of, innolux_of_match);
 
-static int innolux_panel_add(struct innolux_panel *innolux)
-{
-	struct device *dev = &innolux->link->dev;
-	struct device_node *np;
-	int err;
-
-	innolux->supply = devm_regulator_get(dev, "power");
-	if (IS_ERR(innolux->supply))
-		return PTR_ERR(innolux->supply);
+static int innolux_panel_add(struct mipi_dsi_device *dsi,
+			     const struct panel_desc *desc)
+{
+	struct innolux_panel *innolux;
+	struct device *dev = &dsi->dev;
+	int err, i;
+
+	innolux = devm_kzalloc(dev, sizeof(*innolux), GFP_KERNEL);
+	if (!innolux)
+		return -ENOMEM;
+
+	innolux->desc = desc;
+
+	innolux->supplies = devm_kcalloc(dev, desc->num_supplies,
+					 sizeof(*innolux->supplies),
+					 GFP_KERNEL);
+	if (!innolux->supplies)
+		return -ENOMEM;
+
+	for (i = 0; i < desc->num_supplies; i++)
+		innolux->supplies[i].supply = desc->supply_names[i];
+
+	err = devm_regulator_bulk_get(dev, desc->num_supplies,
+				      innolux->supplies);
+	if (err < 0)
+		return err;
 
 	innolux->enable_gpio = devm_gpiod_get_optional(dev, "enable",
 						       GPIOD_OUT_HIGH);
@@ -227,69 +485,46 @@
 		innolux->enable_gpio = NULL;
 	}
 
-	np = of_parse_phandle(dev->of_node, "backlight", 0);
-	if (np) {
-		innolux->backlight = of_find_backlight_by_node(np);
-		of_node_put(np);
-
-		if (!innolux->backlight)
-			return -EPROBE_DEFER;
-	}
+	innolux->backlight = devm_of_find_backlight(dev);
+	if (IS_ERR(innolux->backlight))
+		return PTR_ERR(innolux->backlight);
 
 	drm_panel_init(&innolux->base);
 	innolux->base.funcs = &innolux_panel_funcs;
-	innolux->base.dev = &innolux->link->dev;
+	innolux->base.dev = dev;
 
 	err = drm_panel_add(&innolux->base);
 	if (err < 0)
-		goto put_backlight;
-
-	return 0;
-
-put_backlight:
-	put_device(&innolux->backlight->dev);
-
-	return err;
+		return err;
+
+	mipi_dsi_set_drvdata(dsi, innolux);
+	innolux->link = dsi;
+
+	return 0;
 }
 
 static void innolux_panel_del(struct innolux_panel *innolux)
 {
 	if (innolux->base.dev)
 		drm_panel_remove(&innolux->base);
-
-	put_device(&innolux->backlight->dev);
 }
 
 static int innolux_panel_probe(struct mipi_dsi_device *dsi)
 {
-<<<<<<< HEAD
-=======
 	const struct panel_desc *desc;
->>>>>>> a2429bd7
 	struct innolux_panel *innolux;
 	int err;
 
-	dsi->lanes = 4;
-	dsi->format = MIPI_DSI_FMT_RGB888;
-	dsi->mode_flags = MIPI_DSI_MODE_VIDEO | MIPI_DSI_MODE_VIDEO_SYNC_PULSE |
-			  MIPI_DSI_MODE_LPM;
-
-	innolux = devm_kzalloc(&dsi->dev, sizeof(*innolux), GFP_KERNEL);
-	if (!innolux)
-		return -ENOMEM;
-
-	mipi_dsi_set_drvdata(dsi, innolux);
-
-	innolux->link = dsi;
-
-	err = innolux_panel_add(innolux);
+	desc = of_device_get_match_data(&dsi->dev);
+	dsi->mode_flags = desc->flags;
+	dsi->format = desc->format;
+	dsi->lanes = desc->lanes;
+
+	err = innolux_panel_add(dsi, desc);
 	if (err < 0)
 		return err;
 
 	err = mipi_dsi_attach(dsi);
-<<<<<<< HEAD
-	return err;
-=======
 	if (err < 0) {
 		innolux = mipi_dsi_get_drvdata(dsi);
 		innolux_panel_del(innolux);
@@ -297,7 +532,6 @@
 	}
 
 	return 0;
->>>>>>> a2429bd7
 }
 
 static int innolux_panel_remove(struct mipi_dsi_device *dsi)
@@ -319,7 +553,6 @@
 		DRM_DEV_ERROR(&dsi->dev, "failed to detach from DSI host: %d\n",
 			      err);
 
-	drm_panel_detach(&innolux->base);
 	innolux_panel_del(innolux);
 
 	return 0;
@@ -345,5 +578,6 @@
 module_mipi_dsi_driver(innolux_panel_driver);
 
 MODULE_AUTHOR("Chris Zhong <zyw@rock-chips.com>");
+MODULE_AUTHOR("Lin Huang <hl@rock-chips.com>");
 MODULE_DESCRIPTION("Innolux P079ZCA panel driver");
 MODULE_LICENSE("GPL v2");