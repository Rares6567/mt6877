/* SPDX-License-Identifier: GPL-2.0 */
/*
 * Copyright (c) 2019 MediaTek Inc.
*/

#include <drm/drmP.h>
#include <drm/drm_atomic_helper.h>
#include <drm/drm_crtc_helper.h>
#include <drm/drm_gem.h>
#include <drm/drm_gem_cma_helper.h>
#include <linux/component.h>
#include <linux/iommu.h>
#include <linux/of_address.h>
#include <linux/of_platform.h>
#include <linux/pm_runtime.h>
#include <linux/kthread.h>
#include <linux/sched.h>
#include <uapi/linux/sched/types.h>
#include <drm/drm_auth.h>
#if BITS_PER_LONG == 32
#include <asm/div64.h>
#endif

#include "drm_internal.h"
#include "mtk_drm_crtc.h"
#include "mtk_drm_ddp.h"
#include "mtk_drm_ddp_comp.h"
#include "mtk_drm_debugfs.h"
#include "mtk_drm_drv.h"
#include "mtk_drm_fb.h"
#include "mtk_drm_fbdev.h"
#include "mtk_drm_gem.h"
#include "mtk_drm_session.h"
#include "mtk_fence.h"
#include "mtk_debug.h"
#include "mtk_layering_rule.h"
#include "mtk_rect.h"
#include "mtk_drm_helper.h"
#include "mtk_drm_assert.h"
#include "mtk_drm_graphics_base.h"
#include "mtk_panel_ext.h"
#include <linux/clk.h>
#include "mtk_disp_pmqos.h"
#include "mtk_disp_recovery.h"
#include "mtk_drm_arr.h"
#include "mtk_disp_ccorr.h"
#include "mtk_disp_color.h"
#include "mtk_disp_gamma.h"
#include "mtk_disp_aal.h"
#include "mtk_drm_mmp.h"
#include "mtk_drm_trace.h"
/* *******Panel Master******** */
#include "mtk_fbconfig_kdebug.h"
#ifdef CONFIG_MTK_HDMI_SUPPORT
#include "mtk_dp_api.h"
#endif
#include "swpm_me.h"

#if defined(CONFIG_MACH_MT6885) || defined(CONFIG_MACH_MT6893) || defined(CONFIG_MACH_MT6877)
#include "include/pmic_api_buck.h"
#endif

#ifdef CONFIG_MTK_MT6382_BDG
#include "mtk_disp_bdg.h"
#endif

#define DRIVER_NAME "mediatek"
#define DRIVER_DESC "Mediatek SoC DRM"
#define DRIVER_DATE "20150513"
#define DRIVER_MAJOR 1
#define DRIVER_MINOR 0

static atomic_t top_isr_ref; /* irq power status protection */
static atomic_t top_clk_ref; /* top clk status protection*/
static spinlock_t top_clk_lock; /* power status protection*/

unsigned long long mutex_time_start;
unsigned long long mutex_time_end;
long long mutex_time_period;
const char *mutex_locker;

unsigned long long mutex_nested_time_start;
unsigned long long mutex_nested_time_end;
long long mutex_nested_time_period;
const char *mutex_nested_locker;

struct lcm_fps_ctx_t lcm_fps_ctx[MAX_CRTC];

static int manual_shift;
static bool no_shift;

int mtk_atoi(const char *str)
{
	int len = strlen(str);
	int num = 0, i = 0;
	int sign = (str[0] == '-') ? -1 : 1;

	if (sign == -1)
		i = 1;
	else
		i = 0;
	for (; i < len; i++) {
		if (str[i] < '0' || str[i] > '9')
			break;
		num *= 10;
		num += (int)(str[i] - '0');
	}

	pr_notice("[debug] num=%d sign=%d\n",
			num, sign);

	return num * sign;
}

void disp_drm_debug(const char *opt)
{
	pr_notice("[debug] opt=%s\n", opt);
	if (strncmp(opt, "shift:", 6) == 0) {
		int len = strlen(opt);
		#define BUF_LEN 100

		if (len < BUF_LEN) {
			char buf[BUF_LEN];

			strcpy(buf, opt + 6);
			buf[len - 6] = '\0';

			pr_notice("[debug] buf=%s\n",
				buf);

			manual_shift = mtk_atoi(buf);

			pr_notice("[debug] manual_shift=%d\n",
				manual_shift);
		}
	} else if (strncmp(opt, "no_shift:", 9) == 0) {
		no_shift = strncmp(opt + 9, "1", 1) == 0;
		pr_notice("[debug] no_shift=%d\n",
			no_shift);
	}
}


static inline struct mtk_atomic_state *to_mtk_state(struct drm_atomic_state *s)
{
	return container_of(s, struct mtk_atomic_state, base);
}

static void mtk_atomic_state_free(struct kref *k)
{
	struct mtk_atomic_state *mtk_state =
		container_of(k, struct mtk_atomic_state, kref);
	struct drm_atomic_state *state = &mtk_state->base;

	drm_atomic_state_clear(state);
	drm_atomic_state_default_release(state);
	kfree(mtk_state);
}

static void mtk_atomic_state_put(struct drm_atomic_state *state)
{
	struct mtk_atomic_state *mtk_state = to_mtk_state(state);

	kref_put(&mtk_state->kref, mtk_atomic_state_free);
}

void mtk_atomic_state_put_queue(struct drm_atomic_state *state)
{
	struct drm_device *drm = state->dev;
	struct mtk_drm_private *mtk_drm = drm->dev_private;
	struct mtk_atomic_state *mtk_state = to_mtk_state(state);
	unsigned long flags;

	spin_lock_irqsave(&mtk_drm->unreference.lock, flags);
	list_add_tail(&mtk_state->list, &mtk_drm->unreference.list);
	spin_unlock_irqrestore(&mtk_drm->unreference.lock, flags);

	schedule_work(&mtk_drm->unreference.work);
}

static uint32_t mtk_atomic_crtc_mask(struct drm_device *drm,
				     struct drm_atomic_state *state)
{
	uint32_t crtc_mask = 0;
	int i;

	for (i = 0, crtc_mask = 0; i < drm->mode_config.num_crtc; i++) {
		struct __drm_crtcs_state *crtc = &(state->crtcs[i]);

		if (!crtc->ptr)
			continue;

		crtc_mask |= (1 << drm_crtc_index(crtc->ptr));
	}

	return crtc_mask;
}

static void mtk_unreference_work(struct work_struct *work)
{
	struct mtk_drm_private *mtk_drm =
		container_of(work, struct mtk_drm_private, unreference.work);
	unsigned long flags;
	struct mtk_atomic_state *state, *tmp;

	/*
	 * framebuffers cannot be unreferenced in atomic context.
	 * Therefore, only hold the spinlock when iterating unreference_list,
	 * and drop it when doing the unreference.
	 */
	spin_lock_irqsave(&mtk_drm->unreference.lock, flags);
	list_for_each_entry_safe(state, tmp, &mtk_drm->unreference.list, list) {
		list_del(&state->list);
		spin_unlock_irqrestore(&mtk_drm->unreference.lock, flags);
		drm_atomic_state_put(&state->base);
		spin_lock_irqsave(&mtk_drm->unreference.lock, flags);
	}
	spin_unlock_irqrestore(&mtk_drm->unreference.lock, flags);
}

static void mtk_atomic_schedule(struct mtk_drm_private *private,
				struct drm_atomic_state *state)
{
	private->commit.state = state;
	schedule_work(&private->commit.work);
}

static void mtk_atomic_wait_for_fences(struct drm_atomic_state *state)
{
	struct drm_plane *plane;
	struct drm_plane_state *plane_state;
	int i;

	for_each_old_plane_in_state(state, plane, plane_state, i)
		mtk_fb_wait(plane->state->fb);
}

#define UNIT 32768
static void mtk_atomic_rsz_calc_dual_params(
	struct drm_crtc *crtc, struct mtk_rect *src_roi,
	struct mtk_rect *dst_roi,
	struct mtk_rsz_param param[])
{
	int left = dst_roi->x;
	int right = dst_roi->x + dst_roi->width - 1;
	int tile_idx = 0;
	int tile_loss = 4;
	u32 step = 0;
	s32 init_phase = 0;
	s32 offset[2] = {0};
	s32 int_offset[2] = {0};
	s32 sub_offset[2] = {0};
	u32 tile_in_len[2] = {0};
	u32 tile_out_len[2] = {0};
	u32 out_x[2] = {0};
	bool is_dual = false;
	int width = crtc->state->adjusted_mode.hdisplay;
	struct mtk_drm_crtc *mtk_crtc = to_mtk_crtc(crtc);
	struct mtk_ddp_comp *output_comp;

	output_comp = mtk_ddp_comp_request_output(mtk_crtc);
	if (output_comp && drm_crtc_index(crtc) == 0)
		width = mtk_ddp_comp_io_cmd(
				output_comp, NULL,
				DSI_GET_VIRTUAL_WIDTH, NULL);

	if (right < width / 2)
		tile_idx = 0;
	else if (left >= width / 2)
		tile_idx = 1;
	else
		is_dual = true;

	DDPINFO("%s :loss:%d,idx:%d,width:%d,src_w:%d,dst_w:%d,src_x:%d\n", __func__,
	       tile_loss, tile_idx, width, src_roi->width, dst_roi->width, src_roi->x);
	step = (UNIT * (src_roi->width - 1) + (dst_roi->width - 2)) /
			(dst_roi->width - 1); /* for ceil */
	offset[0] = (step * (dst_roi->width - 1) -
		UNIT * (src_roi->width - 1)) / 2;
	init_phase = UNIT - offset[0];
	sub_offset[0] = -offset[0];

	if (sub_offset[0] < 0) {
		int_offset[0]--;
		sub_offset[0] = UNIT + sub_offset[0];
	}
	if (sub_offset[0] >= UNIT) {
		int_offset[0]++;
		sub_offset[0] = sub_offset[0] - UNIT;
	}

	if (is_dual) {
		/*left side*/
		/*right bound - left bound + tile loss*/
		tile_in_len[0] = (((width / 2) * src_roi->width * 10) /
			dst_roi->width + 5) / 10 - src_roi->x + tile_loss;
		tile_out_len[0] = width / 2 - dst_roi->x;
		out_x[0] = dst_roi->x;
	} else {
		tile_in_len[0] = src_roi->width;
		tile_out_len[0] = dst_roi->width;
		if (tile_idx == 0)
			out_x[0] = dst_roi->x;
		else
			out_x[0] = dst_roi->x - width / 2;
	}

	param[tile_idx].out_x = out_x[0];
	param[tile_idx].step = step;
	param[tile_idx].int_offset = (u32)(int_offset[0] & 0xffff);
	param[tile_idx].sub_offset = (u32)(sub_offset[0] & 0x1fffff);
	param[tile_idx].in_len = tile_in_len[0];
	param[tile_idx].out_len = tile_out_len[0];
	if (tile_idx == 0) {
		DDPINFO("%s,%d :%s:step:%u,offset:%u.%u,len:%u->%u,out_x:%u\n",
			__func__, __LINE__, is_dual ? "dual" : "single",
		       param[0].step,
		       param[0].int_offset,
		       param[0].sub_offset,
		       param[0].in_len,
		       param[0].out_len,
		       param[0].out_x);
	}

	/* right half */
	if (is_dual) {
		tile_out_len[1] = dst_roi->width - tile_out_len[0];
		tile_in_len[1] = ((tile_out_len[1] * src_roi->width * 10) /
			dst_roi->width + 5) / 10 + tile_loss + (offset[0] ? 1 : 0);

		offset[1] = (-offset[0]) + (tile_out_len[0] * step) -
			(src_roi->width - tile_in_len[1]) * UNIT + manual_shift;
		/*
		 * offset[1] = (init_phase + dst_roi->width / 2 * step) -
		 *	(src_roi->width / 2 - tile_loss - (offset[0] ? 1 : 0) + 1) * UNIT +
		 *	UNIT + manual_shift;
		 */
		if (no_shift)
			offset[1] = 0;
		DDPINFO("%s,in_ph:%d,man_sh:%d,off[1]:%d\n", __func__,
			init_phase, manual_shift, offset[1]);
		int_offset[1] = offset[1] / UNIT;
		sub_offset[1] = offset[1] - UNIT * int_offset[1];
		/*
		 * if (int_offset[1] & 0x1) {
		 *	int_offset[1]++;
		 *	tile_in_len[1]++;
		 *	DDPINFO("%s :right tile int_offset: make odd to even\n", __func__);
		 * }
		 */
		param[1].step = step;
		param[1].out_x = 0;
		param[1].int_offset = (u32)(int_offset[1] & 0xffff);
		param[1].sub_offset = (u32)(sub_offset[1] & 0x1fffff);
		param[1].in_len = tile_in_len[1];
		param[1].out_len = tile_out_len[1];
	}

	if (tile_idx == 1 || (tile_idx == 0 && is_dual)) {
		DDPINFO("%s,%d :%s:step:%u,offset:%u.%u,len:%u->%u,out_x:%u\n",
			__func__, __LINE__, is_dual ? "dual" : "single",
		       param[1].step,
		       param[1].int_offset,
		       param[1].sub_offset,
		       param[1].in_len,
		       param[1].out_len,
		       param[1].out_x);
	}
}

static void mtk_atomic_disp_rsz_roi(struct drm_device *dev,
				    struct drm_atomic_state *old_state)
{
	struct drm_plane *plane;
	struct drm_plane_state *old_plane_state;
	struct drm_crtc *crtc = NULL;
	struct drm_crtc_state *old_crtc_state;
	int i;
	struct mtk_rect dst_layer_roi = {0};
	struct mtk_rect dst_total_roi[MAX_CRTC] = {0};
	struct mtk_rect src_layer_roi = {0};
	struct mtk_rect src_total_roi[MAX_CRTC] = {0};
	bool rsz_enable[MAX_CRTC] = {false};
	struct mtk_plane_comp_state comp_state[MAX_CRTC][OVL_LAYER_NR];

	for_each_old_crtc_in_state(old_state, crtc, old_crtc_state, i) {
		struct mtk_drm_crtc *mtk_crtc = to_mtk_crtc(crtc);

		for (i = 0 ; i < mtk_crtc->layer_nr; i++) {
			struct drm_plane *plane = &mtk_crtc->planes[i].base;

			mtk_plane_get_comp_state(
				plane, &comp_state[drm_crtc_index(crtc)][i],
				crtc, 1);
		}
	}

	for_each_old_plane_in_state(old_state, plane, old_plane_state, i) {
		struct drm_plane_state *plane_state = plane->state;
		int src_w = drm_rect_width(&plane_state->src) >> 16;
		int src_h = drm_rect_height(&plane_state->src) >> 16;
		int dst_x = plane_state->dst.x1;
		int dst_y = plane_state->dst.y1;
		int dst_w = drm_rect_width(&plane_state->dst);
		int dst_h = drm_rect_height(&plane_state->dst);
		int idx;

		if (!plane_state->crtc)
			continue;

		if (i < OVL_LAYER_NR)
			idx = i;
		else if (i < (OVL_LAYER_NR + EXTERNAL_INPUT_LAYER_NR))
			idx = i - OVL_LAYER_NR;
		else
			idx = i - (OVL_LAYER_NR + EXTERNAL_INPUT_LAYER_NR);

		if (crtc && (comp_state[drm_crtc_index(crtc)][idx].layer_caps
			& MTK_DISP_RSZ_LAYER)) {
			mtk_rect_make(&src_layer_roi,
				((dst_x * src_w * 10) / dst_w + 5) / 10,
				((dst_y * src_h * 10) / dst_h + 5) / 10,
				src_w, src_h);
			mtk_rect_make(&dst_layer_roi,
				dst_x, dst_y,
				dst_w, dst_h);
			mtk_rect_join(&src_layer_roi,
				      &src_total_roi[drm_crtc_index(
					      plane_state->crtc)],
				      &src_total_roi[drm_crtc_index(
					      plane_state->crtc)]);
			mtk_rect_join(&dst_layer_roi,
				      &dst_total_roi[drm_crtc_index(
					      plane_state->crtc)],
				      &dst_total_roi[drm_crtc_index(
					      plane_state->crtc)]);
			rsz_enable[drm_crtc_index(plane_state->crtc)] = true;
		}
	}

	for_each_old_crtc_in_state(old_state, crtc, old_crtc_state, i) {
		struct mtk_crtc_state *state = to_mtk_crtc_state(crtc->state);
		struct mtk_drm_crtc *mtk_crtc = to_mtk_crtc(crtc);
		int disp_idx;

		if (!rsz_enable[i] || mtk_crtc->fake_layer.fake_layer_mask) {
			src_total_roi[i].x = 0;
			src_total_roi[i].y = 0;
			src_total_roi[i].width =
				crtc->state->adjusted_mode.hdisplay;
			src_total_roi[i].height =
					crtc->state->adjusted_mode.vdisplay;
			dst_total_roi[i].x = 0;
			dst_total_roi[i].y = 0;
			dst_total_roi[i].width =
				crtc->state->adjusted_mode.hdisplay;
			dst_total_roi[i].height =
				crtc->state->adjusted_mode.vdisplay;
		}
		state->rsz_src_roi = src_total_roi[i];
		state->rsz_dst_roi = dst_total_roi[i];
		if (mtk_crtc->is_dual_pipe && rsz_enable[i])
			mtk_atomic_rsz_calc_dual_params(crtc,
				&state->rsz_src_roi,
				&state->rsz_dst_roi,
				state->rsz_param);
		DDPINFO("[RPO] crtc[%d] (%d,%d,%d,%d)->(%d,%d,%d,%d)\n",
			drm_crtc_index(crtc), src_total_roi[i].x,
			src_total_roi[i].y, src_total_roi[i].width,
			src_total_roi[i].height, dst_total_roi[i].x,
			dst_total_roi[i].y, dst_total_roi[i].width,
			dst_total_roi[i].height);

		/*
		 * RSZ component must disconnect in path
		 * if width or height in RSZ roi is zero
		 */
		if (!(src_total_roi[i].width && src_total_roi[i].height &&
			dst_total_roi[i].width && dst_total_roi[i].height)) {
			for (disp_idx = 0; disp_idx < HRT_TYPE_NUM; disp_idx++)
				if ((state->lye_state.scn[disp_idx] == ONE_SCALING) ||
						(state->lye_state.scn[disp_idx] == TWO_SCALING)) {
					state->lye_state.scn[disp_idx] = NONE;
					DDPPR_ERR("layer roi is zero!!! RSZ force disconnected\n");
				}
		}
	}
}

static void
mtk_atomic_calculate_plane_enabled_number(struct drm_device *dev,
					  struct drm_atomic_state *old_state)
{
	int i;
	struct drm_plane *plane;
	struct drm_plane_state *old_plane_state;
	struct drm_crtc *crtc;
	struct drm_crtc_state *old_crtc_state;
	unsigned int cnt[MAX_CRTC] = {0};

	for_each_old_plane_in_state(old_state, plane, old_plane_state, i) {
		if (plane->state->crtc) {
			struct mtk_drm_crtc *mtk_crtc =
					to_mtk_crtc(plane->state->crtc);
			cnt[drm_crtc_index(&mtk_crtc->base)]++;
		}
	}

	for_each_old_crtc_in_state(old_state, crtc, old_crtc_state, i) {
		struct mtk_crtc_state *state = to_mtk_crtc_state(crtc->state);

		atomic_set(&state->plane_enabled_num, cnt[i]);
	}
}

static void mtk_atomic_check_plane_sec_state(struct drm_device *dev,
				     struct drm_atomic_state *new_state)
{
	int i;
	int sec_on[MAX_CRTC] = {0};
	struct drm_plane *plane;
	struct drm_plane_state *new_plane_state;
#if defined(CONFIG_MTK_SEC_VIDEO_PATH_SUPPORT)
	struct drm_crtc *crtc;
	struct drm_crtc_state *new_crtc_state;
#endif
	for_each_old_plane_in_state(new_state, plane, new_plane_state, i) {
		if (plane->state->crtc) {
			struct mtk_drm_crtc *mtk_crtc =
					to_mtk_crtc(plane->state->crtc);

			if (plane->state->fb
				&& plane->state->fb->format->format
					!= DRM_FORMAT_C8
				&& mtk_drm_fb_is_secure(plane->state->fb))
				sec_on[drm_crtc_index(&mtk_crtc->base)] = true;
		}
	}

#if defined(CONFIG_MTK_SEC_VIDEO_PATH_SUPPORT)
	for_each_old_crtc_in_state(new_state, crtc, new_crtc_state, i) {
		struct mtk_drm_crtc *mtk_crtc = to_mtk_crtc(crtc);

		/* check output buffer is secure or not */
		if (mtk_crtc_check_out_sec(crtc))
			sec_on[drm_crtc_index(crtc)] = true;

		/* Leave secure sequence */
		if (mtk_crtc->sec_on && !sec_on[i])
			mtk_crtc_disable_secure_state(&mtk_crtc->base);

		/* When the engine switch to secure, we don't let system
		 * enter LP idle mode. Because it may make more secure risks
		 * with tiny power benefit.
		 */
		if (!mtk_crtc->sec_on && sec_on[i])
			mtk_drm_idlemgr_kick(__func__, crtc, false);

		mtk_crtc->sec_on = sec_on[i];
	}
#endif
}

static bool mtk_atomic_need_force_doze_switch(struct drm_crtc *crtc)
{
	struct mtk_crtc_state *mtk_state;

	mtk_state = to_mtk_crtc_state(crtc->state);
	if (!mtk_state->doze_changed ||
	    drm_atomic_crtc_needs_modeset(crtc->state))
		return false;

	DDPINFO("%s crtc%d, active:%d, doze_active:%d\n", __func__,
		drm_crtc_index(crtc), crtc->state->active,
		mtk_state->prop_val[CRTC_PROP_DOZE_ACTIVE]);
	return true;
}

static void mtk_atomic_force_doze_switch(struct drm_device *dev,
					 struct drm_atomic_state *old_state,
					 struct drm_connector *connector,
					 struct drm_crtc *crtc)
{
	const struct drm_encoder_helper_funcs *funcs;
	struct drm_encoder *encoder;
	struct mtk_drm_crtc *mtk_crtc = to_mtk_crtc(crtc);
	struct mtk_panel_funcs *panel_funcs;
	struct cmdq_pkt *handle;
	struct cmdq_client *client = mtk_crtc->gce_obj.client[CLIENT_CFG];

	/*
	 * If CRTC doze_active state change but the active state
	 * keep with the same value, the enable/disable cb of the
	 * encorder would not be executed. So we have to force
	 * run those cbs to change the doze directly.
	 */
	if (!mtk_atomic_need_force_doze_switch(crtc))
		return;

	DDPINFO("%s\n", __func__);

	encoder = connector->state->best_encoder;
	funcs = encoder->helper_private;

	panel_funcs = mtk_drm_get_lcm_ext_funcs(crtc);
	mtk_drm_idlemgr_kick(__func__, crtc, false);
	if (panel_funcs && panel_funcs->doze_get_mode_flags) {
		/* blocking flush before stop trigger loop */
		mtk_crtc_pkt_create(&handle, &mtk_crtc->base,
			mtk_crtc->gce_obj.client[CLIENT_CFG]);
		if (mtk_crtc_is_frame_trigger_mode(crtc)) {
			/* cmdq sleep 1ms */
			cmdq_pkt_sleep(handle, 26000, CMDQ_GPR_R03);
			cmdq_pkt_wait_no_clear(handle,
				mtk_crtc->gce_obj.event[EVENT_STREAM_EOF]);
		} else
			cmdq_pkt_wait_no_clear(handle,
				mtk_crtc->gce_obj.event[EVENT_VDO_EOF]);
		cmdq_pkt_flush(handle);
		cmdq_pkt_destroy(handle);

		cmdq_mbox_enable(client->chan); /* GCE clk refcnt + 1 */
		mtk_crtc_stop_trig_loop(crtc);
#if defined(CONFIG_MACH_MT6873) || defined(CONFIG_MACH_MT6853) \
	|| defined(CONFIG_MACH_MT6833)
		if (!mtk_crtc_is_frame_trigger_mode(crtc))
			mtk_crtc_stop_sodi_loop(crtc);
#endif
		if (mtk_crtc_is_frame_trigger_mode(crtc)) {
			mtk_disp_mutex_disable(mtk_crtc->mutex[0]);
			mtk_disp_mutex_src_set(mtk_crtc, false);
			mtk_disp_mutex_enable(mtk_crtc->mutex[0]);
		}
	}
	/*
	 * No matter what the target crct power state it is,
	 * the encorder should be enabled for register controlling
	 * purpose.
	 */
	if (!funcs)
		return;
	if (funcs->enable)
		funcs->enable(encoder);
	else if (funcs->commit)
		funcs->commit(encoder);

	/*
	 * If the target crtc power state is POWER_OFF or
	 * DOZE_SUSPEND, call the encorder disable cb here.
	 */
	if (!crtc->state->active) {
		if (connector->state->crtc && funcs->prepare)
			funcs->prepare(encoder);
		else if (funcs->disable)
			funcs->disable(encoder);
		else if (funcs->dpms)
			funcs->dpms(encoder, DRM_MODE_DPMS_OFF);
	}

	if (panel_funcs && panel_funcs->doze_get_mode_flags) {
		if (mtk_crtc_is_frame_trigger_mode(crtc)) {
			mtk_disp_mutex_disable(mtk_crtc->mutex[0]);
			mtk_disp_mutex_src_set(mtk_crtc, true);
		}
#if defined(CONFIG_MACH_MT6873) || defined(CONFIG_MACH_MT6853) \
	|| defined(CONFIG_MACH_MT6833)
		if (!mtk_crtc_is_frame_trigger_mode(crtc))
			mtk_crtc_start_sodi_loop(crtc);
#endif
		mtk_crtc_start_trig_loop(crtc);
		cmdq_mbox_disable(client->chan); /* GCE clk refcnt - 1 */

		mtk_crtc_hw_block_ready(crtc);
	}
}

static void mtk_atomic_doze_update_dsi_state(struct drm_device *dev,
					 struct drm_crtc *crtc, bool prepare)
{
	struct mtk_crtc_state *mtk_state;

	mtk_state = to_mtk_crtc_state(crtc->state);
	DDPINFO("%s doze_changed:%d, needs_modeset:%d, doze_active:%d\n",
		__func__, mtk_state->doze_changed,
		drm_atomic_crtc_needs_modeset(crtc->state),
		mtk_state->prop_val[CRTC_PROP_DOZE_ACTIVE]);

#if defined(CONFIG_MACH_MT6885) || defined(CONFIG_MACH_MT6893) || defined(CONFIG_MACH_MT6877)
	if (mtk_state->doze_changed) {
		if (mtk_state->prop_val[CRTC_PROP_DOZE_ACTIVE] &&
			prepare) {
			DDPMSG("enter AOD, disable PMIC LPMODE\n");
			pmic_ldo_vio18_lp(SRCLKEN0, 0, 1, HW_LP);
			pmic_ldo_vio18_lp(SRCLKEN2, 0, 1, HW_LP);
		} else if (!mtk_state->prop_val[CRTC_PROP_DOZE_ACTIVE] &&
			!prepare) {
			DDPMSG("exit AOD, enable PMIC LPMODE\n");
			pmic_ldo_vio18_lp(SRCLKEN0, 1, 0, HW_LP);
			pmic_ldo_vio18_lp(SRCLKEN2, 1, 0, HW_LP);
		}
	}
#endif
	if (!mtk_state->doze_changed ||
		!drm_atomic_crtc_needs_modeset(crtc->state))
		return;

	/* consider suspend->doze, doze_suspend->resume when doze prepare
	 * consider doze->suspend, resume->doze_supend when doze finish
	 */
	if ((crtc->state->active && prepare) ||
		(!crtc->state->active && !prepare))
		mtk_crtc_change_output_mode(crtc,
			mtk_state->prop_val[CRTC_PROP_DOZE_ACTIVE]);
}

static void pq_bypass_cmdq_cb(struct cmdq_cb_data data)
{
	struct mtk_cmdq_cb_data *cb_data = data.data;

	cmdq_pkt_destroy(cb_data->cmdq_handle);
	kfree(cb_data);
}

static void mtk_atomit_doze_bypass_pq(struct drm_crtc *crtc)
{
	struct mtk_drm_crtc *mtk_crtc = to_mtk_crtc(crtc);
	struct mtk_crtc_state *mtk_state;
	struct mtk_ddp_comp *comp;
	struct cmdq_pkt *cmdq_handle;
	struct mtk_cmdq_cb_data *cb_data;
	int i, j;

	DDPINFO("%s\n", __func__);
	mtk_state = to_mtk_crtc_state(crtc->state);

	if (!crtc->state->active) {
		DDPINFO("%s: crtc is not active\n", __func__);
		return;
	}

	if (mtk_state->doze_changed &&
		mtk_state->prop_val[CRTC_PROP_DOZE_ACTIVE]) {
		DDPINFO("%s: enable doze, bypass pq\n", __func__);

		cb_data = kmalloc(sizeof(*cb_data), GFP_KERNEL);
		if (!cb_data) {
			DDPPR_ERR("cb data creation failed\n");
			return;
		}

		mtk_crtc_pkt_create(&cmdq_handle, &mtk_crtc->base,
			mtk_crtc->gce_obj.client[CLIENT_DSI_CFG]);
		cb_data->crtc = crtc;
		cb_data->cmdq_handle = cmdq_handle;

		if (mtk_crtc_is_frame_trigger_mode(crtc))
			cmdq_pkt_wait_no_clear(cmdq_handle,
				mtk_crtc->gce_obj.event[EVENT_STREAM_EOF]);
		else
			cmdq_pkt_wait_no_clear(cmdq_handle,
				mtk_crtc->gce_obj.event[EVENT_CMD_EOF]);

		for_each_comp_in_cur_crtc_path(comp, mtk_crtc, i, j) {
			if (comp && (comp->id == DDP_COMPONENT_AAL0 ||
				comp->id == DDP_COMPONENT_CCORR0)) {
				if (comp->funcs && comp->funcs->bypass)
					mtk_ddp_comp_bypass(comp, 1, cmdq_handle);
			}
		}

		if (mtk_crtc->is_dual_pipe) {
			for_each_comp_in_dual_pipe(comp, mtk_crtc, i, j) {
				if (comp && (comp->id == DDP_COMPONENT_AAL1 ||
					comp->id == DDP_COMPONENT_CCORR1)) {
					if (comp->funcs && comp->funcs->bypass)
						mtk_ddp_comp_bypass(comp, 1, cmdq_handle);
				}
			}
		}

		if (cmdq_pkt_flush_threaded(cmdq_handle, pq_bypass_cmdq_cb, cb_data) < 0)
			DDPPR_ERR("failed to flush user_cmd\n");
	}
}

static void mtk_atomit_doze_enable_pq(struct drm_crtc *crtc)
{
	struct mtk_drm_crtc *mtk_crtc = to_mtk_crtc(crtc);
	struct mtk_crtc_state *mtk_state;
	struct mtk_ddp_comp *comp;
	struct cmdq_pkt *cmdq_handle;
	struct mtk_cmdq_cb_data *cb_data;
	int i, j;

	DDPINFO("%s\n", __func__);
	mtk_state = to_mtk_crtc_state(crtc->state);

	// suspend state will return to avoid cmdq timeout
	if (!crtc->state->active) {
		DDPINFO("%s: crtc is not active\n", __func__);
		return;
	}
	/* only current state is not doze, will enable pq
	 * state change: doze->resume, doze suspend->resume, supsend->resume
	 */
	if (!mtk_state->prop_val[CRTC_PROP_DOZE_ACTIVE]) {
		DDPINFO("%s: disable doze, enable pq\n", __func__);

		cb_data = kmalloc(sizeof(*cb_data), GFP_KERNEL);
		if (!cb_data) {
			DDPPR_ERR("cb data creation failed\n");
			return;
		}

		mtk_crtc_pkt_create(&cmdq_handle, &mtk_crtc->base,
			mtk_crtc->gce_obj.client[CLIENT_DSI_CFG]);
		cb_data->crtc = crtc;
		cb_data->cmdq_handle = cmdq_handle;

		if (mtk_crtc_is_frame_trigger_mode(crtc))
			cmdq_pkt_wait_no_clear(cmdq_handle,
				mtk_crtc->gce_obj.event[EVENT_STREAM_EOF]);
		else
			cmdq_pkt_wait_no_clear(cmdq_handle,
				mtk_crtc->gce_obj.event[EVENT_CMD_EOF]);

		for_each_comp_in_cur_crtc_path(comp, mtk_crtc, i, j) {
			if (comp && (comp->id == DDP_COMPONENT_AAL0 ||
				comp->id == DDP_COMPONENT_CCORR0)) {
				if (comp->funcs && comp->funcs->bypass)
					mtk_ddp_comp_bypass(comp, 0, cmdq_handle);
			}
		}

		if (mtk_crtc->is_dual_pipe) {
			for_each_comp_in_dual_pipe(comp, mtk_crtc, i, j) {
				if (comp && (comp->id == DDP_COMPONENT_AAL1 ||
					comp->id == DDP_COMPONENT_CCORR1)) {
					if (comp->funcs && comp->funcs->bypass)
						mtk_ddp_comp_bypass(comp, 0, cmdq_handle);
				}
			}
		}

		if (cmdq_pkt_flush_threaded(cmdq_handle, pq_bypass_cmdq_cb, cb_data) < 0)
			DDPPR_ERR("failed to flush user_cmd\n");
	}
}

static void mtk_atomic_doze_preparation(struct drm_device *dev,
					 struct drm_atomic_state *old_state)
{
	struct drm_crtc *crtc;
	struct drm_connector *connector;
	struct drm_connector_state *old_conn_state;
	int i;

	for_each_new_connector_in_state(old_state, connector,
		old_conn_state, i) {

		crtc = connector->state->crtc;
		if (!crtc) {
			DDPPR_ERR("%s connector has no crtc\n", __func__);
			continue;
		}

		mtk_atomit_doze_bypass_pq(crtc);

		mtk_atomic_doze_update_dsi_state(dev, crtc, 1);

		mtk_atomic_force_doze_switch(dev, old_state, connector, crtc);
	}

}

static void mtk_atomic_doze_finish(struct drm_device *dev,
					 struct drm_atomic_state *old_state)
{
	struct drm_crtc *crtc;
	struct drm_connector *connector;
	struct drm_connector_state *old_conn_state;
	int i;

	for_each_new_connector_in_state(old_state, connector,
		old_conn_state, i) {

		crtc = connector->state->crtc;
		if (!crtc) {
			DDPPR_ERR("%s connector has no crtc\n", __func__);
			continue;
		}

		mtk_atomic_doze_update_dsi_state(dev, crtc, 0);

		mtk_atomit_doze_enable_pq(crtc);
	}

}

static bool mtk_drm_is_enable_from_lk(struct drm_crtc *crtc)
{
	/* TODO: check if target CRTC has been turn on in LK */
	if (drm_crtc_index(crtc) == 0)
	#ifndef CONFIG_MTK_DISP_NO_LK
		return true;
	#else
		return false;
	#endif
	return false;
}

static bool mtk_atomic_skip_plane_update(struct mtk_drm_private *private,
					 struct drm_atomic_state *state)
{
	struct drm_crtc *crtc;
	struct drm_crtc_state *old_crtc_state;
	int i;

	/* If the power state goes to or leave to doze mode, the display
	 * engine should not be self-refresh it again to avoid updating the
	 * unexpected content. The middleware is only change one CRTC
	 * power state at a time and there has no new frame updating
	 * when power state change. So here we can traverse all the
	 * CRTC state and skip the whole frame update. If the behavior
	 * above changed, the statement below should be modified.
	 */
	for_each_old_crtc_in_state(state, crtc, old_crtc_state, i) {
		struct mtk_crtc_state *mtk_state =
			to_mtk_crtc_state(crtc->state);
		if (mtk_state->doze_changed ||
			(drm_atomic_crtc_needs_modeset(crtc->state) &&
			mtk_state->prop_val[CRTC_PROP_DOZE_ACTIVE])) {
			DDPINFO("%s doze changed, skip self-update\n",
				__func__);
			return true;
		}
	}
#ifdef IF_ZERO
	/* The CRTC would be enabled in LK stage and the content of
	 * corresponding display
	 *  may modified unexpected when first set crtc. If the case occur, we
	 * skip the plane
	 * update to make sure the display correctly.
	 */
	if (!state->legacy_set_config)
		return false;

	/* In general case, the set crtc stage control one crtc only. If the
	 * multiple CRTCs set
	 * at the same time, we have to make sure all the CRTC has been enabled
	 * from LK, then
	 * skip the plane update.
	 */
	for_each_old_crtc_in_state(state, crtc, old_crtc_state, i) {
		if (!mtk_drm_is_enable_from_lk(crtc))
			return false;
	}
#endif
	return false;
}

#ifdef MTK_DRM_ESD_SUPPORT
static void drm_atomic_esd_chk_first_enable(struct drm_device *dev,
				     struct drm_atomic_state *old_state)
{
	static bool is_first = true;
	int i;
	struct drm_crtc *crtc;
	struct drm_crtc_state *old_crtc_state;


	if (is_first) {
		for_each_old_crtc_in_state(old_state, crtc, old_crtc_state, i) {
			if (drm_crtc_index(crtc) == 0) {
				if  (mtk_drm_lcm_is_connect())
					mtk_disp_esd_check_switch(crtc, true);
				break;
			}
		}

		is_first = false;
	}
}
#endif

static void mtk_drm_enable_trig(struct drm_device *drm,
		struct drm_atomic_state *old_state)
{
	struct drm_connector *connector;
	struct drm_connector_state *new_conn_state;
	int i;

	for_each_new_connector_in_state(old_state, connector,
				new_conn_state, i) {
		if (!new_conn_state->best_encoder)
			continue;

		if (!new_conn_state->crtc->state->active ||
		    !drm_atomic_crtc_needs_modeset(new_conn_state->crtc->state))
			continue;

		mtk_crtc_hw_block_ready(new_conn_state->crtc);
	}
}

static void mtk_atomic_complete(struct mtk_drm_private *private,
				struct drm_atomic_state *state)
{
	struct drm_device *drm = private->drm;

	mtk_atomic_wait_for_fences(state);

	/*
	 * Mediatek drm supports runtime PM, so plane registers cannot be
	 * written when their crtc is disabled.
	 *
	 * The comment for drm_atomic_helper_commit states:
	 *     For drivers supporting runtime PM the recommended sequence is
	 *
	 *     drm_atomic_helper_commit_modeset_disables(dev, state);
	 *     drm_atomic_helper_commit_modeset_enables(dev, state);
	 *     drm_atomic_helper_commit_planes(dev, state,
	 *                                     DRM_PLANE_COMMIT_ACTIVE_ONLY);
	 *
	 * See the kerneldoc entries for these three functions for more details.
	 */
	/*
	 * To change the CRTC doze state, call the encorder enable/disable
	 * directly if the actvie state doesn't change.
	 */
	mtk_atomic_doze_preparation(drm, state);

	drm_atomic_helper_commit_modeset_disables(drm, state);
	drm_atomic_helper_commit_modeset_enables(drm, state);

	mtk_drm_enable_trig(drm, state);


	mtk_atomic_disp_rsz_roi(drm, state);

	mtk_atomic_calculate_plane_enabled_number(drm, state);

	mtk_atomic_check_plane_sec_state(drm, state);

	if (!mtk_atomic_skip_plane_update(private, state)) {
		drm_atomic_helper_commit_planes(drm, state,
						DRM_PLANE_COMMIT_ACTIVE_ONLY);
#ifdef MTK_DRM_ESD_SUPPORT
		drm_atomic_esd_chk_first_enable(drm, state);
#endif
	}

	mtk_atomic_doze_finish(drm, state);

	if (!mtk_drm_helper_get_opt(private->helper_opt,
				    MTK_DRM_OPT_COMMIT_NO_WAIT_VBLANK))
		drm_atomic_helper_wait_for_vblanks(drm, state);

	drm_atomic_helper_cleanup_planes(drm, state);
	drm_atomic_state_put(state);
}

static void mtk_atomic_work(struct work_struct *work)
{
	struct mtk_drm_private *private =
		container_of(work, struct mtk_drm_private, commit.work);

	mtk_atomic_complete(private, private->commit.state);
}

static int mtk_atomic_check(struct drm_device *dev,
			    struct drm_atomic_state *state)
{
	struct drm_crtc *crtc;
	struct drm_crtc_state *crtc_state;
	struct mtk_crtc_state *old_state, *new_state;
	int i, ret = 0;

	ret = drm_atomic_helper_check(dev, state);
	if (ret)
		return ret;

	for_each_new_crtc_in_state(state, crtc, crtc_state, i) {
		old_state = to_mtk_crtc_state(crtc->state);
		new_state = to_mtk_crtc_state(crtc_state);

		if (old_state->prop_val[CRTC_PROP_DOZE_ACTIVE] ==
		    new_state->prop_val[CRTC_PROP_DOZE_ACTIVE])
			continue;
		DDPINFO("[CRTC:%d:%s] doze active changed\n", crtc->base.id,
				crtc->name);
		new_state->doze_changed = true;
		ret = drm_atomic_add_affected_connectors(state, crtc);
		if (ret) {
			DDPINFO("DRM add conn failed! state:%p, ret:%d\n",
					state, ret);
			return ret;
		}
	}

	return ret;
}

static int mtk_atomic_commit(struct drm_device *drm,
			     struct drm_atomic_state *state, bool async)
{
	struct mtk_drm_private *private = drm->dev_private;
	uint32_t crtc_mask;
	struct drm_crtc *crtc;
	struct mtk_drm_crtc *mtk_crtc;
	int ret, i = 0;
	int index;

	ret = drm_atomic_helper_prepare_planes(drm, state);
	if (ret)
		return ret;

	mutex_lock(&private->commit.lock);
	flush_work(&private->commit.work);

	crtc_mask = mtk_atomic_crtc_mask(drm, state);

	DRM_MMP_EVENT_START(mutex_lock, 0, 0);
	for (i = 0; i < MAX_CRTC; i++) {
		if (!(crtc_mask >> i & 0x1))
			continue;

		crtc = private->crtc[i];
		mtk_crtc = to_mtk_crtc(crtc);
		index = drm_crtc_index(crtc);
		DRM_MMP_MARK(mutex_lock, (unsigned long)&mtk_crtc->lock, i);

		DDP_MUTEX_LOCK_NESTED(&mtk_crtc->lock, i, __func__, __LINE__);
		CRTC_MMP_EVENT_START(index, atomic_commit, 0, 0);
	}
	mutex_nested_time_start = sched_clock();

	ret = drm_atomic_helper_swap_state(state, 0);
	if (ret) {
		DDPPR_ERR("DRM swap state failed! state:%p, ret:%d\n",
				state, ret);
		goto err_mutex_unlock;
	}

	drm_atomic_state_get(state);
	if (async)
		mtk_atomic_schedule(private, state);
	else
		mtk_atomic_complete(private, state);

	mutex_nested_time_end = sched_clock();
	mutex_nested_time_period =
			mutex_nested_time_end - mutex_nested_time_start;
	if (mutex_nested_time_period > 1000000000) {
		DDPPR_ERR("M_ULOCK_NESTED:%s[%d] timeout:<%lld ns>!\n",
			__func__, __LINE__, mutex_nested_time_period);
		DRM_MMP_MARK(mutex_lock,
			(unsigned long)mutex_time_period, 0);
		dump_stack();
	}

err_mutex_unlock:
	for (i = MAX_CRTC - 1; i >= 0; i--) {
		if (!(crtc_mask >> i & 0x1))
			continue;

		crtc = private->crtc[i];
		mtk_crtc = to_mtk_crtc(crtc);
		index = drm_crtc_index(crtc);

		CRTC_MMP_EVENT_END(index, atomic_commit, 0, 0);
		DDP_MUTEX_UNLOCK_NESTED(&mtk_crtc->lock, i, __func__, __LINE__);
		DRM_MMP_MARK(mutex_lock, (unsigned long)&mtk_crtc->lock,
				i + (1 << 8));
	}
	DRM_MMP_EVENT_END(mutex_lock, 0, 0);

	mutex_unlock(&private->commit.lock);

	return 0;
}

static struct drm_atomic_state *
mtk_drm_atomic_state_alloc(struct drm_device *dev)
{
	struct mtk_atomic_state *mtk_state;

	mtk_state = kzalloc(sizeof(*mtk_state), GFP_KERNEL);
	if (!mtk_state)
		return NULL;

	if (drm_atomic_state_init(dev, &mtk_state->base) < 0) {
		kfree(mtk_state);
		return NULL;
	}

	INIT_LIST_HEAD(&mtk_state->list);
	kref_init(&mtk_state->kref);

	return &mtk_state->base;
}

static const struct drm_mode_config_funcs mtk_drm_mode_config_funcs = {
	.fb_create = mtk_drm_mode_fb_create,
	.atomic_check = mtk_atomic_check,
	.atomic_commit = mtk_atomic_commit,
	.atomic_state_alloc = mtk_drm_atomic_state_alloc,
	.atomic_state_free = mtk_atomic_state_put,
};

static const enum mtk_ddp_comp_id mt2701_mtk_ddp_main[] = {
	DDP_COMPONENT_OVL0, DDP_COMPONENT_RDMA0, DDP_COMPONENT_COLOR0,
	DDP_COMPONENT_BLS,  DDP_COMPONENT_DSI0,
};

static const enum mtk_ddp_comp_id mt2701_mtk_ddp_ext[] = {
	DDP_COMPONENT_RDMA1, DDP_COMPONENT_DPI0,
};

static const enum mtk_ddp_comp_id mt2712_mtk_ddp_main[] = {
	DDP_COMPONENT_OVL0,  DDP_COMPONENT_COLOR0, DDP_COMPONENT_AAL0,
	DDP_COMPONENT_OD,    DDP_COMPONENT_RDMA0,  DDP_COMPONENT_DPI0,
	DDP_COMPONENT_WDMA0, DDP_COMPONENT_PWM0,
};

static const enum mtk_ddp_comp_id mt2712_mtk_ddp_ext[] = {
	DDP_COMPONENT_OVL1,  DDP_COMPONENT_COLOR1, DDP_COMPONENT_AAL1,
	DDP_COMPONENT_OD1,   DDP_COMPONENT_RDMA1,  DDP_COMPONENT_DPI1,
	DDP_COMPONENT_WDMA1, DDP_COMPONENT_PWM1,
};

static enum mtk_ddp_comp_id mt8173_mtk_ddp_main[] = {
	DDP_COMPONENT_OVL0, DDP_COMPONENT_COLOR0, DDP_COMPONENT_AAL0,
	DDP_COMPONENT_OD,   DDP_COMPONENT_RDMA0,  DDP_COMPONENT_UFOE,
	DDP_COMPONENT_DSI0, DDP_COMPONENT_PWM0,
};

static const enum mtk_ddp_comp_id mt8173_mtk_ddp_ext[] = {
	DDP_COMPONENT_OVL1,  DDP_COMPONENT_COLOR1, DDP_COMPONENT_GAMMA0,
	DDP_COMPONENT_RDMA1, DDP_COMPONENT_DPI0,
};

static const enum mtk_ddp_comp_id mt6779_mtk_ddp_main[] = {
	DDP_COMPONENT_OVL0_2L,  DDP_COMPONENT_OVL0,
	DDP_COMPONENT_RDMA0,    DDP_COMPONENT_RDMA0_VIRTUAL0,
	DDP_COMPONENT_COLOR0,   DDP_COMPONENT_CCORR0,
	DDP_COMPONENT_AAL0,      DDP_COMPONENT_GAMMA0,
	DDP_COMPONENT_POSTMASK0, DDP_COMPONENT_DITHER0,
	DDP_COMPONENT_DSI0,     DDP_COMPONENT_PWM0,
};

static const enum mtk_ddp_comp_id mt6779_mtk_ddp_ext[] = {
// Todo: Just for create a simple external session
// and Can create crtc1 successfully use this path.
#if 0
	DDP_COMPONENT_OVL1_2L,
	DDP_COMPONENT_WDMA0,
#else
	DDP_COMPONENT_OVL1_2L, DDP_COMPONENT_RDMA0,
/*DDP_COMPONENT_DPI0,*/
#endif
};

static const enum mtk_ddp_comp_id mt6779_mtk_ddp_third[] = {
	DDP_COMPONENT_OVL1_2L, DDP_COMPONENT_WDMA_VIRTUAL0,
	DDP_COMPONENT_WDMA_VIRTUAL1, DDP_COMPONENT_WDMA0,
};

static const enum mtk_ddp_comp_id mt6779_mtk_ddp_main_minor[] = {
	DDP_COMPONENT_OVL0_2L,       DDP_COMPONENT_OVL0,
	DDP_COMPONENT_WDMA_VIRTUAL0, DDP_COMPONENT_WDMA_VIRTUAL1,
	DDP_COMPONENT_WDMA0,
};

static const enum mtk_ddp_comp_id mt6779_mtk_ddp_main_minor_sub[] = {
	DDP_COMPONENT_RDMA0,    DDP_COMPONENT_RDMA0_VIRTUAL0,
	DDP_COMPONENT_COLOR0,   DDP_COMPONENT_CCORR0,
	DDP_COMPONENT_AAL0,      DDP_COMPONENT_GAMMA0,
	DDP_COMPONENT_POSTMASK0, DDP_COMPONENT_DITHER0,
	DDP_COMPONENT_DSI0,     DDP_COMPONENT_PWM0,
};

static const enum mtk_ddp_comp_id mt6779_mtk_ddp_main_wb_path[] = {
	DDP_COMPONENT_OVL0, DDP_COMPONENT_WDMA_VIRTUAL0,
	DDP_COMPONENT_WDMA_VIRTUAL1, DDP_COMPONENT_WDMA0,
};


static const enum mtk_ddp_comp_id mt6885_mtk_ddp_main[] = {
	DDP_COMPONENT_OVL0_2L,		DDP_COMPONENT_OVL0,
	DDP_COMPONENT_OVL0_VIRTUAL0,	DDP_COMPONENT_RDMA0,
	DDP_COMPONENT_RDMA0_VIRTUAL0,	DDP_COMPONENT_COLOR0,
	DDP_COMPONENT_CCORR0,
#ifdef CONFIG_MTK_DRE30_SUPPORT
	DDP_COMPONENT_DMDP_AAL0,
#endif
	DDP_COMPONENT_AAL0,		DDP_COMPONENT_GAMMA0,
	DDP_COMPONENT_POSTMASK0,	DDP_COMPONENT_DITHER0,
	DDP_COMPONENT_DSI0,		DDP_COMPONENT_PWM0,
};

static const enum mtk_ddp_comp_id mt6885_mtk_ddp_dual_main[] = {
	DDP_COMPONENT_OVL1_2L,		DDP_COMPONENT_OVL1,
	DDP_COMPONENT_OVL1_VIRTUAL0,	DDP_COMPONENT_RDMA1,
	DDP_COMPONENT_RDMA1_VIRTUAL0, DDP_COMPONENT_COLOR1,
	DDP_COMPONENT_CCORR1,
#ifdef CONFIG_MTK_DRE30_SUPPORT
	DDP_COMPONENT_DMDP_AAL1,
#endif
	DDP_COMPONENT_AAL1,		DDP_COMPONENT_GAMMA1,
	DDP_COMPONENT_POSTMASK1,	DDP_COMPONENT_DITHER1,
};

static const enum mtk_ddp_comp_id mt6885_mtk_ddp_main_wb_path[] = {
	DDP_COMPONENT_OVL0,	DDP_COMPONENT_OVL0_VIRTUAL0,
	DDP_COMPONENT_WDMA0,
};


static const enum mtk_ddp_comp_id mt6885_mtk_ddp_main_minor[] = {
	DDP_COMPONENT_OVL0_2L,		DDP_COMPONENT_OVL0,
	DDP_COMPONENT_OVL0_VIRTUAL0,	DDP_COMPONENT_WDMA0,
};


static const enum mtk_ddp_comp_id mt6885_mtk_ddp_main_minor_sub[] = {
	DDP_COMPONENT_RDMA0,		DDP_COMPONENT_RDMA0_VIRTUAL0,
	DDP_COMPONENT_COLOR0,		DDP_COMPONENT_CCORR0,
#ifdef CONFIG_MTK_DRE30_SUPPORT
	DDP_COMPONENT_DMDP_AAL0,
#endif
	DDP_COMPONENT_AAL0,		DDP_COMPONENT_GAMMA0,
	DDP_COMPONENT_POSTMASK0,	DDP_COMPONENT_DITHER0,
	DDP_COMPONENT_DSI0,		DDP_COMPONENT_PWM0,
};

static const enum mtk_ddp_comp_id mt6885_mtk_ddp_ext[] = {
	DDP_COMPONENT_OVL2_2L,
	DDP_COMPONENT_RDMA4,
	DDP_COMPONENT_DP_INTF0,
};

static const enum mtk_ddp_comp_id mt6885_dual_data_ext[] = {
	DDP_COMPONENT_OVL3_2L,
	DDP_COMPONENT_RDMA5,
	/*DDP_COMPONENT_MERGE1,*/
	DDP_COMPONENT_DSC0,
};
static const enum mtk_ddp_comp_id mt6885_mtk_ddp_third[] = {
	DDP_COMPONENT_OVL2_2L, DDP_COMPONENT_WDMA0,
};

static const struct mtk_addon_module_data addon_rsz_data[] = {
	{DISP_RSZ, ADDON_BETWEEN, DDP_COMPONENT_OVL0_2L},
};

static const struct mtk_addon_module_data addon_rsz_data_v2[] = {
	{DISP_RSZ_v2, ADDON_BETWEEN, DDP_COMPONENT_OVL0_2L},
};
static const struct mtk_addon_module_data addon_rsz_data_v3[] = {
	{DISP_RSZ_v3, ADDON_BETWEEN, DDP_COMPONENT_OVL1_2L},
};

static const struct mtk_addon_module_data addon_wdma0_data[] = {
	{DISP_WDMA0, ADDON_AFTER, DDP_COMPONENT_DITHER0},
};

static const struct mtk_addon_module_data addon_wdma1_data[] = {
	{DISP_WDMA1, ADDON_AFTER, DDP_COMPONENT_DITHER1},
};


static const struct mtk_addon_scenario_data mt6779_addon_main[ADDON_SCN_NR] = {
		[NONE] = {

				.module_num = 0,
				.hrt_type = HRT_TB_TYPE_GENERAL1,
			},
		[ONE_SCALING] = {

				.module_num = ARRAY_SIZE(addon_rsz_data),
				.module_data = addon_rsz_data,
				.hrt_type = HRT_TB_TYPE_RPO_L0,
			},
		[TWO_SCALING] = {

				.module_num = ARRAY_SIZE(addon_rsz_data),
				.module_data = addon_rsz_data,
				.hrt_type = HRT_TB_TYPE_GENERAL1,
			},
};

static const struct mtk_addon_scenario_data mt6779_addon_ext[ADDON_SCN_NR] = {
	[NONE] = {
		.module_num = 0,
		.hrt_type = HRT_TB_TYPE_GENERAL0,
	},
	[TRIPLE_DISP] = {
		.module_num = 0,
		.hrt_type = HRT_TB_TYPE_GENERAL0,
	},
};

static const struct mtk_addon_scenario_data mt6885_addon_main[ADDON_SCN_NR] = {
		[NONE] = {
				.module_num = 0,
				.hrt_type = HRT_TB_TYPE_GENERAL1,
			},
		[ONE_SCALING] = {
				.module_num = ARRAY_SIZE(addon_rsz_data_v2),
				.module_data = addon_rsz_data_v2,
				.hrt_type = HRT_TB_TYPE_RPO_L0,
			},
		[TWO_SCALING] = {
				.module_num = ARRAY_SIZE(addon_rsz_data_v2),
				.module_data = addon_rsz_data_v2,
				.hrt_type = HRT_TB_TYPE_GENERAL1,
			},
		[WDMA_WRITE_BACK] = {
				.module_num = ARRAY_SIZE(addon_wdma0_data),
				.module_data = addon_wdma0_data,
				.hrt_type = HRT_TB_TYPE_GENERAL1,
			},
};

static const struct mtk_addon_scenario_data mt6885_addon_main_dual[ADDON_SCN_NR] = {
		[NONE] = {
				.module_num = 0,
				.hrt_type = HRT_TB_TYPE_GENERAL1,
			},
		[ONE_SCALING] = {
				.module_num = ARRAY_SIZE(addon_rsz_data_v3),
				.module_data = addon_rsz_data_v3,
				.hrt_type = HRT_TB_TYPE_RPO_L0,
			},
		[TWO_SCALING] = {
				.module_num = ARRAY_SIZE(addon_rsz_data_v3),
				.module_data = addon_rsz_data_v3,
				.hrt_type = HRT_TB_TYPE_GENERAL1,
			},
		[WDMA_WRITE_BACK] = {
				.module_num = ARRAY_SIZE(addon_wdma1_data),
				.module_data = addon_wdma1_data,
				.hrt_type = HRT_TB_TYPE_GENERAL1,
			},
};


static const struct mtk_addon_scenario_data mt6885_addon_ext[ADDON_SCN_NR] = {
	[NONE] = {
		.module_num = 0,
		.hrt_type = HRT_TB_TYPE_GENERAL0,
	},
	[TRIPLE_DISP] = {
		.module_num = 0,
		.hrt_type = HRT_TB_TYPE_GENERAL0,
	},
};

static const enum mtk_ddp_comp_id mt6873_mtk_ddp_main[] = {
	DDP_COMPONENT_OVL0_2L,
	DDP_COMPONENT_OVL0, DDP_COMPONENT_RDMA0,
	DDP_COMPONENT_COLOR0,   DDP_COMPONENT_CCORR0,
#ifdef CONFIG_MTK_DRE30_SUPPORT
	DDP_COMPONENT_DMDP_AAL0,
#endif
	DDP_COMPONENT_AAL0,      DDP_COMPONENT_GAMMA0,
	DDP_COMPONENT_POSTMASK0, DDP_COMPONENT_DITHER0,
	DDP_COMPONENT_DSI0,     DDP_COMPONENT_PWM0,
};

static const enum mtk_ddp_comp_id mt6873_mtk_ddp_ext[] = {
#ifdef CONFIG_DRM_MEDIATEK_HDMI
	DDP_COMPONENT_OVL2_2L, DDP_COMPONENT_RDMA4,
	DDP_COMPONENT_DPI0,
#else
	DDP_COMPONENT_OVL2_2L, DDP_COMPONENT_RDMA4,
#endif
};

static const enum mtk_ddp_comp_id mt6873_mtk_ddp_third[] = {
	DDP_COMPONENT_OVL2_2L, DDP_COMPONENT_WDMA0,
};

static const enum mtk_ddp_comp_id mt6873_mtk_ddp_main_minor[] = {
	DDP_COMPONENT_OVL0_2L,       DDP_COMPONENT_OVL0,
	DDP_COMPONENT_WDMA0,
};

static const enum mtk_ddp_comp_id mt6873_mtk_ddp_main_minor_sub[] = {
	DDP_COMPONENT_RDMA0,
	DDP_COMPONENT_COLOR0,   DDP_COMPONENT_CCORR0,
#ifdef CONFIG_MTK_DRE30_SUPPORT
	DDP_COMPONENT_DMDP_AAL0,
#endif
	DDP_COMPONENT_AAL0,      DDP_COMPONENT_GAMMA0,
	DDP_COMPONENT_POSTMASK0, DDP_COMPONENT_DITHER0,
	DDP_COMPONENT_DSI0,     DDP_COMPONENT_PWM0,
};

static const enum mtk_ddp_comp_id mt6873_mtk_ddp_main_wb_path[] = {
	DDP_COMPONENT_OVL0, DDP_COMPONENT_WDMA0,
};

static const struct mtk_addon_scenario_data mt6873_addon_main[ADDON_SCN_NR] = {
		[NONE] = {
				.module_num = 0,
				.hrt_type = HRT_TB_TYPE_GENERAL1,
			},
		[ONE_SCALING] = {
				.module_num = ARRAY_SIZE(addon_rsz_data),
				.module_data = addon_rsz_data,
				.hrt_type = HRT_TB_TYPE_RPO_L0,
			},
		[TWO_SCALING] = {
				.module_num = ARRAY_SIZE(addon_rsz_data),
				.module_data = addon_rsz_data,
				.hrt_type = HRT_TB_TYPE_GENERAL1,
			},
};

static const struct mtk_addon_scenario_data mt6873_addon_ext[ADDON_SCN_NR] = {
	[NONE] = {
		.module_num = 0,
		.hrt_type = HRT_TB_TYPE_GENERAL0,
	},
	[TRIPLE_DISP] = {
		.module_num = 0,
		.hrt_type = HRT_TB_TYPE_GENERAL0,
	},
};
static const enum mtk_ddp_comp_id mt6853_mtk_ddp_main[] = {
	DDP_COMPONENT_OVL0_2L,
	DDP_COMPONENT_OVL0, DDP_COMPONENT_RDMA0,
#ifndef DRM_BYPASS_PQ
	DDP_COMPONENT_COLOR0,   DDP_COMPONENT_CCORR0,
	DDP_COMPONENT_CCORR1,
	DDP_COMPONENT_AAL0,      DDP_COMPONENT_GAMMA0,
	DDP_COMPONENT_POSTMASK0, DDP_COMPONENT_DITHER0,
	DDP_COMPONENT_SPR0_VIRTUAL,
#endif
	DDP_COMPONENT_DSI0,
	DDP_COMPONENT_PWM0,
};

static const enum mtk_ddp_comp_id mt6853_mtk_ddp_third[] = {
	DDP_COMPONENT_OVL0_2L, DDP_COMPONENT_WDMA0,
};
#if 0
static const enum mtk_ddp_comp_id mt6853_mtk_ddp_main_minor[] = {
	DDP_COMPONENT_OVL0_2L,       DDP_COMPONENT_OVL0,
	DDP_COMPONENT_WDMA0,
};
#endif
static const enum mtk_ddp_comp_id mt6853_mtk_ddp_main_minor_sub[] = {
	DDP_COMPONENT_RDMA0,
	DDP_COMPONENT_COLOR0,   DDP_COMPONENT_CCORR0,
	DDP_COMPONENT_CCORR1,
	DDP_COMPONENT_AAL0,      DDP_COMPONENT_GAMMA0,
	DDP_COMPONENT_POSTMASK0, DDP_COMPONENT_DITHER0,
	DDP_COMPONENT_DSI0,     DDP_COMPONENT_PWM0,
};
#if 0
static const enum mtk_ddp_comp_id mt6853_mtk_ddp_main_wb_path[] = {
	DDP_COMPONENT_OVL0, DDP_COMPONENT_WDMA0,
};
#endif
static const struct mtk_addon_scenario_data mt6853_addon_main[ADDON_SCN_NR] = {
		[NONE] = {
				.module_num = 0,
				.hrt_type = HRT_TB_TYPE_GENERAL1,
			},
		[ONE_SCALING] = {
				.module_num = ARRAY_SIZE(addon_rsz_data),
				.module_data = addon_rsz_data,
				.hrt_type = HRT_TB_TYPE_RPO_L0,
			},
		[TWO_SCALING] = {
				.module_num = ARRAY_SIZE(addon_rsz_data),
				.module_data = addon_rsz_data,
				.hrt_type = HRT_TB_TYPE_GENERAL1,
			},
};

static const struct mtk_addon_scenario_data mt6853_addon_ext[ADDON_SCN_NR] = {
	[NONE] = {
		.module_num = 0,
		.hrt_type = HRT_TB_TYPE_GENERAL0,
	},
	[TRIPLE_DISP] = {
		.module_num = 0,
		.hrt_type = HRT_TB_TYPE_GENERAL0,
	},
};

static const enum mtk_ddp_comp_id mt6877_mtk_ddp_main[] = {
#ifndef MTK_DRM_BRINGUP_STAGE
	DDP_COMPONENT_OVL0_2L,
#endif
	DDP_COMPONENT_OVL0, DDP_COMPONENT_RDMA0,
#ifndef DRM_BYPASS_PQ
	DDP_COMPONENT_COLOR0,   DDP_COMPONENT_CCORR0,
	DDP_COMPONENT_CCORR1,
	DDP_COMPONENT_AAL0,      DDP_COMPONENT_GAMMA0,
	DDP_COMPONENT_POSTMASK0, DDP_COMPONENT_DITHER0,
	DDP_COMPONENT_SPR0_VIRTUAL,
#endif
	DDP_COMPONENT_DSI0,
	DDP_COMPONENT_PWM0,
};

static const enum mtk_ddp_comp_id mt6877_mtk_ddp_third[] = {
	DDP_COMPONENT_OVL1_2L, DDP_COMPONENT_WDMA0,
};

static const enum mtk_ddp_comp_id mt6877_mtk_ddp_main_minor[] = {
	DDP_COMPONENT_OVL0_2L,       DDP_COMPONENT_OVL0,
	DDP_COMPONENT_WDMA0,
};

static const enum mtk_ddp_comp_id mt6877_mtk_ddp_main_minor_sub[] = {
	DDP_COMPONENT_RDMA0,
	DDP_COMPONENT_COLOR0,   DDP_COMPONENT_CCORR0,
	DDP_COMPONENT_CCORR1,
	DDP_COMPONENT_AAL0,      DDP_COMPONENT_GAMMA0,
	DDP_COMPONENT_POSTMASK0, DDP_COMPONENT_DITHER0,
	DDP_COMPONENT_DSI0,     DDP_COMPONENT_PWM0,
};

static const struct mtk_addon_scenario_data mt6877_addon_main[ADDON_SCN_NR] = {
		[NONE] = {
				.module_num = 0,
				.hrt_type = HRT_TB_TYPE_GENERAL1,
			},
		[ONE_SCALING] = {
				.module_num = ARRAY_SIZE(addon_rsz_data),
				.module_data = addon_rsz_data,
				.hrt_type = HRT_TB_TYPE_RPO_L0,
			},
		[TWO_SCALING] = {
				.module_num = ARRAY_SIZE(addon_rsz_data),
				.module_data = addon_rsz_data,
				.hrt_type = HRT_TB_TYPE_GENERAL1,
			},
};

static const struct mtk_addon_scenario_data mt6877_addon_ext[ADDON_SCN_NR] = {
	[NONE] = {
		.module_num = 0,
		.hrt_type = HRT_TB_TYPE_GENERAL0,
	},
	[TRIPLE_DISP] = {
		.module_num = 0,
		.hrt_type = HRT_TB_TYPE_GENERAL0,
	},
};

static const enum mtk_ddp_comp_id mt6833_mtk_ddp_main[] = {
	DDP_COMPONENT_OVL0_2L,
	DDP_COMPONENT_OVL0, DDP_COMPONENT_RDMA0,
#ifndef DRM_BYPASS_PQ
	DDP_COMPONENT_COLOR0,   DDP_COMPONENT_CCORR0,
	DDP_COMPONENT_AAL0,      DDP_COMPONENT_GAMMA0,
	DDP_COMPONENT_POSTMASK0, DDP_COMPONENT_DITHER0,
#endif
	DDP_COMPONENT_DSI0,
	DDP_COMPONENT_PWM0,
};

static const enum mtk_ddp_comp_id mt6833_mtk_ddp_third[] = {
	DDP_COMPONENT_OVL0_2L, DDP_COMPONENT_WDMA0,
};
#if 0
static const enum mtk_ddp_comp_id mt6833_mtk_ddp_main_minor[] = {
	DDP_COMPONENT_OVL0_2L,       DDP_COMPONENT_OVL0,
	DDP_COMPONENT_WDMA0,
};
#endif
static const enum mtk_ddp_comp_id mt6833_mtk_ddp_main_minor_sub[] = {
	DDP_COMPONENT_RDMA0,
	DDP_COMPONENT_COLOR0,   DDP_COMPONENT_CCORR0,
	DDP_COMPONENT_AAL0,      DDP_COMPONENT_GAMMA0,
	DDP_COMPONENT_POSTMASK0, DDP_COMPONENT_DITHER0,
	DDP_COMPONENT_DSI0,     DDP_COMPONENT_PWM0,
};
#if 0
static const enum mtk_ddp_comp_id mt6833_mtk_ddp_main_wb_path[] = {
	DDP_COMPONENT_OVL0, DDP_COMPONENT_WDMA0,
};
#endif

static const struct mtk_addon_scenario_data mt6833_addon_main[ADDON_SCN_NR] = {
		[NONE] = {
				.module_num = 0,
				.hrt_type = HRT_TB_TYPE_GENERAL1,
			},
		[ONE_SCALING] = {
				.module_num = ARRAY_SIZE(addon_rsz_data),
				.module_data = addon_rsz_data,
				.hrt_type = HRT_TB_TYPE_RPO_L0,
			},
		[TWO_SCALING] = {
				.module_num = ARRAY_SIZE(addon_rsz_data),
				.module_data = addon_rsz_data,
				.hrt_type = HRT_TB_TYPE_GENERAL1,
			},
};

static const struct mtk_addon_scenario_data mt6833_addon_ext[ADDON_SCN_NR] = {
	[NONE] = {
		.module_num = 0,
		.hrt_type = HRT_TB_TYPE_GENERAL0,
	},
	[TRIPLE_DISP] = {
		.module_num = 0,
		.hrt_type = HRT_TB_TYPE_GENERAL0,
	},
};

static const enum mtk_ddp_comp_id mt6781_mtk_ddp_main[] = {
#ifndef MTK_DRM_BRINGUP_STAGE
	DDP_COMPONENT_OVL0_2L,
#endif
	DDP_COMPONENT_OVL0, DDP_COMPONENT_RDMA0,
#ifndef DRM_BYPASS_PQ
	DDP_COMPONENT_COLOR0,   DDP_COMPONENT_CCORR0,
	DDP_COMPONENT_AAL0,      DDP_COMPONENT_GAMMA0,
	DDP_COMPONENT_POSTMASK0, DDP_COMPONENT_DITHER0,
#endif
	DDP_COMPONENT_DSI0,
	DDP_COMPONENT_PWM0,
};

static const enum mtk_ddp_comp_id mt6781_mtk_ddp_third[] = {
	DDP_COMPONENT_OVL0_2L, DDP_COMPONENT_WDMA0,
};
#if 0
static const enum mtk_ddp_comp_id mt6781_mtk_ddp_main_minor[] = {
	DDP_COMPONENT_OVL0_2L,       DDP_COMPONENT_OVL0,
	DDP_COMPONENT_WDMA0,
};
#endif
#if 0
static const enum mtk_ddp_comp_id mt6781_mtk_ddp_main_minor_sub[] = {
	DDP_COMPONENT_RDMA0,
	DDP_COMPONENT_COLOR0,   DDP_COMPONENT_CCORR0,
	DDP_COMPONENT_AAL0,      DDP_COMPONENT_GAMMA0,
	DDP_COMPONENT_POSTMASK0, DDP_COMPONENT_DITHER0,
	DDP_COMPONENT_DSI0,     DDP_COMPONENT_PWM0,
};
#endif
#if 0
static const enum mtk_ddp_comp_id mt6781_mtk_ddp_main_wb_path[] = {
	DDP_COMPONENT_OVL0, DDP_COMPONENT_WDMA0,
};
#endif
static const struct mtk_addon_scenario_data mt6781_addon_main[ADDON_SCN_NR] = {
		[NONE] = {
				.module_num = 0,
				.hrt_type = HRT_TB_TYPE_GENERAL1,
			},
		[ONE_SCALING] = {
				.module_num = ARRAY_SIZE(addon_rsz_data),
				.module_data = addon_rsz_data,
				.hrt_type = HRT_TB_TYPE_RPO_L0,
			},
		[TWO_SCALING] = {
				.module_num = ARRAY_SIZE(addon_rsz_data),
				.module_data = addon_rsz_data,
				.hrt_type = HRT_TB_TYPE_GENERAL1,
			},
};

static const struct mtk_addon_scenario_data mt6781_addon_ext[ADDON_SCN_NR] = {
	[NONE] = {
		.module_num = 0,
		.hrt_type = HRT_TB_TYPE_GENERAL0,
	},
	[TRIPLE_DISP] = {
		.module_num = 0,
		.hrt_type = HRT_TB_TYPE_GENERAL0,
	},
};


static const struct mtk_crtc_path_data mt6779_mtk_main_path_data = {
	.path[DDP_MAJOR][0] = mt6779_mtk_ddp_main,
	.path_len[DDP_MAJOR][0] = ARRAY_SIZE(mt6779_mtk_ddp_main),
	.path_req_hrt[DDP_MAJOR][0] = true,
	.wb_path[DDP_MAJOR] = mt6779_mtk_ddp_main_wb_path,
	.wb_path_len[DDP_MAJOR] = ARRAY_SIZE(mt6779_mtk_ddp_main_wb_path),
	.path[DDP_MINOR][0] = mt6779_mtk_ddp_main_minor,
	.path_len[DDP_MINOR][0] = ARRAY_SIZE(mt6779_mtk_ddp_main_minor),
	.path_req_hrt[DDP_MINOR][0] = false,
	.path[DDP_MINOR][1] = mt6779_mtk_ddp_main_minor_sub,
	.path_len[DDP_MINOR][1] = ARRAY_SIZE(mt6779_mtk_ddp_main_minor_sub),
	.path_req_hrt[DDP_MINOR][1] = true,
	.addon_data = mt6779_addon_main,
};

static const struct mtk_crtc_path_data mt6779_mtk_ext_path_data = {
	.path[DDP_MAJOR][0] = mt6779_mtk_ddp_ext,
	.path_len[DDP_MAJOR][0] = ARRAY_SIZE(mt6779_mtk_ddp_ext),
	.path_req_hrt[DDP_MAJOR][0] = true,
	.addon_data = mt6779_addon_ext,
};

static const struct mtk_crtc_path_data mt6779_mtk_third_path_data = {
	.path[DDP_MAJOR][0] = mt6779_mtk_ddp_third,
	.path_len[DDP_MAJOR][0] = ARRAY_SIZE(mt6779_mtk_ddp_third),
	.addon_data = mt6779_addon_ext,
};

static const struct mtk_crtc_path_data mt6885_mtk_main_path_data = {
	.path[DDP_MAJOR][0] = mt6885_mtk_ddp_main,
	.path_len[DDP_MAJOR][0] = ARRAY_SIZE(mt6885_mtk_ddp_main),
	.path_req_hrt[DDP_MAJOR][0] = true,
	.dual_path[0] = mt6885_mtk_ddp_dual_main,
	.dual_path_len[0] = ARRAY_SIZE(mt6885_mtk_ddp_dual_main),
	.wb_path[DDP_MAJOR] = mt6885_mtk_ddp_main_wb_path,
	.wb_path_len[DDP_MAJOR] = ARRAY_SIZE(mt6885_mtk_ddp_main_wb_path),
	.path[DDP_MINOR][0] = mt6885_mtk_ddp_main_minor,
	.path_len[DDP_MINOR][0] = ARRAY_SIZE(mt6885_mtk_ddp_main_minor),
	.path_req_hrt[DDP_MINOR][0] = false,
	.path[DDP_MINOR][1] = mt6885_mtk_ddp_main_minor_sub,
	.path_len[DDP_MINOR][1] = ARRAY_SIZE(mt6885_mtk_ddp_main_minor_sub),
	.path_req_hrt[DDP_MINOR][1] = true,
	.addon_data = mt6885_addon_main,
	.addon_data_dual = mt6885_addon_main_dual,
};

static const struct mtk_crtc_path_data mt6885_mtk_ext_path_data = {
	.path[DDP_MAJOR][0] = mt6885_mtk_ddp_ext,
	.path_len[DDP_MAJOR][0] = ARRAY_SIZE(mt6885_mtk_ddp_ext),
	.path_req_hrt[DDP_MAJOR][0] = true,
	.addon_data = mt6885_addon_ext,
	.dual_path[0] = mt6885_dual_data_ext,
	.dual_path_len[0] = ARRAY_SIZE(mt6885_dual_data_ext),
};

static const struct mtk_crtc_path_data mt6885_mtk_third_path_data = {
	.path[DDP_MAJOR][0] = mt6885_mtk_ddp_third,
	.path_len[DDP_MAJOR][0] = ARRAY_SIZE(mt6885_mtk_ddp_third),
	.addon_data = mt6885_addon_ext,
};

static const struct mtk_crtc_path_data mt2701_mtk_main_path_data = {
	.path[DDP_MAJOR][0] = mt2701_mtk_ddp_main,
	.path_len[DDP_MAJOR][0] = ARRAY_SIZE(mt2701_mtk_ddp_main),
	.path_req_hrt[DDP_MAJOR][0] = true,
};

static const struct mtk_crtc_path_data mt2701_mtk_ext_path_data = {
	.path[DDP_MAJOR][0] = mt2701_mtk_ddp_ext,
	.path_len[DDP_MAJOR][0] = ARRAY_SIZE(mt2701_mtk_ddp_ext),
	.path_req_hrt[DDP_MAJOR][0] = true,
};

static const struct mtk_crtc_path_data mt2712_mtk_main_path_data = {
	.path[DDP_MAJOR][0] = mt2712_mtk_ddp_main,
	.path_len[DDP_MAJOR][0] = ARRAY_SIZE(mt2712_mtk_ddp_main),
	.path_req_hrt[DDP_MAJOR][0] = true,
};

static const struct mtk_crtc_path_data mt2712_mtk_ext_path_data = {
	.path[DDP_MAJOR][0] = mt2712_mtk_ddp_ext,
	.path_len[DDP_MAJOR][0] = ARRAY_SIZE(mt2712_mtk_ddp_ext),
	.path_req_hrt[DDP_MAJOR][0] = true,
};

static const struct mtk_crtc_path_data mt8173_mtk_main_path_data = {
	.path[DDP_MAJOR][0] = mt8173_mtk_ddp_main,
	.path_len[DDP_MAJOR][0] = ARRAY_SIZE(mt8173_mtk_ddp_main),
	.path_req_hrt[DDP_MAJOR][0] = true,
};

static const struct mtk_crtc_path_data mt8173_mtk_ext_path_data = {
	.path[DDP_MAJOR][0] = mt8173_mtk_ddp_ext,
	.path_len[DDP_MAJOR][0] = ARRAY_SIZE(mt8173_mtk_ddp_ext),
	.path_req_hrt[DDP_MAJOR][0] = true,
};

static const struct mtk_crtc_path_data mt6873_mtk_main_path_data = {
	.path[DDP_MAJOR][0] = mt6873_mtk_ddp_main,
	.path_len[DDP_MAJOR][0] = ARRAY_SIZE(mt6873_mtk_ddp_main),
	.path_req_hrt[DDP_MAJOR][0] = true,
	.wb_path[DDP_MAJOR] = mt6873_mtk_ddp_main_wb_path,
	.wb_path_len[DDP_MAJOR] = ARRAY_SIZE(mt6873_mtk_ddp_main_wb_path),
	.path[DDP_MINOR][0] = NULL,
	.path_len[DDP_MINOR][0] = 0,
	.path_req_hrt[DDP_MINOR][0] = false,
	.path[DDP_MINOR][1] = mt6873_mtk_ddp_main_minor_sub,
	.path_len[DDP_MINOR][1] = ARRAY_SIZE(mt6873_mtk_ddp_main_minor_sub),
	.path_req_hrt[DDP_MINOR][1] = true,
	.addon_data = mt6873_addon_main,
};

static const struct mtk_crtc_path_data mt6873_mtk_ext_path_data = {
	.path[DDP_MAJOR][0] = mt6873_mtk_ddp_ext,
	.path_len[DDP_MAJOR][0] = ARRAY_SIZE(mt6873_mtk_ddp_ext),
	.path_req_hrt[DDP_MAJOR][0] = true,
	.addon_data = mt6873_addon_ext,
};

static const struct mtk_crtc_path_data mt6873_mtk_third_path_data = {
	.path[DDP_MAJOR][0] = mt6873_mtk_ddp_third,
	.path_len[DDP_MAJOR][0] = ARRAY_SIZE(mt6873_mtk_ddp_third),
	.addon_data = mt6873_addon_ext,
};

static const struct mtk_crtc_path_data mt6853_mtk_main_path_data = {
	.path[DDP_MAJOR][0] = mt6853_mtk_ddp_main,
	.path_len[DDP_MAJOR][0] = ARRAY_SIZE(mt6853_mtk_ddp_main),
	.path_req_hrt[DDP_MAJOR][0] = true,
	.wb_path[DDP_MAJOR] = NULL,
	.wb_path_len[DDP_MAJOR] = 0,
	.path[DDP_MINOR][0] = NULL,
	.path_len[DDP_MINOR][0] = 0,
	.path_req_hrt[DDP_MINOR][0] = false,
	.path[DDP_MINOR][1] = mt6853_mtk_ddp_main_minor_sub,
	.path_len[DDP_MINOR][1] = ARRAY_SIZE(mt6853_mtk_ddp_main_minor_sub),
	.path_req_hrt[DDP_MINOR][1] = true,
	.addon_data = mt6853_addon_main,
};

static const struct mtk_crtc_path_data mt6853_mtk_third_path_data = {
	.path[DDP_MAJOR][0] = mt6853_mtk_ddp_third,
	.path_len[DDP_MAJOR][0] = ARRAY_SIZE(mt6853_mtk_ddp_third),
	.addon_data = mt6853_addon_ext,
};

static const struct mtk_crtc_path_data mt6877_mtk_main_path_data = {
	.path[DDP_MAJOR][0] = mt6877_mtk_ddp_main,
	.path_len[DDP_MAJOR][0] = ARRAY_SIZE(mt6877_mtk_ddp_main),
	.path_req_hrt[DDP_MAJOR][0] = true,
	.wb_path[DDP_MAJOR] = NULL,
	.wb_path_len[DDP_MAJOR] = 0,
	.path[DDP_MINOR][0] = NULL,
	.path_len[DDP_MINOR][0] = 0,
	.path_req_hrt[DDP_MINOR][0] = false,
	.path[DDP_MINOR][1] = mt6877_mtk_ddp_main_minor_sub,
	.path_len[DDP_MINOR][1] = ARRAY_SIZE(mt6877_mtk_ddp_main_minor_sub),
	.path_req_hrt[DDP_MINOR][1] = true,
	.addon_data = mt6877_addon_main,
};


static const struct mtk_crtc_path_data mt6877_mtk_third_path_data = {
	.path[DDP_MAJOR][0] = mt6877_mtk_ddp_third,
	.path_len[DDP_MAJOR][0] = ARRAY_SIZE(mt6877_mtk_ddp_third),
	.addon_data = mt6877_addon_ext,
};

static const struct mtk_crtc_path_data mt6833_mtk_main_path_data = {
	.path[DDP_MAJOR][0] = mt6833_mtk_ddp_main,
	.path_len[DDP_MAJOR][0] = ARRAY_SIZE(mt6833_mtk_ddp_main),
	.path_req_hrt[DDP_MAJOR][0] = true,
	.wb_path[DDP_MAJOR] = NULL,
	.wb_path_len[DDP_MAJOR] = 0,
	.path[DDP_MINOR][0] = NULL,
	.path_len[DDP_MINOR][0] = 0,
	.path_req_hrt[DDP_MINOR][0] = false,
	.path[DDP_MINOR][1] = mt6833_mtk_ddp_main_minor_sub,
	.path_len[DDP_MINOR][1] = ARRAY_SIZE(mt6833_mtk_ddp_main_minor_sub),
	.path_req_hrt[DDP_MINOR][1] = true,
	.addon_data = mt6833_addon_main,
};

static const struct mtk_crtc_path_data mt6833_mtk_third_path_data = {
	.path[DDP_MAJOR][0] = mt6833_mtk_ddp_third,
	.path_len[DDP_MAJOR][0] = ARRAY_SIZE(mt6833_mtk_ddp_third),
	.addon_data = mt6833_addon_ext,
};

static const struct mtk_crtc_path_data mt6781_mtk_main_path_data = {
	.path[DDP_MAJOR][0] = mt6781_mtk_ddp_main,
	.path_len[DDP_MAJOR][0] = ARRAY_SIZE(mt6781_mtk_ddp_main),
	.path_req_hrt[DDP_MAJOR][0] = true,
	.wb_path[DDP_MAJOR] = NULL,
	.wb_path_len[DDP_MAJOR] = 0,
	.path[DDP_MINOR][0] = NULL,
	.path_len[DDP_MINOR][0] = 0,
	.path_req_hrt[DDP_MINOR][0] = false,
	.path[DDP_MINOR][1] = NULL,
	.path_len[DDP_MINOR][1] = 0,
	.path_req_hrt[DDP_MINOR][1] = true,
	.addon_data = mt6781_addon_main,
};

static const struct mtk_crtc_path_data mt6781_mtk_third_path_data = {
	.path[DDP_MAJOR][0] = mt6781_mtk_ddp_third,
	.path_len[DDP_MAJOR][0] = ARRAY_SIZE(mt6781_mtk_ddp_third),
	.addon_data = mt6781_addon_ext,
};


const struct mtk_session_mode_tb mt6779_mode_tb[MTK_DRM_SESSION_NUM] = {
		[MTK_DRM_SESSION_DL] = {

				.en = 1,
				.ddp_mode = {DDP_MAJOR, DDP_MAJOR, DDP_MAJOR},
			},
		[MTK_DRM_SESSION_DOUBLE_DL] = {

				.en = 1,
				.ddp_mode = {DDP_MAJOR, DDP_MAJOR, DDP_MAJOR},
			},
		[MTK_DRM_SESSION_DC_MIRROR] = {

				.en = 1,
				.ddp_mode = {DDP_MINOR, DDP_MAJOR, DDP_NO_USE},
			},
		[MTK_DRM_SESSION_TRIPLE_DL] = {

				.en = 1,
				.ddp_mode = {DDP_MAJOR, DDP_MINOR, DDP_MAJOR},
			},
};

static const struct mtk_fake_eng_reg mt6779_fake_eng_reg[] = {
		{.CG_idx = 0, .CG_bit = 19, .share_port = false},
		{.CG_idx = 1, .CG_bit = 4, .share_port = false},
};

static const struct mtk_fake_eng_data mt6779_fake_eng_data = {
	.fake_eng_num =  ARRAY_SIZE(mt6779_fake_eng_reg),
	.fake_eng_reg = mt6779_fake_eng_reg,
};

const struct mtk_session_mode_tb mt6885_mode_tb[MTK_DRM_SESSION_NUM] = {
		[MTK_DRM_SESSION_DL] = {

				.en = 1,
				.ddp_mode = {DDP_MAJOR, DDP_MAJOR, DDP_MAJOR},
			},
		[MTK_DRM_SESSION_DOUBLE_DL] = {

				.en = 1,
				.ddp_mode = {DDP_MAJOR, DDP_MAJOR, DDP_MAJOR},
			},
		[MTK_DRM_SESSION_DC_MIRROR] = {

				.en = 1,
				.ddp_mode = {DDP_MINOR, DDP_MAJOR, DDP_NO_USE},
			},
		[MTK_DRM_SESSION_TRIPLE_DL] = {

				.en = 1,
				.ddp_mode = {DDP_MAJOR, DDP_MAJOR, DDP_MAJOR},
			},
};

const struct mtk_session_mode_tb mt6873_mode_tb[MTK_DRM_SESSION_NUM] = {
		[MTK_DRM_SESSION_DL] = {

				.en = 1,
				.ddp_mode = {DDP_MAJOR, DDP_MAJOR, DDP_MAJOR},
			},
		[MTK_DRM_SESSION_DOUBLE_DL] = {

				.en = 1,
				.ddp_mode = {DDP_MAJOR, DDP_MAJOR, DDP_MAJOR},
			},
		[MTK_DRM_SESSION_DC_MIRROR] = {

				.en = 1,
				.ddp_mode = {DDP_MINOR, DDP_MAJOR, DDP_NO_USE},
			},
		[MTK_DRM_SESSION_TRIPLE_DL] = {

				.en = 1,
				.ddp_mode = {DDP_MAJOR, DDP_MINOR, DDP_MAJOR},
			},
};
const struct mtk_session_mode_tb mt6853_mode_tb[MTK_DRM_SESSION_NUM] = {
		[MTK_DRM_SESSION_DL] = {

				.en = 1,
				.ddp_mode = {DDP_MAJOR, DDP_NO_USE, DDP_MAJOR},
			},
		[MTK_DRM_SESSION_DOUBLE_DL] = {

				.en = 1,
				.ddp_mode = {DDP_MAJOR, DDP_MAJOR, DDP_MAJOR},
			},
		[MTK_DRM_SESSION_DC_MIRROR] = {

				.en = 1,
				.ddp_mode = {DDP_MINOR, DDP_MAJOR, DDP_NO_USE},
			},
		[MTK_DRM_SESSION_TRIPLE_DL] = {

				.en = 0,
				.ddp_mode = {DDP_MAJOR, DDP_MINOR, DDP_MAJOR},
			},
};

const struct mtk_session_mode_tb mt6877_mode_tb[MTK_DRM_SESSION_NUM] = {
		[MTK_DRM_SESSION_DL] = {
				.en = 1,
				.ddp_mode = {DDP_MAJOR, DDP_NO_USE, DDP_MAJOR},
			},
		[MTK_DRM_SESSION_DOUBLE_DL] = {

				.en = 1,
				.ddp_mode = {DDP_MAJOR, DDP_MAJOR, DDP_MAJOR},
			},
		[MTK_DRM_SESSION_DC_MIRROR] = {

				.en = 1,
				.ddp_mode = {DDP_MINOR, DDP_MAJOR, DDP_NO_USE},
			},
		[MTK_DRM_SESSION_TRIPLE_DL] = {

				.en = 0,
				.ddp_mode = {DDP_MAJOR, DDP_MINOR, DDP_MAJOR},
			},
};

const struct mtk_session_mode_tb mt6833_mode_tb[MTK_DRM_SESSION_NUM] = {
		[MTK_DRM_SESSION_DL] = {

				.en = 1,
				.ddp_mode = {DDP_MAJOR, DDP_NO_USE, DDP_MAJOR},
			},
		[MTK_DRM_SESSION_DOUBLE_DL] = {

				.en = 1,
				.ddp_mode = {DDP_MAJOR, DDP_MAJOR, DDP_MAJOR},
			},
		[MTK_DRM_SESSION_DC_MIRROR] = {

				.en = 1,
				.ddp_mode = {DDP_MINOR, DDP_MAJOR, DDP_NO_USE},
			},
		[MTK_DRM_SESSION_TRIPLE_DL] = {

				.en = 0,
				.ddp_mode = {DDP_MAJOR, DDP_MINOR, DDP_MAJOR},
			},
};

const struct mtk_session_mode_tb mt6781_mode_tb[MTK_DRM_SESSION_NUM] = {
		[MTK_DRM_SESSION_DL] = {

				.en = 1,
				.ddp_mode = {DDP_MAJOR, DDP_NO_USE, DDP_MAJOR},
			},
		[MTK_DRM_SESSION_DOUBLE_DL] = {

				.en = 1,
				.ddp_mode = {DDP_MAJOR, DDP_MAJOR, DDP_MAJOR},
			},
		[MTK_DRM_SESSION_DC_MIRROR] = {

				.en = 1,
				.ddp_mode = {DDP_MINOR, DDP_MAJOR, DDP_NO_USE},
			},
		[MTK_DRM_SESSION_TRIPLE_DL] = {

				.en = 0,
				.ddp_mode = {DDP_MAJOR, DDP_MINOR, DDP_MAJOR},
			},
};


static const struct mtk_fake_eng_reg mt6885_fake_eng_reg[] = {
		{.CG_idx = 0, .CG_bit = 14, .share_port = true},
		{.CG_idx = 0, .CG_bit = 15, .share_port = true},
};

static const struct mtk_fake_eng_data mt6885_fake_eng_data = {
	.fake_eng_num =  ARRAY_SIZE(mt6885_fake_eng_reg),
	.fake_eng_reg = mt6885_fake_eng_reg,
};

static const struct mtk_fake_eng_reg mt6873_fake_eng_reg[] = {
		{.CG_idx = 0, .CG_bit = 18, .share_port = true},
		{.CG_idx = 0, .CG_bit = 19, .share_port = true},
};

static const struct mtk_fake_eng_data mt6873_fake_eng_data = {
	.fake_eng_num =  ARRAY_SIZE(mt6873_fake_eng_reg),
	.fake_eng_reg = mt6873_fake_eng_reg,
};
static const struct mtk_fake_eng_reg mt6853_fake_eng_reg[] = {
		{.CG_idx = 0, .CG_bit = 20, .share_port = true},
		{.CG_idx = 0, .CG_bit = 21, .share_port = true},
};

static const struct mtk_fake_eng_data mt6853_fake_eng_data = {
	.fake_eng_num =  ARRAY_SIZE(mt6853_fake_eng_reg),
	.fake_eng_reg = mt6853_fake_eng_reg,
};

static const struct mtk_fake_eng_reg mt6877_fake_eng_reg[] = {
		{.CG_idx = 0, .CG_bit = 20, .share_port = true},
		{.CG_idx = 0, .CG_bit = 21, .share_port = true},
};

static const struct mtk_fake_eng_data mt6877_fake_eng_data = {
	.fake_eng_num =  ARRAY_SIZE(mt6877_fake_eng_reg),
	.fake_eng_reg = mt6877_fake_eng_reg,
};

static const struct mtk_fake_eng_reg mt6833_fake_eng_reg[] = {
		{.CG_idx = 0, .CG_bit = 20, .share_port = true},
		{.CG_idx = 0, .CG_bit = 21, .share_port = true},
};

static const struct mtk_fake_eng_data mt6833_fake_eng_data = {
	.fake_eng_num =  ARRAY_SIZE(mt6833_fake_eng_reg),
	.fake_eng_reg = mt6833_fake_eng_reg,
};

static const struct mtk_fake_eng_reg mt6781_fake_eng_reg[] = {
		{.CG_idx = 0, .CG_bit = 20, .share_port = true},
		{.CG_idx = 0, .CG_bit = 21, .share_port = true},
};

static const struct mtk_fake_eng_data mt6781_fake_eng_data = {
	.fake_eng_num =  ARRAY_SIZE(mt6781_fake_eng_reg),
	.fake_eng_reg = mt6781_fake_eng_reg,
};


static const struct mtk_mmsys_driver_data mt2701_mmsys_driver_data = {
	.main_path_data = &mt2701_mtk_main_path_data,
	.ext_path_data = &mt2701_mtk_ext_path_data,
	.mmsys_id = MMSYS_MT2701,
	.shadow_register = true,
};

static const struct mtk_mmsys_driver_data mt2712_mmsys_driver_data = {
	.main_path_data = &mt2712_mtk_main_path_data,
	.ext_path_data = &mt2712_mtk_ext_path_data,
	.mmsys_id = MMSYS_MT2712,
};

static const struct mtk_mmsys_driver_data mt8173_mmsys_driver_data = {
	.main_path_data = &mt8173_mtk_main_path_data,
	.ext_path_data = &mt8173_mtk_ext_path_data,
	.mmsys_id = MMSYS_MT8173,
};

static const struct mtk_mmsys_driver_data mt6779_mmsys_driver_data = {
	.main_path_data = &mt6779_mtk_main_path_data,
	.ext_path_data = &mt6779_mtk_ext_path_data,
	.third_path_data = &mt6779_mtk_third_path_data,
	.mmsys_id = MMSYS_MT6779,
	.mode_tb = mt6779_mode_tb,
	.sodi_config = mt6779_mtk_sodi_config,
	.fake_eng_data = &mt6779_fake_eng_data,
};

static const struct mtk_mmsys_driver_data mt6885_mmsys_driver_data = {
	.main_path_data = &mt6885_mtk_main_path_data,
	.ext_path_data = &mt6885_mtk_ext_path_data,
	.third_path_data = &mt6885_mtk_third_path_data,
	.fake_eng_data = &mt6885_fake_eng_data,
	.mmsys_id = MMSYS_MT6885,
	.mode_tb = mt6885_mode_tb,
	.sodi_config = mt6885_mtk_sodi_config,
};

static const struct mtk_mmsys_driver_data mt6873_mmsys_driver_data = {
	.main_path_data = &mt6873_mtk_main_path_data,
	.ext_path_data = &mt6873_mtk_ext_path_data,
	.third_path_data = &mt6873_mtk_third_path_data,
	.fake_eng_data = &mt6873_fake_eng_data,
	.mmsys_id = MMSYS_MT6873,
	.mode_tb = mt6873_mode_tb,
	.sodi_config = mt6873_mtk_sodi_config,
};

static const struct mtk_mmsys_driver_data mt6853_mmsys_driver_data = {
	.main_path_data = &mt6853_mtk_main_path_data,
	.ext_path_data = &mt6853_mtk_third_path_data,
	.third_path_data = &mt6853_mtk_third_path_data,
	.fake_eng_data = &mt6853_fake_eng_data,
	.mmsys_id = MMSYS_MT6853,
	.mode_tb = mt6853_mode_tb,
	.sodi_config = mt6853_mtk_sodi_config,
};

static const struct mtk_mmsys_driver_data mt6877_mmsys_driver_data = {
	.main_path_data = &mt6877_mtk_main_path_data,
	.ext_path_data = &mt6877_mtk_third_path_data,
	.third_path_data = &mt6877_mtk_third_path_data,
	.fake_eng_data = &mt6877_fake_eng_data,
	.mmsys_id = MMSYS_MT6877,
	.mode_tb = mt6877_mode_tb,
	.sodi_config = mt6877_mtk_sodi_config,
	.bypass_infra_ddr_control = true,
};

static const struct mtk_mmsys_driver_data mt6833_mmsys_driver_data = {
	.main_path_data = &mt6833_mtk_main_path_data,
	.ext_path_data = &mt6833_mtk_third_path_data,
	.third_path_data = &mt6833_mtk_third_path_data,
	.fake_eng_data = &mt6833_fake_eng_data,
	.mmsys_id = MMSYS_MT6833,
	.mode_tb = mt6833_mode_tb,
	.sodi_config = mt6833_mtk_sodi_config,
	.bypass_infra_ddr_control = true,
};

static const struct mtk_mmsys_driver_data mt6781_mmsys_driver_data = {
	.main_path_data = &mt6781_mtk_main_path_data,
	.ext_path_data = &mt6781_mtk_third_path_data,
	.third_path_data = &mt6781_mtk_third_path_data,
	.fake_eng_data = &mt6781_fake_eng_data,
	.mmsys_id = MMSYS_MT6781,
	.mode_tb = mt6781_mode_tb,
	.sodi_config = mt6781_mtk_sodi_config,
	.bypass_infra_ddr_control = true,
};


#ifdef MTK_DRM_FENCE_SUPPORT
void mtk_drm_suspend_release_present_fence(struct device *dev,
					   unsigned int index)
{
	struct mtk_drm_private *private = dev_get_drvdata(dev);

	mtk_release_present_fence(private->session_id[index],
				  atomic_read(&private->crtc_present[index]), 0);
}

void mtk_drm_suspend_release_sf_present_fence(struct device *dev,
					      unsigned int index)
{
	struct mtk_drm_private *private = dev_get_drvdata(dev);

	mtk_release_sf_present_fence(private->session_id[index],
			atomic_read(&private->crtc_sf_present[index]));
}

int mtk_drm_suspend_release_fence(struct device *dev)
{
	unsigned int i = 0;
	struct mtk_drm_private *private = dev_get_drvdata(dev);

	for (i = 0; i < MTK_TIMELINE_OUTPUT_TIMELINE_ID; i++) {
		DDPINFO("%s layerid=%d\n", __func__, i);
		mtk_release_layer_fence(private->session_id[0], i);
	}
	/* release present fence */
	mtk_drm_suspend_release_present_fence(dev, 0);
	mtk_drm_suspend_release_sf_present_fence(dev, 0);

	return 0;
}
#endif

/*---------------- function for repaint start ------------------*/
void drm_trigger_repaint(enum DRM_REPAINT_TYPE type, struct drm_device *drm_dev)
{
	if (type > DRM_WAIT_FOR_REPAINT && type < DRM_REPAINT_TYPE_NUM) {
		struct mtk_drm_private *pvd = drm_dev->dev_private;
		struct repaint_job_t *repaint_job;

		/* get a repaint_job_t from pool */
		spin_lock(&pvd->repaint_data.wq.lock);
		if (!list_empty(&pvd->repaint_data.job_pool)) {
			repaint_job =
				list_first_entry(&pvd->repaint_data.job_pool,
						 struct repaint_job_t, link);
			list_del_init(&repaint_job->link);
		} else { /* create repaint_job_t if pool is empty */
			repaint_job = kzalloc(sizeof(struct repaint_job_t),
					      GFP_ATOMIC);
			if (IS_ERR_OR_NULL(repaint_job)) {
				DDPPR_ERR("allocate repaint_job_t fail\n");
				spin_unlock(&pvd->repaint_data.wq.lock);
				return;
			}
			INIT_LIST_HEAD(&repaint_job->link);
			DDPINFO("[REPAINT] allocate a new repaint_job_t\n");
		}

		/* init & insert repaint_job_t into queue */
		repaint_job->type = (unsigned int)type;
		list_add_tail(&repaint_job->link, &pvd->repaint_data.job_queue);

		DDPINFO("[REPAINT] insert repaint_job in queue, type:%u\n",
			type);
		spin_unlock(&pvd->repaint_data.wq.lock);
		wake_up_interruptible(&pvd->repaint_data.wq);
	}
}

int mtk_drm_wait_repaint_ioctl(struct drm_device *dev, void *data,
			       struct drm_file *file_priv)
{
	int ret = 0;
	unsigned int *type = data;
	struct repaint_job_t *repaint_job;
	struct mtk_drm_private *pvd = dev->dev_private;

	/* reset status & wake-up threads which wait for repainting */
	DDPINFO("[REPAINT] HWC waits for repaint\n");

	/*  wait for repaint */
	ret = wait_event_interruptible(
		pvd->repaint_data.wq,
		!list_empty(&pvd->repaint_data.job_queue));

	if (ret >= 0) {
		/* retrieve first repaint_job_t from queue */
		spin_lock(&pvd->repaint_data.wq.lock);
		repaint_job = list_first_entry(&pvd->repaint_data.job_queue,
					       struct repaint_job_t, link);

		*type = repaint_job->type;

		/* remove from queue & add repaint_job_t in pool */
		list_del_init(&repaint_job->link);
		list_add_tail(&repaint_job->link, &pvd->repaint_data.job_pool);
		spin_unlock(&pvd->repaint_data.wq.lock);
		DDPINFO("[REPAINT] trigger repaint, type: %u\n", *type);
	} else {
		*type = DRM_WAIT_FOR_REPAINT;
		DDPINFO("[REPAINT] interrupted unexpected\n");
	}

	return 0;
}
/*---------------- function for repaint end ------------------*/
static void mtk_drm_get_top_clk(struct mtk_drm_private *priv)
{
	struct device *dev = priv->mmsys_dev;
	struct device_node *node = dev->of_node;
	struct clk *clk;
	int ret, i;

	spin_lock_init(&top_clk_lock);
	/* TODO: check display enable from lk */
	atomic_set(&top_isr_ref, 0);

	if (of_property_read_u32(node, "clock-num", &priv->top_clk_num)) {
		priv->top_clk_num = -1;
		priv->top_clk = NULL;
		atomic_set(&top_clk_ref, 0);
		return;
	}

	priv->top_clk = devm_kmalloc_array(dev, priv->top_clk_num,
					   sizeof(*priv->top_clk), GFP_KERNEL);
	if (!priv->top_clk) {
		DDPPR_ERR("%s: devm_kmalloc_array failed\n", __func__);
		return;
	}

	for (i = 0; i < priv->top_clk_num; i++) {
		clk = of_clk_get(node, i);

		if (IS_ERR(clk)) {
			DDPPR_ERR("%s get %d clk failed\n", __func__, i);
			priv->top_clk_num = -1;
			return;
		}

		priv->top_clk[i] = clk;
		/* TODO: check display enable from lk */
		/* Because of align lk hw power status,
		 * we power on mtcmos at the beginning of
		 * the display initialization.
		 * We will power off mtcmos at the end of
		 * the display initialization.
		 */
		ret = clk_prepare_enable(priv->top_clk[i]);
		if (ret)
			DDPPR_ERR("top clk prepare enable failed:%d\n", i);
	}

	atomic_set(&top_clk_ref, 1);
	priv->power_state = true;
}

void mtk_drm_top_clk_prepare_enable(struct drm_device *drm)
{
	struct mtk_drm_private *priv = drm->dev_private;
	int i;
	bool en = 1;
	int ret;
	unsigned long flags = 0;

	if (priv->top_clk_num <= 0)
		return;

	set_swpm_disp_active(true);
	for (i = 0; i < priv->top_clk_num; i++) {
		if (IS_ERR(priv->top_clk[i])) {
			DDPPR_ERR("%s invalid %d clk\n", __func__, i);
			return;
		}
		ret = clk_prepare_enable(priv->top_clk[i]);
		if (ret)
			DDPPR_ERR("top clk prepare enable failed:%d\n", i);
	}

	spin_lock_irqsave(&top_clk_lock, flags);
	atomic_inc(&top_clk_ref);
	if (atomic_read(&top_clk_ref) == 1)
		priv->power_state = true;
	spin_unlock_irqrestore(&top_clk_lock, flags);

	if (priv->data->sodi_config)
		priv->data->sodi_config(drm, DDP_COMPONENT_ID_MAX, NULL, &en);
}

void mtk_drm_top_clk_disable_unprepare(struct drm_device *drm)
{
	struct mtk_drm_private *priv = drm->dev_private;
	int i = 0, cnt = 0;
	unsigned long flags = 0;

	if (priv->top_clk_num <= 0)
		return;

	set_swpm_disp_active(false);
	spin_lock_irqsave(&top_clk_lock, flags);
	atomic_dec(&top_clk_ref);
	if (atomic_read(&top_clk_ref) == 0) {
		while (atomic_read(&top_isr_ref) > 0 &&
		       cnt++ < 10) {
			spin_unlock_irqrestore(&top_clk_lock, flags);
			pr_notice("%s waiting for isr job, %d\n",
				  __func__, cnt);
			usleep_range(20, 40);
			spin_lock_irqsave(&top_clk_lock, flags);
		}
		priv->power_state = false;
	}
	spin_unlock_irqrestore(&top_clk_lock, flags);

	for (i = priv->top_clk_num - 1; i >= 0; i--) {
		if (IS_ERR(priv->top_clk[i])) {
			DDPPR_ERR("%s invalid %d clk\n", __func__, i);
			return;
		}
		clk_disable_unprepare(priv->top_clk[i]);
	}
}

bool mtk_drm_top_clk_isr_get(char *master)
{
#ifndef MTK_DRM_BRINGUP_STAGE
	unsigned long flags = 0;

	spin_lock_irqsave(&top_clk_lock, flags);
	if (atomic_read(&top_clk_ref) <= 0) {
		DDPPR_ERR("%s, top clk off at %s\n",
			  __func__, master ? master : "NULL");
		spin_unlock_irqrestore(&top_clk_lock, flags);
		return false;
	}
	atomic_inc(&top_isr_ref);
	spin_unlock_irqrestore(&top_clk_lock, flags);
#endif
	return true;
}

void mtk_drm_top_clk_isr_put(char *master)
{
#ifndef MTK_DRM_BRINGUP_STAGE
	unsigned long flags = 0;

	spin_lock_irqsave(&top_clk_lock, flags);

	/* when timeout of polling isr ref in unpreare top clk*/
	if (atomic_read(&top_clk_ref) <= 0)
		DDPPR_ERR("%s, top clk off at %s\n",
			  __func__, master ? master : "NULL");

	atomic_dec(&top_isr_ref);
	spin_unlock_irqrestore(&top_clk_lock, flags);
#endif
}

static void mtk_drm_first_enable(struct drm_device *drm)
{
	struct drm_crtc *crtc;

	drm_for_each_crtc(crtc, drm) {
		if (mtk_drm_is_enable_from_lk(crtc))
			mtk_drm_crtc_first_enable(crtc);
		else
			mtk_drm_crtc_init_para(crtc);
		lcm_fps_ctx_init(crtc);
	}
}

bool mtk_drm_session_mode_is_decouple_mode(struct drm_device *dev)
{
	struct mtk_drm_private *priv = dev->dev_private;

	if (priv->session_mode == MTK_DRM_SESSION_DC_MIRROR)
		return true;

	return false;
}

bool mtk_drm_session_mode_is_mirror_mode(struct drm_device *dev)
{
	struct mtk_drm_private *priv = dev->dev_private;

	if (priv->session_mode == MTK_DRM_SESSION_DC_MIRROR)
		return true;

	return false;
}

struct mtk_panel_params *mtk_drm_get_lcm_ext_params(struct drm_crtc *crtc)
{
	struct mtk_drm_crtc *mtk_crtc = to_mtk_crtc(crtc);
	struct mtk_panel_ext *panel_ext = NULL;
	struct mtk_ddp_comp *comp;

	comp = mtk_ddp_comp_request_output(mtk_crtc);
	if (comp)
		mtk_ddp_comp_io_cmd(comp, NULL, REQ_PANEL_EXT, &panel_ext);

	if (!panel_ext || !panel_ext->params)
		return NULL;

	return panel_ext->params;
}

struct mtk_panel_funcs *mtk_drm_get_lcm_ext_funcs(struct drm_crtc *crtc)
{
	struct mtk_drm_crtc *mtk_crtc = to_mtk_crtc(crtc);
	struct mtk_panel_ext *panel_ext = NULL;
	struct mtk_ddp_comp *comp;

	comp = mtk_ddp_comp_request_output(mtk_crtc);
	if (comp)
		mtk_ddp_comp_io_cmd(comp, NULL, REQ_PANEL_EXT, &panel_ext);

	if (!panel_ext || !panel_ext->funcs)
		return NULL;

	return panel_ext->funcs;
}

int mtk_drm_get_display_caps_ioctl(struct drm_device *dev, void *data,
				   struct drm_file *file_priv)
{
	int ret = 0;
	struct mtk_drm_private *private = dev->dev_private;
	struct mtk_drm_disp_caps_info *caps_info = data;
	struct mtk_panel_params *params =
		mtk_drm_get_lcm_ext_params(private->crtc[0]);

	memset(caps_info, 0, sizeof(*caps_info));

	caps_info->disp_feature_flag |= DRM_DISP_FEATURE_DISP_SELF_REFRESH;

	if (mtk_drm_helper_get_opt(private->helper_opt, MTK_DRM_OPT_HRT))
		caps_info->disp_feature_flag |= DRM_DISP_FEATURE_HRT;

	if (mtk_drm_helper_get_opt(private->helper_opt, MTK_DRM_OPT_RPO)) {
		caps_info->disp_feature_flag |= DRM_DISP_FEATURE_RPO;
		caps_info->rsz_in_max[0] = private->rsz_in_max[0];
		caps_info->rsz_in_max[1] = private->rsz_in_max[1];
	}
	caps_info->disp_feature_flag |= DRM_DISP_FEATURE_FBDC;

#ifdef CONFIG_MTK_LCM_PHYSICAL_ROTATION_HW
	caps_info->lcm_degree = 180;
#endif

	caps_info->lcm_color_mode = MTK_DRM_COLOR_MODE_NATIVE;
	if (mtk_drm_helper_get_opt(private->helper_opt, MTK_DRM_OPT_OVL_WCG)) {
		if (params)
			caps_info->lcm_color_mode = params->lcm_color_mode;
		else
			DDPPR_ERR("%s: failed to get lcm color mode\n",
				  __func__);
	}

	if (params) {
		caps_info->min_luminance = params->min_luminance;
		caps_info->average_luminance = params->average_luminance;
		caps_info->max_luminance = params->max_luminance;
	} else
		DDPPR_ERR("%s: failed to get lcm luminance\n", __func__);

#ifdef DRM_MMPATH
	private->HWC_gpid = task_tgid_nr(current);
#endif

	if (mtk_drm_helper_get_opt(private->helper_opt, MTK_DRM_OPT_SF_PF) &&
	    !mtk_crtc_is_frame_trigger_mode(private->crtc[0]))
		caps_info->disp_feature_flag |=
				DRM_DISP_FEATURE_SF_PRESENT_FENCE;

	if (mtk_drm_helper_get_opt(private->helper_opt, MTK_DRM_OPT_PQ_34_COLOR_MATRIX))
		caps_info->disp_feature_flag |=
				DRM_DISP_FEATURE_PQ_34_COLOR_MATRIX;

	return ret;
}

/* runtime calculate vsync fps*/
int lcm_fps_ctx_init(struct drm_crtc *crtc)
{
	struct mtk_drm_crtc *mtk_crtc = to_mtk_crtc(crtc);
	struct mtk_ddp_comp *output_comp;
	unsigned int index;

	if (!crtc) {
		DDPMSG("%s:invalid crtc\n", __func__);
		return -EINVAL;
	} else if (crtc->index >= MAX_CRTC) {
		DDPPR_ERR("%s:invalid crtc:%d\n",
				__func__, crtc->base.id);
		return -EINVAL;
	}
	index = crtc->index;

	if (atomic_read(&lcm_fps_ctx[index].is_inited))
		return 0;

	output_comp = mtk_ddp_comp_request_output(mtk_crtc);
	if (unlikely(!output_comp)) {
		DDPPR_ERR("%s:CRTC:%d invalid output comp\n",
			  __func__, index);
		return -EINVAL;
	}

	memset(&lcm_fps_ctx[index], 0, sizeof(struct lcm_fps_ctx_t));
	spin_lock_init(&lcm_fps_ctx[index].lock);
	atomic_set(&lcm_fps_ctx[index].skip_update, 0);
	if ((mtk_ddp_comp_get_type(output_comp->id) == MTK_DSI) &&
			!mtk_dsi_is_cmd_mode(output_comp))
		lcm_fps_ctx[index].dsi_mode = 1;
	else
		lcm_fps_ctx[index].dsi_mode = 0;
	atomic_set(&lcm_fps_ctx[index].is_inited, 1);

	DDPINFO("%s CRTC:%d done\n", __func__, index);
	return 0;
}

int lcm_fps_ctx_reset(struct drm_crtc *crtc)
{
	struct mtk_drm_crtc *mtk_crtc = to_mtk_crtc(crtc);
	struct mtk_ddp_comp *output_comp;
	unsigned long flags = 0;
	unsigned int index;

	if (!crtc || crtc->index >= MAX_CRTC)
		return -EINVAL;
	index = crtc->index;

	if (!atomic_read(&lcm_fps_ctx[index].is_inited))
		return 0;

	if (atomic_read(&lcm_fps_ctx[index].skip_update))
		return 0;

	output_comp = mtk_ddp_comp_request_output(mtk_crtc);
	if (unlikely(!output_comp)) {
		DDPPR_ERR("%s:CRTC:%d invalid output comp\n",
			  __func__, index);
		return -EINVAL;
	}

	spin_lock_irqsave(&lcm_fps_ctx[index].lock, flags);
	if (!mtk_dsi_is_cmd_mode(output_comp))
		lcm_fps_ctx[index].dsi_mode = 1;
	else
		lcm_fps_ctx[index].dsi_mode = 0;
	lcm_fps_ctx[index].head_idx = 0;
	lcm_fps_ctx[index].num = 0;
	lcm_fps_ctx[index].last_ns = 0;
	memset(&lcm_fps_ctx[index].array, 0, sizeof(lcm_fps_ctx[index].array));
	atomic_set(&lcm_fps_ctx[index].skip_update, 0);
	spin_unlock_irqrestore(&lcm_fps_ctx[index].lock, flags);

	DDPINFO("%s CRTC:%d done\n", __func__, index);

	return 0;
}

int lcm_fps_ctx_update(unsigned long long cur_ns,
		unsigned int crtc_id, unsigned int mode)
{
	unsigned int idx, index = crtc_id;
	unsigned long long delta;
	unsigned long flags = 0;

	if (index >= MAX_CRTC)
		return -EINVAL;

	if (!atomic_read(&lcm_fps_ctx[index].is_inited))
		return 0;

	if (lcm_fps_ctx[index].dsi_mode != mode)
		return 0;

	if (atomic_read(&lcm_fps_ctx[index].skip_update))
		return 0;

	spin_lock_irqsave(&lcm_fps_ctx[index].lock, flags);

	delta = cur_ns - lcm_fps_ctx[index].last_ns;
	if (delta == 0 || lcm_fps_ctx[index].last_ns == 0) {
		lcm_fps_ctx[index].last_ns = cur_ns;
		spin_unlock_irqrestore(&lcm_fps_ctx[index].lock, flags);
		return 0;
	}

	idx = (lcm_fps_ctx[index].head_idx +
		lcm_fps_ctx[index].num) % LCM_FPS_ARRAY_SIZE;
	lcm_fps_ctx[index].array[idx] = delta;

	if (lcm_fps_ctx[index].num < LCM_FPS_ARRAY_SIZE)
		lcm_fps_ctx[index].num++;
	else
		lcm_fps_ctx[index].head_idx = (lcm_fps_ctx[index].head_idx +
			 1) % LCM_FPS_ARRAY_SIZE;

	lcm_fps_ctx[index].last_ns = cur_ns;

	spin_unlock_irqrestore(&lcm_fps_ctx[index].lock, flags);

	/* DDPINFO("%s CRTC:%d update %lld to index %d\n",
	 *	__func__, index, delta, idx);
	 */

	return 0;
}

unsigned int lcm_fps_ctx_get(unsigned int crtc_id)
{
	unsigned int i;
	unsigned long long duration_avg = 0;
	unsigned long long duration_min = (1ULL << 63) - 1ULL;
	unsigned long long duration_max = 0;
	unsigned long long duration_sum = 0;
	unsigned long long fps = 100000000000;
	unsigned long flags = 0;
	unsigned int index = crtc_id;

	if (crtc_id >= MAX_CRTC) {
		DDPPR_ERR("%s:invalid crtc:%u\n",
			  __func__, crtc_id);
		return 0;
	}

	if (!atomic_read(&lcm_fps_ctx[index].is_inited))
		return 0;

	spin_lock_irqsave(&lcm_fps_ctx[index].lock, flags);
	if (atomic_read(&lcm_fps_ctx[index].skip_update) &&
	    lcm_fps_ctx[index].fps) {
		spin_unlock_irqrestore(&lcm_fps_ctx[index].lock, flags);
		return lcm_fps_ctx[index].fps;
	}

	if (lcm_fps_ctx[index].num <= 6) {
		unsigned int ret = (lcm_fps_ctx[index].fps ?
			lcm_fps_ctx[index].fps : 0);

		DDPINFO("%s CRTC:%d num %d < 6, return fps:%u\n",
			__func__, index, lcm_fps_ctx[index].num, ret);
		spin_unlock_irqrestore(&lcm_fps_ctx[index].lock, flags);
		return ret;
	}


	for (i = 0; i < lcm_fps_ctx[index].num; i++) {
		duration_sum += lcm_fps_ctx[index].array[i];
		duration_min = min(duration_min, lcm_fps_ctx[index].array[i]);
		duration_max = max(duration_max, lcm_fps_ctx[index].array[i]);
	}
	duration_sum -= duration_min + duration_max;
#if BITS_PER_LONG == 64
	duration_avg = duration_sum / (lcm_fps_ctx[index].num - 2);
	do_div(fps, duration_avg);
#elif BITS_PER_LONG == 32
	duration_avg = duration_sum; /* temp use */
	do_div(duration_avg, (lcm_fps_ctx[index].num - 2));
	do_div(fps, duration_avg);
#else
	#error "unsigned long division is not supported for this architecture"
#endif
	lcm_fps_ctx[index].fps = (unsigned int)fps;

	DDPMSG("%s CRTC:%d max=%lld, min=%lld, sum=%lld, num=%d, fps=%u\n",
		__func__, index, duration_max, duration_min,
		duration_sum, lcm_fps_ctx[index].num, (unsigned int)fps);

	if (lcm_fps_ctx[index].num >= LCM_FPS_ARRAY_SIZE) {
		atomic_set(&lcm_fps_ctx[index].skip_update, 1);
		DDPINFO("%s set skip_update\n", __func__);
	}
	spin_unlock_irqrestore(&lcm_fps_ctx[index].lock, flags);

	return (unsigned int)fps;
}

int mtk_drm_primary_get_info(struct drm_device *dev,
			     struct drm_mtk_session_info *info)
{
	int ret = 0;
	unsigned int vramsize = 0, fps = 0;
	phys_addr_t fb_base = 0;
	struct mtk_drm_private *private = dev->dev_private;
	struct mtk_panel_params *params =
		mtk_drm_get_lcm_ext_params(private->crtc[0]);

	if (params) {
		info->physicalWidthUm = params->physical_width_um;
		info->physicalHeightUm = params->physical_height_um;
	} else
		DDPPR_ERR("Cannot get lcm_ext_params\n");

	info->vsyncFPS = lcm_fps_ctx_get(0);
	if (!info->vsyncFPS) {
		_parse_tag_videolfb(&vramsize, &fb_base, &fps);
		info->vsyncFPS = fps;
	}

	return ret;
}

int mtk_drm_get_info_ioctl(struct drm_device *dev, void *data,
			   struct drm_file *file_priv)
{
	int ret = 0;
	struct drm_mtk_session_info *info = data;
	int s_type = MTK_SESSION_TYPE(info->session_id);

	if (s_type == MTK_SESSION_PRIMARY) {
		ret = mtk_drm_primary_get_info(dev, info);
		if (hwc_pid == 0)
			hwc_pid = current->tgid;
#if (defined CONFIG_MTK_HDMI_SUPPORT)
	} else if (s_type == MTK_SESSION_EXTERNAL) {
		ret = mtk_drm_dp_get_info(dev, info);
#endif
	} else if (s_type == MTK_SESSION_MEMORY) {
		return ret;
	} else {
		DDPPR_ERR("invalid session type:0x%08x\n", info->session_id);
		return -EINVAL;
	}

	return ret;
}

int mtk_drm_get_master_info_ioctl(struct drm_device *dev,
			   void *data, struct drm_file *file_priv)
{
	int *ret = (int *)data;

	*ret = drm_is_current_master(file_priv);

	return 0;
}

int mtk_drm_set_ddp_mode(struct drm_device *dev, void *data,
			 struct drm_file *file_priv)
{
	int ret = 0;
	unsigned int *session_mode = data;

	ret = mtk_session_set_mode(dev, *session_mode);
	return ret;
}

int mtk_drm_ioctl_get_lcm_index(struct drm_device *dev, void *data,
		struct drm_file *file_priv)
{
	int ret = 0;
	unsigned int *info = data;
	struct mtk_drm_private *private = dev->dev_private;
	struct mtk_panel_params *params =
		mtk_drm_get_lcm_ext_params(private->crtc[0]);

	if (params) {
		*info = params->lcm_index;
	} else {
		*info = 0;
		pr_info("Cannot get lcm_ext_params\n");
	}

	return ret;
}

static int mtk_drm_kms_init(struct drm_device *drm)
{
	struct mtk_drm_private *private = drm->dev_private;
	struct platform_device *pdev;
	struct device_node *np;
	int ret, i;

	if (!iommu_present(&platform_bus_type))
		return -EPROBE_DEFER;

	DDPINFO("%s+\n", __func__);
	pdev = of_find_device_by_node(private->mutex_node);
	if (!pdev) {
		dev_err(drm->dev, "Waiting for disp-mutex device %s\n",
			private->mutex_node->full_name);
		of_node_put(private->mutex_node);
		return -EPROBE_DEFER;
	}

	private->mutex_dev = &pdev->dev;

	drm_mode_config_init(drm);

	drm->mode_config.min_width = 1;
	drm->mode_config.min_height = 1;

	/*
	 * set max width and height as default value(4096x4096).
	 * this value would be used to check framebuffer size limitation
	 * at drm_mode_addfb().
	 */
	drm->mode_config.max_width = 4096;
	drm->mode_config.max_height = 4096;
	drm->mode_config.funcs = &mtk_drm_mode_config_funcs;
	drm->mode_config.allow_fb_modifiers = true;

	ret = component_bind_all(drm->dev, drm);
	if (ret)
		goto err_config_cleanup;

	/*
	 * We currently support two fixed data streams, each optional,
	 * and each statically assigned to a crtc:
	 * OVL0 -> COLOR0 -> AAL -> OD -> RDMA0 -> UFOE -> DSI0 ...
	 */
	ret = mtk_drm_crtc_create(drm, private->data->main_path_data);
	if (ret < 0)
		goto err_component_unbind;
#ifndef CONFIG_FPGA_EARLY_PORTING
	/* ... and OVL1 -> COLOR1 -> GAMMA -> RDMA1 -> DPI0. */
	ret = mtk_drm_crtc_create(drm, private->data->ext_path_data);
	if (ret < 0)
		goto err_component_unbind;

	ret = mtk_drm_crtc_create(drm, private->data->third_path_data);
	if (ret < 0)
		goto err_component_unbind;
#endif
	/* Use OVL device for all DMA memory allocations */
	np = private->comp_node[private->data->main_path_data
					->path[DDP_MAJOR][0][0]];
	if (np == NULL)
		np = private->comp_node[private->data->ext_path_data
						->path[DDP_MAJOR][0][0]];

	pdev = of_find_device_by_node(np);
	if (!pdev) {
		ret = -ENODEV;
		dev_err(drm->dev, "Need at least one OVL device\n");
		goto err_component_unbind;
	}

	private->dma_dev = &pdev->dev;

	/*
	 * We don't use the drm_irq_install() helpers provided by the DRM
	 * core, so we need to set this manually in order to allow the
	 * DRM_IOCTL_WAIT_VBLANK to operate correctly.
	 */
	drm->irq_enabled = true;
	ret = drm_vblank_init(drm, MAX_CRTC);
	if (ret < 0)
		goto err_component_unbind;

	drm_kms_helper_poll_init(drm);
	drm_mode_config_reset(drm);

	INIT_WORK(&private->unreference.work, mtk_unreference_work);
	INIT_LIST_HEAD(&private->unreference.list);
	INIT_LIST_HEAD(&private->lyeblob_head);
	spin_lock_init(&private->unreference.lock);
	mutex_init(&private->commit.lock);
	mutex_init(&private->lyeblob_list_mutex);

	init_waitqueue_head(&private->repaint_data.wq);
	INIT_LIST_HEAD(&private->repaint_data.job_queue);
	INIT_LIST_HEAD(&private->repaint_data.job_pool);
	for (i = 0; i < MAX_CRTC ; ++i)
		atomic_set(&private->crtc_present[i], 0);
	atomic_set(&private->rollback_all, 0);

#ifdef CONFIG_DRM_MEDIATEK_DEBUG_FS
	mtk_drm_debugfs_init(drm, private);
#endif
	disp_dbg_init(drm);
	PanelMaster_Init(drm);
#ifdef MTK_FB_MMDVFS_SUPPORT
	mtk_drm_mmdvfs_init();
#endif
	DDPINFO("%s-\n", __func__);

	ret = mtk_fbdev_init(drm);
	if (ret)
		goto err_kms_helper_poll_fini;

	mtk_drm_first_enable(drm);

#ifdef CONFIG_MTK_MT6382_BDG
	bdg_first_init();
#endif

	return 0;
err_kms_helper_poll_fini:
	drm_kms_helper_poll_fini(drm);
err_component_unbind:
	component_unbind_all(drm->dev, drm);
err_config_cleanup:
	drm_mode_config_cleanup(drm);

	return ret;
}

static void mtk_drm_kms_deinit(struct drm_device *drm)
{
	mtk_fbdev_fini(drm);
	drm_kms_helper_poll_fini(drm);

	drm_vblank_cleanup(drm);
	component_unbind_all(drm->dev, drm);
	drm_mode_config_cleanup(drm);

	disp_dbg_deinit();
	PanelMaster_Deinit();
}

static const struct drm_ioctl_desc mtk_ioctls[] = {
	DRM_IOCTL_DEF_DRV(MTK_GEM_CREATE, mtk_gem_create_ioctl,
			  DRM_UNLOCKED | DRM_AUTH | DRM_RENDER_ALLOW),
	DRM_IOCTL_DEF_DRV(MTK_GEM_MAP_OFFSET, mtk_gem_map_offset_ioctl,
			  DRM_UNLOCKED | DRM_AUTH | DRM_RENDER_ALLOW),
	DRM_IOCTL_DEF_DRV(MTK_GEM_SUBMIT, mtk_gem_submit_ioctl,
			  DRM_UNLOCKED | DRM_AUTH | DRM_RENDER_ALLOW),
	DRM_IOCTL_DEF_DRV(MTK_SESSION_CREATE, mtk_drm_session_create_ioctl,
			  DRM_UNLOCKED | DRM_AUTH | DRM_RENDER_ALLOW),
	DRM_IOCTL_DEF_DRV(MTK_SESSION_DESTROY, mtk_drm_session_destroy_ioctl,
			  DRM_UNLOCKED | DRM_AUTH | DRM_RENDER_ALLOW),
	DRM_IOCTL_DEF_DRV(MTK_LAYERING_RULE, mtk_layering_rule_ioctl,
			  DRM_UNLOCKED | DRM_AUTH | DRM_RENDER_ALLOW),
	DRM_IOCTL_DEF_DRV(MTK_CRTC_GETFENCE, mtk_drm_crtc_getfence_ioctl,
			  DRM_UNLOCKED | DRM_AUTH | DRM_RENDER_ALLOW),
	DRM_IOCTL_DEF_DRV(MTK_CRTC_GETSFFENCE,
			  mtk_drm_crtc_get_sf_fence_ioctl,
			  DRM_UNLOCKED | DRM_AUTH | DRM_RENDER_ALLOW),
	DRM_IOCTL_DEF_DRV(MTK_WAIT_REPAINT, mtk_drm_wait_repaint_ioctl,
			  DRM_UNLOCKED | DRM_AUTH | DRM_RENDER_ALLOW),
	DRM_IOCTL_DEF_DRV(MTK_GET_DISPLAY_CAPS, mtk_drm_get_display_caps_ioctl,
			  DRM_UNLOCKED | DRM_AUTH | DRM_RENDER_ALLOW),
	DRM_IOCTL_DEF_DRV(MTK_SET_DDP_MODE, mtk_drm_set_ddp_mode,
			  DRM_UNLOCKED | DRM_AUTH | DRM_RENDER_ALLOW),
	DRM_IOCTL_DEF_DRV(MTK_GET_SESSION_INFO, mtk_drm_get_info_ioctl,
			  DRM_UNLOCKED | DRM_AUTH | DRM_RENDER_ALLOW),
	DRM_IOCTL_DEF_DRV(MTK_GET_MASTER_INFO, mtk_drm_get_master_info_ioctl,
			  DRM_UNLOCKED),
	DRM_IOCTL_DEF_DRV(MTK_PQ_PERSIST_PROPERTY,
				mtk_drm_ioctl_pq_get_persist_property,
				DRM_UNLOCKED),
	DRM_IOCTL_DEF_DRV(MTK_SET_CCORR, mtk_drm_ioctl_set_ccorr,
			  DRM_UNLOCKED),
	DRM_IOCTL_DEF_DRV(MTK_CCORR_EVENTCTL, mtk_drm_ioctl_ccorr_eventctl,
			  DRM_UNLOCKED),
	DRM_IOCTL_DEF_DRV(MTK_CCORR_GET_IRQ, mtk_drm_ioctl_ccorr_get_irq,
			  DRM_UNLOCKED),
	DRM_IOCTL_DEF_DRV(MTK_SUPPORT_COLOR_TRANSFORM,
				mtk_drm_ioctl_support_color_matrix,
				DRM_UNLOCKED),
	DRM_IOCTL_DEF_DRV(MTK_SET_GAMMALUT, mtk_drm_ioctl_set_gammalut,
			  DRM_UNLOCKED),
	DRM_IOCTL_DEF_DRV(MTK_SET_PQPARAM, mtk_drm_ioctl_set_pqparam,
			  DRM_UNLOCKED),
	DRM_IOCTL_DEF_DRV(MTK_SET_PQINDEX, mtk_drm_ioctl_set_pqindex,
			  DRM_UNLOCKED),
	DRM_IOCTL_DEF_DRV(MTK_SET_COLOR_REG, mtk_drm_ioctl_set_color_reg,
			  DRM_UNLOCKED),
	DRM_IOCTL_DEF_DRV(MTK_MUTEX_CONTROL, mtk_drm_ioctl_mutex_control,
			  DRM_UNLOCKED),
	DRM_IOCTL_DEF_DRV(MTK_READ_REG, mtk_drm_ioctl_read_reg,
			  DRM_UNLOCKED),
	DRM_IOCTL_DEF_DRV(MTK_WRITE_REG, mtk_drm_ioctl_write_reg,
			  DRM_UNLOCKED),
	DRM_IOCTL_DEF_DRV(MTK_BYPASS_COLOR, mtk_drm_ioctl_bypass_color,
			  DRM_UNLOCKED),
	DRM_IOCTL_DEF_DRV(MTK_PQ_SET_WINDOW, mtk_drm_ioctl_pq_set_window,
			  DRM_UNLOCKED),
	DRM_IOCTL_DEF_DRV(MTK_WRITE_SW_REG, mtk_drm_ioctl_write_sw_reg,
			  DRM_UNLOCKED),
	DRM_IOCTL_DEF_DRV(MTK_READ_SW_REG, mtk_drm_ioctl_read_sw_reg,
			  DRM_UNLOCKED),
	DRM_IOCTL_DEF_DRV(MTK_GET_LCM_INDEX, mtk_drm_ioctl_get_lcm_index,
			  DRM_UNLOCKED),
	DRM_IOCTL_DEF_DRV(MTK_AAL_INIT_REG, mtk_drm_ioctl_aal_init_reg,
			  DRM_UNLOCKED),
	DRM_IOCTL_DEF_DRV(MTK_AAL_GET_HIST, mtk_drm_ioctl_aal_get_hist,
			  DRM_UNLOCKED),
	DRM_IOCTL_DEF_DRV(MTK_AAL_SET_PARAM, mtk_drm_ioctl_aal_set_param,
			  DRM_UNLOCKED),
	DRM_IOCTL_DEF_DRV(MTK_AAL_EVENTCTL, mtk_drm_ioctl_aal_eventctl,
			  DRM_UNLOCKED),
	DRM_IOCTL_DEF_DRV(MTK_AAL_INIT_DRE30, mtk_drm_ioctl_aal_init_dre30,
			  DRM_UNLOCKED),
	DRM_IOCTL_DEF_DRV(MTK_AAL_GET_SIZE, mtk_drm_ioctl_aal_get_size,
			  DRM_UNLOCKED),
	DRM_IOCTL_DEF_DRV(MTK_SEC_HND_TO_GEM_HND, mtk_drm_sec_hnd_to_gem_hnd,
			  DRM_UNLOCKED | DRM_AUTH | DRM_RENDER_ALLOW),
#ifdef CONFIG_MTK_HDMI_SUPPORT
	DRM_IOCTL_DEF_DRV(MTK_HDMI_GET_DEV_INFO, mtk_drm_dp_get_dev_info,
			  DRM_UNLOCKED | DRM_AUTH | DRM_RENDER_ALLOW),
	DRM_IOCTL_DEF_DRV(MTK_HDMI_AUDIO_ENABLE, mtk_drm_dp_audio_enable,
			  DRM_UNLOCKED | DRM_AUTH | DRM_RENDER_ALLOW),
	DRM_IOCTL_DEF_DRV(MTK_HDMI_AUDIO_CONFIG, mtk_drm_dp_audio_config,
			  DRM_UNLOCKED | DRM_AUTH | DRM_RENDER_ALLOW),
	DRM_IOCTL_DEF_DRV(MTK_HDMI_GET_CAPABILITY, mtk_drm_dp_get_cap,
			  DRM_UNLOCKED | DRM_AUTH | DRM_RENDER_ALLOW),
#endif
	DRM_IOCTL_DEF_DRV(MTK_DEBUG_LOG, mtk_disp_ioctl_debug_log_switch,
					DRM_UNLOCKED),
};

#if IS_ENABLED(CONFIG_COMPAT)
struct drm_ioctl32_desc {
	drm_ioctl_compat_t *fn;
	char *name;
};

static const struct drm_ioctl32_desc mtk_compat_ioctls[] = {
#define DRM_IOCTL32_DEF_DRV(n, f)[DRM_##n] = {.fn = f, .name = #n}
	DRM_IOCTL32_DEF_DRV(MTK_GEM_CREATE, NULL),
	DRM_IOCTL32_DEF_DRV(MTK_GEM_MAP_OFFSET, NULL),
	DRM_IOCTL32_DEF_DRV(MTK_GEM_SUBMIT, NULL),
	DRM_IOCTL32_DEF_DRV(MTK_SESSION_CREATE, NULL),
	DRM_IOCTL32_DEF_DRV(MTK_SESSION_DESTROY, NULL),
	DRM_IOCTL32_DEF_DRV(MTK_LAYERING_RULE, mtk_layering_rule_ioctl_compat),
	DRM_IOCTL32_DEF_DRV(MTK_CRTC_GETFENCE, NULL),
	DRM_IOCTL32_DEF_DRV(MTK_WAIT_REPAINT, NULL),
	DRM_IOCTL32_DEF_DRV(MTK_GET_DISPLAY_CAPS, NULL),
	DRM_IOCTL32_DEF_DRV(MTK_SET_DDP_MODE, NULL),
	DRM_IOCTL32_DEF_DRV(MTK_GET_SESSION_INFO, NULL),
	DRM_IOCTL32_DEF_DRV(MTK_GET_MASTER_INFO, NULL),
	DRM_IOCTL32_DEF_DRV(MTK_SET_CCORR, NULL),
	DRM_IOCTL32_DEF_DRV(MTK_CCORR_EVENTCTL, NULL),
	DRM_IOCTL32_DEF_DRV(MTK_CCORR_GET_IRQ, NULL),
	DRM_IOCTL32_DEF_DRV(MTK_SUPPORT_COLOR_TRANSFORM, NULL),
	DRM_IOCTL32_DEF_DRV(MTK_SET_GAMMALUT, NULL),
	DRM_IOCTL32_DEF_DRV(MTK_SET_PQPARAM, NULL),
	DRM_IOCTL32_DEF_DRV(MTK_SET_PQINDEX, NULL),
	DRM_IOCTL32_DEF_DRV(MTK_SET_COLOR_REG, NULL),
	DRM_IOCTL32_DEF_DRV(MTK_MUTEX_CONTROL, NULL),
	DRM_IOCTL32_DEF_DRV(MTK_READ_REG, NULL),
	DRM_IOCTL32_DEF_DRV(MTK_WRITE_REG, NULL),
	DRM_IOCTL32_DEF_DRV(MTK_BYPASS_COLOR, NULL),
	DRM_IOCTL32_DEF_DRV(MTK_PQ_SET_WINDOW, NULL),
	DRM_IOCTL32_DEF_DRV(MTK_WRITE_SW_REG, NULL),
	DRM_IOCTL32_DEF_DRV(MTK_READ_SW_REG, NULL),
	DRM_IOCTL32_DEF_DRV(MTK_GET_LCM_INDEX, NULL),
	DRM_IOCTL32_DEF_DRV(MTK_AAL_INIT_REG, NULL),
	DRM_IOCTL32_DEF_DRV(MTK_AAL_GET_HIST, NULL),
	DRM_IOCTL32_DEF_DRV(MTK_AAL_SET_PARAM, NULL),
	DRM_IOCTL32_DEF_DRV(MTK_AAL_EVENTCTL, NULL),
	DRM_IOCTL32_DEF_DRV(MTK_AAL_INIT_DRE30, NULL),
	DRM_IOCTL32_DEF_DRV(MTK_AAL_GET_SIZE, NULL),
	DRM_IOCTL32_DEF_DRV(MTK_SEC_HND_TO_GEM_HND, NULL),
#ifdef CONFIG_MTK_HDMI_SUPPORT
	DRM_IOCTL32_DEF_DRV(MTK_HDMI_GET_DEV_INFO, NULL),
	DRM_IOCTL32_DEF_DRV(MTK_HDMI_AUDIO_ENABLE, NULL),
	DRM_IOCTL32_DEF_DRV(MTK_HDMI_AUDIO_CONFIG, NULL),
	DRM_IOCTL32_DEF_DRV(MTK_HDMI_GET_CAPABILITY, NULL),
#endif
};

long mtk_drm_compat_ioctl(struct file *filp, unsigned int cmd, unsigned long arg)
{
	unsigned int nr = DRM_IOCTL_NR(cmd);
	struct drm_file *file_priv = filp->private_data;
	drm_ioctl_compat_t *fn;
	int ret;

#ifdef CONFIG_MTK_HDMI_SUPPORT
	if (file_priv)
		file_priv->authenticated = 1;
#endif
	if (nr < DRM_COMMAND_BASE ||
	    nr >= DRM_COMMAND_BASE + ARRAY_SIZE(mtk_compat_ioctls))
		return drm_compat_ioctl(filp, cmd, arg);

	fn = mtk_compat_ioctls[nr - DRM_COMMAND_BASE].fn;
	if (!fn)
		return drm_compat_ioctl(filp, cmd, arg);

	if (file_priv)
		DDPDBG("%s: pid=%d, dev=0x%lx, auth=%d, %s\n",
			  __func__, task_pid_nr(current),
			  (long)old_encode_dev(file_priv->minor->kdev->devt),
			  file_priv->authenticated,
			  mtk_compat_ioctls[nr - DRM_COMMAND_BASE].name);
	ret = (*fn)(filp, cmd, arg);
	if (ret)
		DDPMSG("ret = %d\n", ret);
	return ret;
}
#endif

static const struct file_operations mtk_drm_fops = {
	.owner = THIS_MODULE,
	.open = drm_open,
	.release = drm_release,
	.unlocked_ioctl = drm_ioctl,
	.mmap = mtk_drm_gem_mmap,
	.poll = drm_poll,
	.read = drm_read,
#ifdef CONFIG_COMPAT
	.compat_ioctl = mtk_drm_compat_ioctl,
#endif
};

static struct drm_driver mtk_drm_driver = {
	.driver_features =
		DRIVER_MODESET | DRIVER_GEM | DRIVER_PRIME | DRIVER_ATOMIC,

	/* .get_vblank_counter = drm_vblank_no_hw_counter, */
	.enable_vblank = mtk_drm_crtc_enable_vblank,
	.disable_vblank = mtk_drm_crtc_disable_vblank,
	.get_vblank_timestamp = mtk_crtc_get_vblank_timestamp,

	.gem_free_object_unlocked = mtk_drm_gem_free_object,
	.gem_vm_ops = &drm_gem_cma_vm_ops,
	.dumb_create = mtk_drm_gem_dumb_create,
	.dumb_map_offset = mtk_drm_gem_dumb_map_offset,
	.dumb_destroy = drm_gem_dumb_destroy,

	.prime_handle_to_fd = drm_gem_prime_handle_to_fd,
	.prime_fd_to_handle = drm_gem_prime_fd_to_handle,
	.gem_prime_export = drm_gem_prime_export,
	.gem_prime_import = mtk_gem_prime_import,
	.gem_prime_get_sg_table = mtk_gem_prime_get_sg_table,
	.gem_prime_import_sg_table = mtk_gem_prime_import_sg_table,
	.gem_prime_mmap = mtk_drm_gem_mmap_buf,
	.ioctls = mtk_ioctls,
	.num_ioctls = ARRAY_SIZE(mtk_ioctls),
	.fops = &mtk_drm_fops,

	.name = DRIVER_NAME,
	.desc = DRIVER_DESC,
	.date = DRIVER_DATE,
	.major = DRIVER_MAJOR,
	.minor = DRIVER_MINOR,
};

static int compare_of(struct device *dev, void *data)
{
	return dev->of_node == data;
}

static int mtk_drm_bind(struct device *dev)
{
	struct mtk_drm_private *private = dev_get_drvdata(dev);
	struct drm_device *drm;
	struct drm_crtc *crtc;
	int ret;

	DDPINFO("%s+\n", __func__);
	drm = drm_dev_alloc(&mtk_drm_driver, dev);
	if (IS_ERR(drm))
		return PTR_ERR(drm);

	drm->dev_private = private;
	private->drm = drm;

	ret = mtk_drm_kms_init(drm);
	if (ret < 0)
		goto err_free;

	ret = drm_dev_register(drm, 0);
	if (ret < 0)
		goto err_deinit;

	mtk_layering_rule_init(drm);
	crtc = list_first_entry(&(drm)->mode_config.crtc_list, typeof(*crtc),
				head);
	mtk_drm_assert_layer_init(crtc);
#ifdef MTK_DRM_BRINGUP_STAGE
	pan_display_test(1, 32);
	mtk_drm_crtc_analysis(crtc);
	mtk_drm_crtc_dump(crtc);
#endif
	DDPINFO("%s-\n", __func__);

	return 0;

err_deinit:
	mtk_drm_kms_deinit(drm);
err_free:
<<<<<<< HEAD
	drm_dev_unref(drm);
=======
	private->drm = NULL;
	drm_dev_put(drm);
>>>>>>> c1102a2e
	return ret;
}

static void mtk_drm_unbind(struct device *dev)
{
	struct mtk_drm_private *private = dev_get_drvdata(dev);

	drm_dev_unregister(private->drm);
	drm_dev_unref(private->drm);
	private->drm = NULL;
}

static const struct component_master_ops mtk_drm_ops = {
	.bind = mtk_drm_bind, .unbind = mtk_drm_unbind,
};

static const struct of_device_id mtk_ddp_comp_dt_ids[] = {
	{.compatible = "mediatek,mt2701-disp-ovl",
	 .data = (void *)MTK_DISP_OVL},
	{.compatible = "mediatek,mt6779-disp-ovl",
	 .data = (void *)MTK_DISP_OVL},
	{.compatible = "mediatek,mt6873-disp-ovl",
	 .data = (void *)MTK_DISP_OVL},
	{.compatible = "mediatek,mt6853-disp-ovl",
	 .data = (void *)MTK_DISP_OVL},
	{.compatible = "mediatek,mt6877-disp-ovl",
	 .data = (void *)MTK_DISP_OVL},
	{.compatible = "mediatek,mt6833-disp-ovl",
	 .data = (void *)MTK_DISP_OVL},
	{.compatible = "mediatek,mt6781-disp-ovl",
	 .data = (void *)MTK_DISP_OVL},
	{.compatible = "mediatek,mt8173-disp-ovl",
	 .data = (void *)MTK_DISP_OVL},
	{.compatible = "mediatek,mt6885-disp-ovl",
	 .data = (void *)MTK_DISP_OVL},
	{.compatible = "mediatek,mt2701-disp-rdma",
	 .data = (void *)MTK_DISP_RDMA},
	{.compatible = "mediatek,mt6779-disp-rdma",
	 .data = (void *)MTK_DISP_RDMA},
	{.compatible = "mediatek,mt6873-disp-rdma",
	 .data = (void *)MTK_DISP_RDMA},
	{.compatible = "mediatek,mt6853-disp-rdma",
	 .data = (void *)MTK_DISP_RDMA},
	{.compatible = "mediatek,mt6877-disp-rdma",
	 .data = (void *)MTK_DISP_RDMA},
	{.compatible = "mediatek,mt6833-disp-rdma",
	 .data = (void *)MTK_DISP_RDMA},
	{.compatible = "mediatek,mt6781-disp-rdma",
	 .data = (void *)MTK_DISP_RDMA},
	{.compatible = "mediatek,mt8173-disp-rdma",
	 .data = (void *)MTK_DISP_RDMA},
	{.compatible = "mediatek,mt6885-disp-rdma",
	 .data = (void *)MTK_DISP_RDMA},
	{.compatible = "mediatek,mt8173-disp-wdma",
	 .data = (void *)MTK_DISP_WDMA},
	{.compatible = "mediatek,mt6779-disp-wdma",
	 .data = (void *)MTK_DISP_WDMA},
	{.compatible = "mediatek,mt6885-disp-wdma",
	 .data = (void *)MTK_DISP_WDMA},
	{.compatible = "mediatek,mt6873-disp-wdma",
	 .data = (void *)MTK_DISP_WDMA},
	{.compatible = "mediatek,mt6853-disp-wdma",
	 .data = (void *)MTK_DISP_WDMA},
	{.compatible = "mediatek,mt6877-disp-wdma",
	 .data = (void *)MTK_DISP_WDMA},
	{.compatible = "mediatek,mt6833-disp-wdma",
	 .data = (void *)MTK_DISP_WDMA},
	{.compatible = "mediatek,mt6781-disp-wdma",
	 .data = (void *)MTK_DISP_WDMA},
	{.compatible = "mediatek,mt6779-disp-ccorr",
	 .data = (void *)MTK_DISP_CCORR},
	{.compatible = "mediatek,mt6885-disp-ccorr",
	 .data = (void *)MTK_DISP_CCORR},
	{.compatible = "mediatek,mt6873-disp-ccorr",
	 .data = (void *)MTK_DISP_CCORR},
	{.compatible = "mediatek,mt6853-disp-ccorr",
	 .data = (void *)MTK_DISP_CCORR},
	{.compatible = "mediatek,mt6877-disp-ccorr",
	 .data = (void *)MTK_DISP_CCORR},
	{.compatible = "mediatek,mt6833-disp-ccorr",
	 .data = (void *)MTK_DISP_CCORR},
	{.compatible = "mediatek,mt6781-disp-ccorr",
	 .data = (void *)MTK_DISP_CCORR},
	{.compatible = "mediatek,mt2701-disp-color",
	 .data = (void *)MTK_DISP_COLOR},
	{.compatible = "mediatek,mt6779-disp-color",
	 .data = (void *)MTK_DISP_COLOR},
	{.compatible = "mediatek,mt6873-disp-color",
	 .data = (void *)MTK_DISP_COLOR},
	{.compatible = "mediatek,mt6853-disp-color",
	 .data = (void *)MTK_DISP_COLOR},
	{.compatible = "mediatek,mt6877-disp-color",
	 .data = (void *)MTK_DISP_COLOR},
	{.compatible = "mediatek,mt6833-disp-color",
	 .data = (void *)MTK_DISP_COLOR},
	{.compatible = "mediatek,mt6781-disp-color",
	 .data = (void *)MTK_DISP_COLOR},
	{.compatible = "mediatek,mt8173-disp-color",
	 .data = (void *)MTK_DISP_COLOR},
	{.compatible = "mediatek,mt6885-disp-color",
	 .data = (void *)MTK_DISP_COLOR},
	{.compatible = "mediatek,mt6779-disp-aal",
	 .data = (void *)MTK_DISP_AAL},
	{.compatible = "mediatek,mt6873-disp-aal",
	 .data = (void *)MTK_DISP_AAL},
	{.compatible = "mediatek,mt6853-disp-aal",
	 .data = (void *)MTK_DISP_AAL},
	{.compatible = "mediatek,mt6877-disp-aal",
	 .data = (void *)MTK_DISP_AAL},
	{.compatible = "mediatek,mt6833-disp-aal",
	 .data = (void *)MTK_DISP_AAL},
	{.compatible = "mediatek,mt6781-disp-aal",
	 .data = (void *)MTK_DISP_AAL},
	{.compatible = "mediatek,mt8173-disp-aal",
	 .data = (void *)MTK_DISP_AAL},
	{.compatible = "mediatek,mt6885-disp-aal",
	 .data = (void *)MTK_DISP_AAL},
	{.compatible = "mediatek,mt6779-disp-gamma",
	 .data = (void *)MTK_DISP_GAMMA},
	{.compatible = "mediatek,mt8173-disp-gamma",
	 .data = (void *)MTK_DISP_GAMMA},
	{.compatible = "mediatek,mt6885-disp-gamma",
	 .data = (void *)MTK_DISP_GAMMA},
	{.compatible = "mediatek,mt6873-disp-gamma",
	 .data = (void *)MTK_DISP_GAMMA},
	{.compatible = "mediatek,mt6853-disp-gamma",
	 .data = (void *)MTK_DISP_GAMMA},
	{.compatible = "mediatek,mt6877-disp-gamma",
	 .data = (void *)MTK_DISP_GAMMA},
	{.compatible = "mediatek,mt6833-disp-gamma",
	 .data = (void *)MTK_DISP_GAMMA},
	{.compatible = "mediatek,mt6781-disp-gamma",
	 .data = (void *)MTK_DISP_GAMMA},
	{.compatible = "mediatek,mt6779-disp-dither",
	 .data = (void *)MTK_DISP_DITHER},
	{.compatible = "mediatek,mt6885-disp-dither",
	 .data = (void *)MTK_DISP_DITHER},
	{.compatible = "mediatek,mt6873-disp-dither",
	 .data = (void *)MTK_DISP_DITHER},
	{.compatible = "mediatek,mt6853-disp-dither",
	 .data = (void *)MTK_DISP_DITHER},
	{.compatible = "mediatek,mt6877-disp-dither",
	 .data = (void *)MTK_DISP_DITHER},
	{.compatible = "mediatek,mt6833-disp-dither",
	 .data = (void *)MTK_DISP_DITHER},
	{.compatible = "mediatek,mt6781-disp-dither",
	 .data = (void *)MTK_DISP_DITHER},
	{.compatible = "mediatek,mt8173-disp-ufoe",
	 .data = (void *)MTK_DISP_UFOE},
	{.compatible = "mediatek,mt2701-dsi",
	 .data = (void *)MTK_DSI},
	{.compatible = "mediatek,mt6779-dsi",
	 .data = (void *)MTK_DSI},
	{.compatible = "mediatek,mt8173-dsi",
	 .data = (void *)MTK_DSI},
	{.compatible = "mediatek,mt6885-dsi",
	 .data = (void *)MTK_DSI},
	{.compatible = "mediatek,mt6885-dp-intf",
	 .data = (void *)MTK_DP_INTF},
	{.compatible = "mediatek,mt6873-dsi",
	 .data = (void *)MTK_DSI},
	{.compatible = "mediatek,mt6853-dsi",
	 .data = (void *)MTK_DSI},
	{.compatible = "mediatek,mt6877-dsi",
	 .data = (void *)MTK_DSI},
	{.compatible = "mediatek,mt6833-dsi",
	 .data = (void *)MTK_DSI},
	{.compatible = "mediatek,mt6781-dsi",
	 .data = (void *)MTK_DSI},
	{.compatible = "mediatek,mt2712-dpi",
	 .data = (void *)MTK_DPI},
	{.compatible = "mediatek,mt6779-dpi",
	 .data = (void *)MTK_DPI},
	{.compatible = "mediatek,mt8173-dpi",
	 .data = (void *)MTK_DPI},
	{.compatible = "mediatek,mt2701-disp-mutex",
	 .data = (void *)MTK_DISP_MUTEX},
	{.compatible = "mediatek,mt2712-disp-mutex",
	 .data = (void *)MTK_DISP_MUTEX},
	{.compatible = "mediatek,mt6779-disp-mutex",
	 .data = (void *)MTK_DISP_MUTEX},
	{.compatible = "mediatek,mt8173-disp-mutex",
	 .data = (void *)MTK_DISP_MUTEX},
	{.compatible = "mediatek,mt6885-disp-mutex",
	 .data = (void *)MTK_DISP_MUTEX},
	{.compatible = "mediatek,mt6873-disp-mutex",
	 .data = (void *)MTK_DISP_MUTEX},
	{.compatible = "mediatek,mt6853-disp-mutex",
	 .data = (void *)MTK_DISP_MUTEX},
	{.compatible = "mediatek,mt6877-disp-mutex",
	 .data = (void *)MTK_DISP_MUTEX},
	{.compatible = "mediatek,mt6833-disp-mutex",
	 .data = (void *)MTK_DISP_MUTEX},
	{.compatible = "mediatek,mt6781-disp-mutex",
	 .data = (void *)MTK_DISP_MUTEX},
	{.compatible = "mediatek,mt2701-disp-pwm",
	 .data = (void *)MTK_DISP_BLS},
	{.compatible = "mediatek,mt6779-disp-pwm",
	 .data = (void *)MTK_DISP_PWM},
	{.compatible = "mediatek,mt8173-disp-pwm",
	 .data = (void *)MTK_DISP_PWM},
	{.compatible = "mediatek,mt6885-disp-pwm",
	 .data = (void *)MTK_DISP_PWM},
	{.compatible = "mediatek,mt6873-disp-pwm",
	 .data = (void *)MTK_DISP_PWM},
	{.compatible = "mediatek,mt6853-disp-pwm",
	 .data = (void *)MTK_DISP_PWM},
	{.compatible = "mediatek,mt6877-disp-pwm",
	 .data = (void *)MTK_DISP_PWM},
	{.compatible = "mediatek,mt6833-disp-pwm",
	 .data = (void *)MTK_DISP_PWM},
	{.compatible = "mediatek,mt6781-disp-pwm",
	 .data = (void *)MTK_DISP_PWM},
	{.compatible = "mediatek,mt8173-disp-od",
	 .data = (void *)MTK_DISP_OD},
	{.compatible = "mediatek,mt6779-disp-rsz",
	 .data = (void *)MTK_DISP_RSZ},
	{.compatible = "mediatek,mt6885-disp-rsz",
	 .data = (void *)MTK_DISP_RSZ},
	{.compatible = "mediatek,mt6873-disp-rsz",
	 .data = (void *)MTK_DISP_RSZ},
	{.compatible = "mediatek,mt6853-disp-rsz",
	 .data = (void *)MTK_DISP_RSZ},
	{.compatible = "mediatek,mt6877-disp-rsz",
	 .data = (void *)MTK_DISP_RSZ},
	{.compatible = "mediatek,mt6833-disp-rsz",
	 .data = (void *)MTK_DISP_RSZ},
	{.compatible = "mediatek,mt6781-disp-rsz",
	 .data = (void *)MTK_DISP_RSZ},
	{.compatible = "mediatek,mt6779-disp-postmask",
	 .data = (void *)MTK_DISP_POSTMASK},
	{.compatible = "mediatek,mt6885-disp-postmask",
	 .data = (void *)MTK_DISP_POSTMASK},
	{.compatible = "mediatek,mt6873-disp-postmask",
	 .data = (void *)MTK_DISP_POSTMASK},
	{.compatible = "mediatek,mt6853-disp-postmask",
	 .data = (void *)MTK_DISP_POSTMASK},
	{.compatible = "mediatek,mt6877-disp-postmask",
	 .data = (void *)MTK_DISP_POSTMASK},
	{.compatible = "mediatek,mt6833-disp-postmask",
	 .data = (void *)MTK_DISP_POSTMASK},
	{.compatible = "mediatek,mt6781-disp-postmask",
	 .data = (void *)MTK_DISP_POSTMASK},
	{.compatible = "mediatek,mt6885-disp-dsc",
	 .data = (void *)MTK_DISP_DSC},
	{.compatible = "mediatek,mt6873-disp-dsc",
	 .data = (void *)MTK_DISP_DSC},
	{.compatible = "mediatek,mt6853-disp-dsc",
	 .data = (void *)MTK_DISP_DSC},
	{.compatible = "mediatek,mt6877-disp-dsc",
	 .data = (void *)MTK_DISP_DSC},
	{.compatible = "mediatek,mt6781-disp-dsc",
	 .data = (void *)MTK_DISP_DSC},
	{.compatible = "mediatek,mt6885-disp-merge",
	 .data = (void *)MTK_DISP_MERGE},
	 {.compatible = "mediatek,mt6885-dp_tx",
	 .data = (void *)MTK_DISP_DPTX},
	{.compatible = "mediatek,mt6885-dmdp-aal",
	 .data = (void *)MTK_DMDP_AAL},
	{.compatible = "mediatek,mt6873-dmdp-aal",
	 .data = (void *)MTK_DMDP_AAL},
	{} };

#ifdef CONFIG_MTK_IOMMU_V2
static struct disp_iommu_device disp_iommu;
static struct platform_device mydev;

struct disp_iommu_device *disp_get_iommu_dev(void)
{
	struct device_node *larb_node[DISP_LARB_COUNT];
	struct platform_device *larb_pdev[DISP_LARB_COUNT];
	int larb_idx = 0;
	struct device_node *np;

	if (disp_iommu.inited)
		return &disp_iommu;

	for (larb_idx = 0; larb_idx < DISP_LARB_COUNT; larb_idx++) {

		larb_node[larb_idx] = of_parse_phandle(mydev.dev.of_node,
						"mediatek,larb", larb_idx);
		if (!larb_node[larb_idx]) {
			DDPINFO("disp driver get larb %d fail\n", larb_idx);
			return NULL;
		}
		larb_pdev[larb_idx] =
			of_find_device_by_node(larb_node[larb_idx]);
		of_node_put(larb_node[larb_idx]);
		if ((!larb_pdev[larb_idx]) ||
		    (!larb_pdev[larb_idx]->dev.driver)) {
			if (!larb_pdev[larb_idx])
				DDPINFO("earlier than SMI, larb_pdev null\n");
			else
				DDPINFO("earlier than SMI, larb drv null\n");
		}

		disp_iommu.larb_pdev[larb_idx] = larb_pdev[larb_idx];
	}
	/* add for mmp dump mva->pa */
	np = of_find_compatible_node(NULL, NULL, "mediatek,mt-pseudo_m4u-port");
	if (np == NULL) {
		DDPINFO("DT,mediatek,mt-pseudo_m4u-port is not found\n");
	} else {
		disp_iommu.iommu_pdev = of_find_device_by_node(np);
		of_node_put(np);
		if (!disp_iommu.iommu_pdev)
			DDPINFO("get iommu device failed\n");
	}
	disp_iommu.inited = 1;
	return &disp_iommu;
}
#endif

static int mtk_drm_probe(struct platform_device *pdev)
{
	struct device *dev = &pdev->dev;
	struct mtk_drm_private *private;
	struct resource *mem;
	struct device_node *node;
	struct component_match *match = NULL;
	int ret;
	int i;

	disp_dbg_probe();
	PanelMaster_probe();
	DDPINFO("%s+\n", __func__);

	drm_debug = 0x2; /* DRIVER messages */
	private = devm_kzalloc(dev, sizeof(*private), GFP_KERNEL);
	if (!private)
		return -ENOMEM;

	private->data = of_device_get_match_data(dev);

	private->reg_data = mtk_ddp_get_mmsys_reg_data(private->data->mmsys_id);
	if (IS_ERR(private->reg_data)) {
		ret = PTR_ERR(private->config_regs);
		pr_info("Failed to get mmsys register data: %d\n", ret);
		return ret;
	}

	mutex_init(&private->commit.lock);
	INIT_WORK(&private->commit.work, mtk_atomic_work);

	mem = platform_get_resource(pdev, IORESOURCE_MEM, 0);
	private->config_regs = devm_ioremap_resource(dev, mem);
	if (IS_ERR(private->config_regs)) {
		ret = PTR_ERR(private->config_regs);
		dev_err(dev, "Failed to ioremap mmsys-config resource: %d\n",
			ret);
		return ret;
	}

	private->config_regs_pa = mem->start;
	private->mmsys_dev = dev;

	if (private->data->bypass_infra_ddr_control) {
		struct device_node *infra_node;
#if defined(CONFIG_MACH_MT6781)
		struct resource infra_mem_res;
#endif

#if (defined(CONFIG_MACH_MT6833) || defined(CONFIG_MACH_MT6877))
		struct device *infra_dev;
		struct platform_device *infra_pdev;
		struct resource *infra_mem;

		infra_node = of_find_compatible_node(NULL, NULL, "mediatek,infracfg_ao_mem");
		if (infra_node == NULL) {
			DDPPR_ERR("mediatek,infracfg_ao_mem is not found\n");
		} else {
			infra_pdev = of_find_device_by_node(infra_node);
			if (!infra_pdev) {
				dev_err(dev, "Waiting for infra-ao-mem device %s\n",
					private->mutex_node->full_name);
				of_node_put(infra_node);
				return -EPROBE_DEFER;
			}
			infra_dev = get_device(&infra_pdev->dev);
			infra_mem = platform_get_resource(infra_pdev, IORESOURCE_MEM, 0);
			private->infra_regs_pa = infra_mem->start;
			private->infra_regs = devm_ioremap_resource(infra_dev, infra_mem);
			if (IS_ERR(private->infra_regs))
				DDPPR_ERR("%s: infra_ao_base of_iomap failed\n", __func__);
			else
				DDPMSG("%s, infra_regs:0x%p, infra_regs_pa:0x%lx\n",
					__func__, (void *)private->infra_regs,
					private->infra_regs_pa);
		}
#elif defined(CONFIG_MACH_MT6781)
		infra_node = of_find_compatible_node(NULL, NULL, "mediatek,infracfg_ao");
		if (infra_node == NULL) {
			DDPPR_ERR("mediatek,infracfg_ao is not found\n");
		} else {
			if (of_address_to_resource(infra_node, 0, &infra_mem_res) != 0) {
				DDPPR_ERR("%s: missing reg in %s node\n",
						__func__, infra_node->full_name);
				of_node_put(infra_node);
				return -EPROBE_DEFER;
			}
			private->infra_regs_pa = infra_mem_res.start;
			private->infra_regs = of_iomap(infra_node, 0);
			if (IS_ERR(private->infra_regs))
				DDPPR_ERR("%s: infra_ao_base of_iomap failed\n", __func__);
			else
				DDPMSG("%s, infra_regs:0x%p, infra_regs_pa:0x%lx\n",
					__func__, (void *)private->infra_regs,
					private->infra_regs_pa);
		}
#endif
		of_node_put(infra_node);
	}

	/* Get and enable top clk align to HW */
	mtk_drm_get_top_clk(private);

#if defined(CONFIG_MTK_IOMMU_V2)
	private->client = mtk_drm_gem_ion_create_client("disp_mm");
#endif

#ifdef MTK_FB_MMDVFS_SUPPORT
	plist_head_init(&private->bw_request_list);
	plist_head_init(&private->hrt_request_list);
	mm_qos_add_request(&private->hrt_request_list, &private->hrt_bw_request,
			   get_virtual_port(VIRTUAL_DISP));
#endif

	/* Iterate over sibling DISP function blocks */
	for_each_child_of_node(dev->of_node->parent, node) {
		const struct of_device_id *of_id;
		enum mtk_ddp_comp_type comp_type;
		enum mtk_ddp_comp_id comp_id;

		of_id = of_match_node(mtk_ddp_comp_dt_ids, node);
		if (!of_id)
			continue;

		if (!of_device_is_available(node)) {
			dev_dbg(dev, "Skipping disabled component %s\n",
				node->full_name);
			continue;
		}

		comp_type = (enum mtk_ddp_comp_type)of_id->data;

		if (comp_type == MTK_DISP_MUTEX) {
			private->mutex_node = of_node_get(node);
			continue;
		}

		DDPINFO("%s line:%d, comp_type:%d\n", __func__, __LINE__,
			comp_type);

		comp_id = mtk_ddp_comp_get_id(node, comp_type);
		if ((int)comp_id < 0) {
			dev_warn(dev, "Skipping unknown component %s\n",
				 node->full_name);
			continue;
		}
		DDPINFO("%s line:%d, comp_id:%d\n", __func__, __LINE__,
			comp_id);
		/*comp node is registered here including PQ module*/
		private->comp_node[comp_id] = of_node_get(node);

		/*
		 * Currently only the COLOR, OVL, RDMA, DSI, and DPI blocks have
		 * separate component platform drivers and initialize their own
		 * DDP component structure. The others are initialized here.
		 */
		if (comp_type == MTK_DISP_OVL ||
		    comp_type == MTK_DISP_MERGE ||
		    comp_type == MTK_DISP_RDMA || comp_type == MTK_DISP_WDMA ||
		    comp_type == MTK_DISP_RSZ ||
		    comp_type == MTK_DISP_POSTMASK || comp_type == MTK_DSI
		    || comp_type == MTK_DISP_DSC || comp_type == MTK_DPI
		    || comp_type == MTK_DISP_COLOR ||
		    comp_type == MTK_DISP_CCORR ||
		    comp_type == MTK_DISP_GAMMA || comp_type == MTK_DISP_AAL ||
		    comp_type == MTK_DISP_DITHER ||
		    comp_type == MTK_DMDP_AAL
#ifdef CONFIG_MTK_HDMI_SUPPORT
		    || comp_type == MTK_DP_INTF || comp_type == MTK_DISP_DPTX
#endif
		    ) {
			dev_info(dev, "Adding component match for %s, comp_id:%d\n",
				 node->full_name, comp_id);
			component_match_add(dev, &match, compare_of, node);
		} else {
			struct mtk_ddp_comp *comp;

			comp = devm_kzalloc(dev, sizeof(*comp), GFP_KERNEL);
			if (!comp) {
				ret = -ENOMEM;
				goto err_node;
			}

			ret = mtk_ddp_comp_init(dev, node, comp, comp_id, NULL);
			if (ret)
				goto err_node;

		      private
			->ddp_comp[comp_id] = comp;
		}
	}

	if (!private->mutex_node) {
		dev_err(dev, "Failed to find disp-mutex node\n");
		ret = -ENODEV;
		goto err_node;
	}

	pm_runtime_enable(dev);

	platform_set_drvdata(pdev, private);

	ret = component_master_add_with_match(dev, &mtk_drm_ops, match);
	DDPINFO("%s- ret:%d\n", __func__, ret);
	if (ret)
		goto err_pm;

	mtk_fence_init();
	mtk_drm_helper_init(dev, &private->helper_opt);
	DDPINFO("%s-\n", __func__);

	disp_dts_gpio_init(dev, private);
#ifdef CONFIG_MTK_IOMMU_V2
	memcpy(&mydev, pdev, sizeof(mydev));
#endif

	return 0;

err_pm:
	pm_runtime_disable(dev);
err_node:
	of_node_put(private->mutex_node);
	for (i = 0; i < DDP_COMPONENT_ID_MAX; i++)
		of_node_put(private->comp_node[i]);
	return ret;
}

static void mtk_drm_shutdown(struct platform_device *pdev)
{
	struct mtk_drm_private *private = platform_get_drvdata(pdev);
	struct drm_device *drm = private->drm;

	if (drm) {
		DDPMSG("%s\n", __func__);
		drm_atomic_helper_shutdown(drm);
	}
}

static int mtk_drm_remove(struct platform_device *pdev)
{
	struct mtk_drm_private *private = platform_get_drvdata(pdev);
	struct drm_device *drm = private->drm;
	int i;

	drm_dev_unregister(drm);
	mtk_drm_kms_deinit(drm);
	drm_dev_unref(drm);

	component_master_del(&pdev->dev, &mtk_drm_ops);
	pm_runtime_disable(&pdev->dev);
	of_node_put(private->mutex_node);
	for (i = 0; i < DDP_COMPONENT_ID_MAX; i++)
		of_node_put(private->comp_node[i]);

	return 0;
}

#ifdef CONFIG_PM_SLEEP
static int mtk_drm_sys_suspend(struct device *dev)
{
	struct mtk_drm_private *private = dev_get_drvdata(dev);
	struct drm_device *drm = private->drm;

	drm_kms_helper_poll_disable(drm);

	private->suspend_state = drm_atomic_helper_suspend(drm);
	if (IS_ERR(private->suspend_state)) {
		drm_kms_helper_poll_enable(drm);
		return PTR_ERR(private->suspend_state);
	}
#ifdef MTK_DRM_FENCE_SUPPORT
	mtk_drm_suspend_release_fence(dev);
#endif

	DRM_DEBUG_DRIVER("mtk_drm_sys_suspend\n");
	return 0;
}

static int mtk_drm_sys_resume(struct device *dev)
{
	struct mtk_drm_private *private = dev_get_drvdata(dev);
	struct drm_device *drm;

	drm = private->drm;
	if (!drm)
		return 0;

	if (!private->suspend_state) {
		DDPINFO("suspend_state is null\n");
		return 0;
	}

	drm_atomic_helper_resume(drm, private->suspend_state);
	drm_kms_helper_poll_enable(drm);

	DRM_DEBUG_DRIVER("mtk_drm_sys_resume\n");
	return 0;
}
#endif

static SIMPLE_DEV_PM_OPS(mtk_drm_pm_ops, mtk_drm_sys_suspend,
			 mtk_drm_sys_resume);

static const struct of_device_id mtk_drm_of_ids[] = {
	{.compatible = "mediatek,mt2701-mmsys",
	 .data = &mt2701_mmsys_driver_data},
	{.compatible = "mediatek,mt2712-display",
	 .data = &mt2712_mmsys_driver_data},
	{.compatible = "mediatek,mt6779-mmsys",
	 .data = &mt6779_mmsys_driver_data},
	{.compatible = "mediatek,mt8173-mmsys",
	 .data = &mt8173_mmsys_driver_data},
	{.compatible = "mediatek,mt6885-mmsys",
	 .data = &mt6885_mmsys_driver_data},
	{.compatible = "mediatek,mt6873-mmsys",
	 .data = &mt6873_mmsys_driver_data},
	{.compatible = "mediatek,mt6853-mmsys",
	 .data = &mt6853_mmsys_driver_data},
	{.compatible = "mediatek,mt6877-mmsys",
	 .data = &mt6877_mmsys_driver_data},
	{.compatible = "mediatek,mt6833-mmsys",
	 .data = &mt6833_mmsys_driver_data},
	{.compatible = "mediatek,mt6781-mmsys",
	 .data = &mt6781_mmsys_driver_data},
	{} };

static struct platform_driver mtk_drm_platform_driver = {
	.probe = mtk_drm_probe,
	.remove = mtk_drm_remove,
	.shutdown = mtk_drm_shutdown,
	.driver = {

			.name = "mediatek-drm",
			.of_match_table = mtk_drm_of_ids,
			.pm = &mtk_drm_pm_ops,
		},
};

static struct platform_driver *const mtk_drm_drivers[] = {
	&mtk_drm_platform_driver,
	&mtk_ddp_driver,
	&mtk_disp_color_driver,
	&mtk_disp_ccorr_driver,
	&mtk_disp_gamma_driver,
	&mtk_disp_aal_driver,
	&mtk_dmdp_aal_driver,
	&mtk_disp_postmask_driver,
	&mtk_disp_dither_driver,
	&mtk_disp_ovl_driver,
	&mtk_disp_rdma_driver,
	&mtk_disp_wdma_driver,
	&mtk_disp_rsz_driver,
	&mtk_mipi_tx_driver,
	&mtk_dsi_driver,
#ifdef CONFIG_MTK_HDMI_SUPPORT
	&mtk_dp_intf_driver,
#endif
#ifdef CONFIG_DRM_MEDIATEK_HDMI
	&mtk_dpi_driver,
	&mtk_lvds_driver,
	&mtk_lvds_tx_driver,
#endif
	&mtk_disp_dsc_driver,
#ifdef CONFIG_MTK_HDMI_SUPPORT
	&mtk_dp_tx_driver,
#endif
	&mtk_disp_merge_driver
};

static int __init mtk_drm_init(void)
{
	int ret;
	int i;

	DDPINFO("%s+\n", __func__);
	for (i = 0; i < ARRAY_SIZE(mtk_drm_drivers); i++) {
		ret = platform_driver_register(mtk_drm_drivers[i]);
		if (ret < 0) {
			DDPPR_ERR("Failed to register %s driver: %d\n",
				  mtk_drm_drivers[i]->driver.name, ret);
			goto err;
		}
	}
	DDPINFO("%s-\n", __func__);

	return 0;

err:
	while (--i >= 0)
		platform_driver_unregister(mtk_drm_drivers[i]);

	return ret;
}

static void __exit mtk_drm_exit(void)
{
	int i;

	for (i = ARRAY_SIZE(mtk_drm_drivers) - 1; i >= 0; i--)
		platform_driver_unregister(mtk_drm_drivers[i]);
}
module_init(mtk_drm_init);
module_exit(mtk_drm_exit);

MODULE_AUTHOR("YT SHEN <yt.shen@mediatek.com>");
MODULE_DESCRIPTION("Mediatek SoC DRM driver");
MODULE_LICENSE("GPL v2");<|MERGE_RESOLUTION|>--- conflicted
+++ resolved
@@ -3402,12 +3402,8 @@
 err_deinit:
 	mtk_drm_kms_deinit(drm);
 err_free:
-<<<<<<< HEAD
-	drm_dev_unref(drm);
-=======
 	private->drm = NULL;
 	drm_dev_put(drm);
->>>>>>> c1102a2e
 	return ret;
 }
 
