/*
 * This program is free software; you can redistribute it and/or modify
 * it under the terms of the GNU General Public License version 2 as
 * published by the Free Software Foundation.
 */

#include <linux/clk.h>
#include <linux/device.h>
#include <linux/export.h>
#include <linux/gfp.h>

struct devm_clk_state {
	struct clk *clk;
	void (*exit)(struct clk *clk);
};

static void devm_clk_release(struct device *dev, void *res)
{
	struct devm_clk_state *state = res;

	if (state->exit)
		state->exit(state->clk);

	clk_put(state->clk);
}

static struct clk *__devm_clk_get(struct device *dev, const char *id,
				  struct clk *(*get)(struct device *dev, const char *id),
				  int (*init)(struct clk *clk),
				  void (*exit)(struct clk *clk))
{
	struct devm_clk_state *state;
	struct clk *clk;
	int ret;

	state = devres_alloc(devm_clk_release, sizeof(*state), GFP_KERNEL);
	if (!state)
		return ERR_PTR(-ENOMEM);

	clk = get(dev, id);
	if (IS_ERR(clk)) {
		ret = PTR_ERR(clk);
		goto err_clk_get;
	}

	if (init) {
		ret = init(clk);
		if (ret)
			goto err_clk_init;
	}

	state->clk = clk;
	state->exit = exit;

	devres_add(dev, state);

	return clk;

err_clk_init:

	clk_put(clk);
err_clk_get:

	devres_free(state);
	return ERR_PTR(ret);
}

struct clk *devm_clk_get(struct device *dev, const char *id)
{
	return __devm_clk_get(dev, id, clk_get, NULL, NULL);
}
EXPORT_SYMBOL(devm_clk_get);

<<<<<<< HEAD
struct clk *devm_clk_get_optional(struct device *dev, const char *id)
{
	struct clk *clk = devm_clk_get(dev, id);

	if (clk == ERR_PTR(-ENOENT))
		return NULL;

	return clk;
}
EXPORT_SYMBOL(devm_clk_get_optional);

=======
struct clk *devm_clk_get_prepared(struct device *dev, const char *id)
{
	return __devm_clk_get(dev, id, clk_get, clk_prepare, clk_unprepare);
}
EXPORT_SYMBOL_GPL(devm_clk_get_prepared);

struct clk *devm_clk_get_enabled(struct device *dev, const char *id)
{
	return __devm_clk_get(dev, id, clk_get,
			      clk_prepare_enable, clk_disable_unprepare);
}
EXPORT_SYMBOL_GPL(devm_clk_get_enabled);

struct clk *devm_clk_get_optional(struct device *dev, const char *id)
{
	return __devm_clk_get(dev, id, clk_get_optional, NULL, NULL);
}
EXPORT_SYMBOL(devm_clk_get_optional);

struct clk *devm_clk_get_optional_prepared(struct device *dev, const char *id)
{
	return __devm_clk_get(dev, id, clk_get_optional,
			      clk_prepare, clk_unprepare);
}
EXPORT_SYMBOL_GPL(devm_clk_get_optional_prepared);

struct clk *devm_clk_get_optional_enabled(struct device *dev, const char *id)
{
	return __devm_clk_get(dev, id, clk_get_optional,
			      clk_prepare_enable, clk_disable_unprepare);
}
EXPORT_SYMBOL_GPL(devm_clk_get_optional_enabled);

>>>>>>> 4f94b88d
struct clk_bulk_devres {
	struct clk_bulk_data *clks;
	int num_clks;
};

static void devm_clk_bulk_release(struct device *dev, void *res)
{
	struct clk_bulk_devres *devres = res;

	clk_bulk_put(devres->num_clks, devres->clks);
}

int __must_check devm_clk_bulk_get(struct device *dev, int num_clks,
		      struct clk_bulk_data *clks)
{
	struct clk_bulk_devres *devres;
	int ret;

	devres = devres_alloc(devm_clk_bulk_release,
			      sizeof(*devres), GFP_KERNEL);
	if (!devres)
		return -ENOMEM;

	ret = clk_bulk_get(dev, num_clks, clks);
	if (!ret) {
		devres->clks = clks;
		devres->num_clks = num_clks;
		devres_add(dev, devres);
	} else {
		devres_free(devres);
	}

	return ret;
}
EXPORT_SYMBOL_GPL(devm_clk_bulk_get);

static int devm_clk_match(struct device *dev, void *res, void *data)
{
	struct clk **c = res;
	if (!c || !*c) {
		WARN_ON(!c || !*c);
		return 0;
	}
	return *c == data;
}

void devm_clk_put(struct device *dev, struct clk *clk)
{
	int ret;

	ret = devres_release(dev, devm_clk_release, devm_clk_match, clk);

	WARN_ON(ret);
}
EXPORT_SYMBOL(devm_clk_put);

struct clk *devm_get_clk_from_child(struct device *dev,
				    struct device_node *np, const char *con_id)
{
	struct devm_clk_state *state;
	struct clk *clk;

	state = devres_alloc(devm_clk_release, sizeof(*state), GFP_KERNEL);
	if (!state)
		return ERR_PTR(-ENOMEM);

	clk = of_clk_get_by_name(np, con_id);
	if (!IS_ERR(clk)) {
		state->clk = clk;
		devres_add(dev, state);
	} else {
		devres_free(state);
	}

	return clk;
}
EXPORT_SYMBOL(devm_get_clk_from_child);<|MERGE_RESOLUTION|>--- conflicted
+++ resolved
@@ -71,19 +71,6 @@
 }
 EXPORT_SYMBOL(devm_clk_get);
 
-<<<<<<< HEAD
-struct clk *devm_clk_get_optional(struct device *dev, const char *id)
-{
-	struct clk *clk = devm_clk_get(dev, id);
-
-	if (clk == ERR_PTR(-ENOENT))
-		return NULL;
-
-	return clk;
-}
-EXPORT_SYMBOL(devm_clk_get_optional);
-
-=======
 struct clk *devm_clk_get_prepared(struct device *dev, const char *id)
 {
 	return __devm_clk_get(dev, id, clk_get, clk_prepare, clk_unprepare);
@@ -117,7 +104,6 @@
 }
 EXPORT_SYMBOL_GPL(devm_clk_get_optional_enabled);
 
->>>>>>> 4f94b88d
 struct clk_bulk_devres {
 	struct clk_bulk_data *clks;
 	int num_clks;
