--- conflicted
+++ resolved
@@ -315,12 +315,8 @@
 		} else {
 			level = s_led->conf.cdev.max_brightness;
 		}
-<<<<<<< HEAD
-
-		pr_info("parse %d leds dt: %s, %d, %d, %d",
-=======
-		pr_debug("parse %d leds dt: %s, %d, %d",
->>>>>>> fad148af
+
+		pr_debug("parse %d leds dt: %s, %d, %d, %d",
 			num, s_led->conf.cdev.name,
 			s_led->conf.max_level,
 			s_led->conf.led_bits,
