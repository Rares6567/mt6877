--- conflicted
+++ resolved
@@ -112,14 +112,9 @@
 		printk(KERN_INFO a);	\
 } while (0)
 #define v2printk(a...) do {		\
-<<<<<<< HEAD
-	if (verbose > 1)		\
-		printk(KERN_INFO a);	\
-=======
 	if (verbose > 1) {		\
 		printk(KERN_INFO a);	\
 	}				\
->>>>>>> ea6ea821
 	touch_nmi_watchdog();		\
 } while (0)
 #define eprintk(a...) do {		\
