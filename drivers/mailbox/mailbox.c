/*
 * Mailbox: Common code for Mailbox controllers and users
 *
 * Copyright (C) 2013-2014 Linaro Ltd.
 * Author: Jassi Brar <jassisinghbrar@gmail.com>
 *
 * This program is free software; you can redistribute it and/or modify
 * it under the terms of the GNU General Public License version 2 as
 * published by the Free Software Foundation.
 */

#include <linux/interrupt.h>
#include <linux/spinlock.h>
#include <linux/mutex.h>
#include <linux/delay.h>
#include <linux/slab.h>
#include <linux/err.h>
#include <linux/module.h>
#include <linux/device.h>
#include <linux/bitops.h>
#include <linux/mailbox_client.h>
#include <linux/mailbox_controller.h>

#include "mailbox.h"

static LIST_HEAD(mbox_cons);
static DEFINE_MUTEX(con_mutex);

static int add_to_rbuf(struct mbox_chan *chan, void *mssg)
{
	int idx;
	unsigned long flags;

	spin_lock_irqsave(&chan->lock, flags);

	/* See if there is any space left */
	if (chan->msg_count == MBOX_TX_QUEUE_LEN) {
		spin_unlock_irqrestore(&chan->lock, flags);
		return -ENOBUFS;
	}

	idx = chan->msg_free;
	chan->msg_data[idx] = mssg;
	chan->msg_count++;

	if (idx == MBOX_TX_QUEUE_LEN - 1)
		chan->msg_free = 0;
	else
		chan->msg_free++;

	spin_unlock_irqrestore(&chan->lock, flags);

	return idx;
}

static int __msg_submit(struct mbox_chan *chan)
{
	unsigned count, idx;
	unsigned long flags;
	void *data;
	int err = -EBUSY;

	spin_lock_irqsave(&chan->lock, flags);

	if (!chan->msg_count || chan->active_req)
		goto exit;

	count = chan->msg_count;
	idx = chan->msg_free;
	if (idx >= count)
		idx -= count;
	else
		idx += MBOX_TX_QUEUE_LEN - count;

	data = chan->msg_data[idx];

	if (chan->cl->tx_prepare)
		chan->cl->tx_prepare(chan->cl, data);
	/* Try to submit a message to the MBOX controller */
	err = chan->mbox->ops->send_data(chan, data);
	if (!err) {
		chan->active_req = data;
		chan->msg_count--;
	}
exit:
	spin_unlock_irqrestore(&chan->lock, flags);

<<<<<<< HEAD
	return err;
}

static void msg_submit(struct mbox_chan *chan)
{
	int err = 0;

	/*
	 * If the controller returns -EAGAIN, then it means, our spinlock
	 * here is preventing the controller from receiving its interrupt,
	 * that would help clear the controller channels that are currently
	 * blocked waiting on the interrupt response.
	 * Retry again.
	 */
	do {
		err = __msg_submit(chan);
	} while (err == -EAGAIN);

	/* kick start the timer immediately to avoid delays */
=======
>>>>>>> 7ab67fde
	if (!err && (chan->txdone_method & TXDONE_BY_POLL)) {
		/* kick start the timer immediately to avoid delays */
		spin_lock_irqsave(&chan->mbox->poll_hrt_lock, flags);
		hrtimer_start(&chan->mbox->poll_hrt, 0, HRTIMER_MODE_REL);
		spin_unlock_irqrestore(&chan->mbox->poll_hrt_lock, flags);
	}
}

static void tx_tick(struct mbox_chan *chan, int r)
{
	unsigned long flags;
	void *mssg;

	spin_lock_irqsave(&chan->lock, flags);
	mssg = chan->active_req;
	chan->active_req = NULL;
	spin_unlock_irqrestore(&chan->lock, flags);

	/* Submit next message */
	msg_submit(chan);

	if (!mssg)
		return;

	/* Notify the client */
	if (chan->cl->tx_done)
		chan->cl->tx_done(chan->cl, mssg, r);

	if (r != -ETIME && chan->cl->tx_block)
		complete(&chan->tx_complete);
}

static enum hrtimer_restart txdone_hrtimer(struct hrtimer *hrtimer)
{
	struct mbox_controller *mbox =
		container_of(hrtimer, struct mbox_controller, poll_hrt);
	bool txdone, resched = false;
	int i;
	unsigned long flags;

	for (i = 0; i < mbox->num_chans; i++) {
		struct mbox_chan *chan = &mbox->chans[i];

		if (chan->active_req && chan->cl) {
			txdone = chan->mbox->ops->last_tx_done(chan);
			if (txdone)
				tx_tick(chan, 0);
			else
				resched = true;
		}
	}

	if (resched) {
		spin_lock_irqsave(&mbox->poll_hrt_lock, flags);
		if (!hrtimer_is_queued(hrtimer))
			hrtimer_forward_now(hrtimer, ms_to_ktime(mbox->txpoll_period));
		spin_unlock_irqrestore(&mbox->poll_hrt_lock, flags);

		return HRTIMER_RESTART;
	}
	return HRTIMER_NORESTART;
}

/**
 * mbox_chan_received_data - A way for controller driver to push data
 *				received from remote to the upper layer.
 * @chan: Pointer to the mailbox channel on which RX happened.
 * @mssg: Client specific message typecasted as void *
 *
 * After startup and before shutdown any data received on the chan
 * is passed on to the API via atomic mbox_chan_received_data().
 * The controller should ACK the RX only after this call returns.
 */
void mbox_chan_received_data(struct mbox_chan *chan, void *mssg)
{
	/* No buffering the received data */
	if (chan->cl->rx_callback)
		chan->cl->rx_callback(chan->cl, mssg);
}
EXPORT_SYMBOL_GPL(mbox_chan_received_data);

/**
 * mbox_chan_txdone - A way for controller driver to notify the
 *			framework that the last TX has completed.
 * @chan: Pointer to the mailbox chan on which TX happened.
 * @r: Status of last TX - OK or ERROR
 *
 * The controller that has IRQ for TX ACK calls this atomic API
 * to tick the TX state machine. It works only if txdone_irq
 * is set by the controller.
 */
void mbox_chan_txdone(struct mbox_chan *chan, int r)
{
	if (unlikely(!(chan->txdone_method & TXDONE_BY_IRQ))) {
		dev_err(chan->mbox->dev,
		       "Controller can't run the TX ticker\n");
		return;
	}

	tx_tick(chan, r);
}
EXPORT_SYMBOL_GPL(mbox_chan_txdone);

/**
 * mbox_client_txdone - The way for a client to run the TX state machine.
 * @chan: Mailbox channel assigned to this client.
 * @r: Success status of last transmission.
 *
 * The client/protocol had received some 'ACK' packet and it notifies
 * the API that the last packet was sent successfully. This only works
 * if the controller can't sense TX-Done.
 */
void mbox_client_txdone(struct mbox_chan *chan, int r)
{
	if (unlikely(!(chan->txdone_method & TXDONE_BY_ACK))) {
		dev_err(chan->mbox->dev, "Client can't run the TX ticker\n");
		return;
	}

	tx_tick(chan, r);
}
EXPORT_SYMBOL_GPL(mbox_client_txdone);

/**
 * mbox_client_peek_data - A way for client driver to pull data
 *			received from remote by the controller.
 * @chan: Mailbox channel assigned to this client.
 *
 * A poke to controller driver for any received data.
 * The data is actually passed onto client via the
 * mbox_chan_received_data()
 * The call can be made from atomic context, so the controller's
 * implementation of peek_data() must not sleep.
 *
 * Return: True, if controller has, and is going to push after this,
 *          some data.
 *         False, if controller doesn't have any data to be read.
 */
bool mbox_client_peek_data(struct mbox_chan *chan)
{
	if (chan->mbox->ops->peek_data)
		return chan->mbox->ops->peek_data(chan);

	return false;
}
EXPORT_SYMBOL_GPL(mbox_client_peek_data);

/**
 * mbox_send_message -	For client to submit a message to be
 *				sent to the remote.
 * @chan: Mailbox channel assigned to this client.
 * @mssg: Client specific message typecasted.
 *
 * For client to submit data to the controller destined for a remote
 * processor. If the client had set 'tx_block', the call will return
 * either when the remote receives the data or when 'tx_tout' millisecs
 * run out.
 *  In non-blocking mode, the requests are buffered by the API and a
 * non-negative token is returned for each queued request. If the request
 * is not queued, a negative token is returned. Upon failure or successful
 * TX, the API calls 'tx_done' from atomic context, from which the client
 * could submit yet another request.
 * The pointer to message should be preserved until it is sent
 * over the chan, i.e, tx_done() is made.
 * This function could be called from atomic context as it simply
 * queues the data and returns a token against the request.
 *
 * Return: Non-negative integer for successful submission (non-blocking mode)
 *	or transmission over chan (blocking mode).
 *	Negative value denotes failure.
 */
int mbox_send_message(struct mbox_chan *chan, void *mssg)
{
	int t;

	if (!chan || !chan->cl)
		return -EINVAL;

	t = add_to_rbuf(chan, mssg);
	if (t < 0) {
		dev_err(chan->mbox->dev, "Try increasing MBOX_TX_QUEUE_LEN\n");
		return t;
	}

	msg_submit(chan);

	if (chan->cl->tx_block) {
		unsigned long wait;
		int ret;

		if (!chan->cl->tx_tout) /* wait forever */
			wait = msecs_to_jiffies(3600000);
		else
			wait = msecs_to_jiffies(chan->cl->tx_tout);

		ret = wait_for_completion_timeout(&chan->tx_complete, wait);
		if (ret == 0) {
			t = -ETIME;
			tx_tick(chan, t);
		}
	}

	return t;
}
EXPORT_SYMBOL_GPL(mbox_send_message);

/**
 * mbox_request_channel - Request a mailbox channel.
 * @cl: Identity of the client requesting the channel.
 * @index: Index of mailbox specifier in 'mboxes' property.
 *
 * The Client specifies its requirements and capabilities while asking for
 * a mailbox channel. It can't be called from atomic context.
 * The channel is exclusively allocated and can't be used by another
 * client before the owner calls mbox_free_channel.
 * After assignment, any packet received on this channel will be
 * handed over to the client via the 'rx_callback'.
 * The framework holds reference to the client, so the mbox_client
 * structure shouldn't be modified until the mbox_free_channel returns.
 *
 * Return: Pointer to the channel assigned to the client if successful.
 *		ERR_PTR for request failure.
 */
struct mbox_chan *mbox_request_channel(struct mbox_client *cl, int index)
{
	struct device *dev = cl->dev;
	struct mbox_controller *mbox;
	struct of_phandle_args spec;
	struct mbox_chan *chan;
	unsigned long flags;
	int ret;

	if (!dev || !dev->of_node) {
		pr_debug("%s: No owner device node\n", __func__);
		return ERR_PTR(-ENODEV);
	}

	mutex_lock(&con_mutex);

	if (of_parse_phandle_with_args(dev->of_node, "mboxes",
				       "#mbox-cells", index, &spec)) {
		dev_dbg(dev, "%s: can't parse \"mboxes\" property\n", __func__);
		mutex_unlock(&con_mutex);
		return ERR_PTR(-ENODEV);
	}

	chan = ERR_PTR(-EPROBE_DEFER);
	list_for_each_entry(mbox, &mbox_cons, node)
		if (mbox->dev->of_node == spec.np) {
			chan = mbox->of_xlate(mbox, &spec);
			break;
		}

	of_node_put(spec.np);

	if (IS_ERR(chan)) {
		mutex_unlock(&con_mutex);
		return chan;
	}

	if (chan->cl || !try_module_get(mbox->dev->driver->owner)) {
		dev_dbg(dev, "%s: mailbox not free\n", __func__);
		mutex_unlock(&con_mutex);
		return ERR_PTR(-EBUSY);
	}

	spin_lock_irqsave(&chan->lock, flags);
	chan->msg_free = 0;
	chan->msg_count = 0;
	chan->active_req = NULL;
	chan->cl = cl;
	init_completion(&chan->tx_complete);

	if (chan->txdone_method	== TXDONE_BY_POLL && cl->knows_txdone)
		chan->txdone_method = TXDONE_BY_ACK;

	spin_unlock_irqrestore(&chan->lock, flags);

	if (chan->mbox->ops->startup) {
		ret = chan->mbox->ops->startup(chan);

		if (ret) {
			dev_err(dev, "Unable to startup the chan (%d)\n", ret);
			mbox_free_channel(chan);
			chan = ERR_PTR(ret);
		}
	}

	mutex_unlock(&con_mutex);
	return chan;
}
EXPORT_SYMBOL_GPL(mbox_request_channel);

struct mbox_chan *mbox_request_channel_byname(struct mbox_client *cl,
					      const char *name)
{
	struct device_node *np = cl->dev->of_node;
	struct property *prop;
	const char *mbox_name;
	int index = 0;

	if (!np) {
		dev_err(cl->dev, "%s() currently only supports DT\n", __func__);
		return ERR_PTR(-EINVAL);
	}

	if (!of_get_property(np, "mbox-names", NULL)) {
		dev_err(cl->dev,
			"%s() requires an \"mbox-names\" property\n", __func__);
		return ERR_PTR(-EINVAL);
	}

	of_property_for_each_string(np, "mbox-names", prop, mbox_name) {
		if (!strncmp(name, mbox_name, strlen(name)))
			return mbox_request_channel(cl, index);
		index++;
	}

	dev_err(cl->dev, "%s() could not locate channel named \"%s\"\n",
		__func__, name);
	return ERR_PTR(-EINVAL);
}
EXPORT_SYMBOL_GPL(mbox_request_channel_byname);

/**
 * mbox_free_channel - The client relinquishes control of a mailbox
 *			channel by this call.
 * @chan: The mailbox channel to be freed.
 */
void mbox_free_channel(struct mbox_chan *chan)
{
	unsigned long flags;

	if (!chan || !chan->cl)
		return;

	if (chan->mbox->ops->shutdown)
		chan->mbox->ops->shutdown(chan);

	/* The queued TX requests are simply aborted, no callbacks are made */
	spin_lock_irqsave(&chan->lock, flags);
	chan->cl = NULL;
	chan->active_req = NULL;
	if (chan->txdone_method == TXDONE_BY_ACK)
		chan->txdone_method = TXDONE_BY_POLL;

	module_put(chan->mbox->dev->driver->owner);
	spin_unlock_irqrestore(&chan->lock, flags);
}
EXPORT_SYMBOL_GPL(mbox_free_channel);

static struct mbox_chan *
of_mbox_index_xlate(struct mbox_controller *mbox,
		    const struct of_phandle_args *sp)
{
	int ind = sp->args[0];

	if (ind >= mbox->num_chans)
		return ERR_PTR(-EINVAL);

	return &mbox->chans[ind];
}

/**
 * mbox_controller_register - Register the mailbox controller
 * @mbox:	Pointer to the mailbox controller.
 *
 * The controller driver registers its communication channels
 */
int mbox_controller_register(struct mbox_controller *mbox)
{
	int i, txdone;

	/* Sanity check */
	if (!mbox || !mbox->dev || !mbox->ops || !mbox->num_chans)
		return -EINVAL;

	if (mbox->txdone_irq)
		txdone = TXDONE_BY_IRQ;
	else if (mbox->txdone_poll)
		txdone = TXDONE_BY_POLL;
	else /* It has to be ACK then */
		txdone = TXDONE_BY_ACK;

	if (txdone == TXDONE_BY_POLL) {

		if (!mbox->ops->last_tx_done) {
			dev_err(mbox->dev, "last_tx_done method is absent\n");
			return -EINVAL;
		}

		hrtimer_init(&mbox->poll_hrt, CLOCK_MONOTONIC,
			     HRTIMER_MODE_REL);
		mbox->poll_hrt.function = txdone_hrtimer;
		spin_lock_init(&mbox->poll_hrt_lock);
	}

	for (i = 0; i < mbox->num_chans; i++) {
		struct mbox_chan *chan = &mbox->chans[i];

		chan->cl = NULL;
		chan->mbox = mbox;
		chan->txdone_method = txdone;
		spin_lock_init(&chan->lock);
	}

	if (!mbox->of_xlate)
		mbox->of_xlate = of_mbox_index_xlate;

	mutex_lock(&con_mutex);
	list_add_tail(&mbox->node, &mbox_cons);
	mutex_unlock(&con_mutex);

	return 0;
}
EXPORT_SYMBOL_GPL(mbox_controller_register);

/**
 * mbox_controller_unregister - Unregister the mailbox controller
 * @mbox:	Pointer to the mailbox controller.
 */
void mbox_controller_unregister(struct mbox_controller *mbox)
{
	int i;

	if (!mbox)
		return;

	mutex_lock(&con_mutex);

	list_del(&mbox->node);

	for (i = 0; i < mbox->num_chans; i++)
		mbox_free_channel(&mbox->chans[i]);

	if (mbox->txdone_poll)
		hrtimer_cancel(&mbox->poll_hrt);

	mutex_unlock(&con_mutex);
}
EXPORT_SYMBOL_GPL(mbox_controller_unregister);<|MERGE_RESOLUTION|>--- conflicted
+++ resolved
@@ -85,12 +85,12 @@
 exit:
 	spin_unlock_irqrestore(&chan->lock, flags);
 
-<<<<<<< HEAD
 	return err;
 }
 
 static void msg_submit(struct mbox_chan *chan)
 {
+	unsigned long flags;
 	int err = 0;
 
 	/*
@@ -104,9 +104,6 @@
 		err = __msg_submit(chan);
 	} while (err == -EAGAIN);
 
-	/* kick start the timer immediately to avoid delays */
-=======
->>>>>>> 7ab67fde
 	if (!err && (chan->txdone_method & TXDONE_BY_POLL)) {
 		/* kick start the timer immediately to avoid delays */
 		spin_lock_irqsave(&chan->mbox->poll_hrt_lock, flags);
