# SPDX-License-Identifier: GPL-2.0
# Select 32 or 64 bit
config 64BIT
	bool "64-bit kernel" if ARCH = "x86"
	default ARCH != "i386"
	---help---
	  Say yes to build a 64-bit kernel - formerly known as x86_64
	  Say no to build a 32-bit kernel - formerly known as i386

config X86_32
	def_bool y
	depends on !64BIT
	# Options that are inherently 32-bit kernel only:
	select ARCH_WANT_IPC_PARSE_VERSION
	select CLKSRC_I8253
	select CLONE_BACKWARDS
	select HAVE_AOUT
	select HAVE_GENERIC_DMA_COHERENT
	select MODULES_USE_ELF_REL
	select OLD_SIGACTION

config X86_64
	def_bool y
	depends on 64BIT
	# Options that are inherently 64-bit kernel only:
	select ARCH_HAS_GIGANTIC_PAGE if (MEMORY_ISOLATION && COMPACTION) || CMA
	select ARCH_SUPPORTS_INT128
	select ARCH_USE_CMPXCHG_LOCKREF
	select HAVE_ARCH_SOFT_DIRTY
	select MODULES_USE_ELF_RELA
	select X86_DEV_DMA_OPS

#
# Arch settings
#
# ( Note that options that are marked 'if X86_64' could in principle be
#   ported to 32-bit as well. )
#
config X86
	def_bool y
	#
	# Note: keep this list sorted alphabetically
	#
	select ACPI_LEGACY_TABLES_LOOKUP	if ACPI
	select ACPI_SYSTEM_POWER_STATES_SUPPORT	if ACPI
	select ANON_INODES
	select ARCH_CLOCKSOURCE_DATA
	select ARCH_DISCARD_MEMBLOCK
	select ARCH_HAS_ACPI_TABLE_UPGRADE	if ACPI
	select ARCH_HAS_DEBUG_VIRTUAL
	select ARCH_HAS_DEVMEM_IS_ALLOWED
	select ARCH_HAS_ELF_RANDOMIZE
	select ARCH_HAS_FAST_MULTIPLIER
	select ARCH_HAS_FORTIFY_SOURCE
	select ARCH_HAS_GCOV_PROFILE_ALL
	select ARCH_HAS_KCOV			if X86_64
	select ARCH_HAS_PMEM_API		if X86_64
<<<<<<< HEAD
	# Causing hangs/crashes, see the commit that added this change for details.
=======
>>>>>>> 5fa4ec9c
	select ARCH_HAS_REFCOUNT
	select ARCH_HAS_UACCESS_FLUSHCACHE	if X86_64
	select ARCH_HAS_SET_MEMORY
	select ARCH_HAS_SG_CHAIN
	select ARCH_HAS_STRICT_KERNEL_RWX
	select ARCH_HAS_STRICT_MODULE_RWX
	select ARCH_HAS_UBSAN_SANITIZE_ALL
	select ARCH_HAS_ZONE_DEVICE		if X86_64
	select ARCH_HAVE_NMI_SAFE_CMPXCHG
	select ARCH_MIGHT_HAVE_ACPI_PDC		if ACPI
	select ARCH_MIGHT_HAVE_PC_PARPORT
	select ARCH_MIGHT_HAVE_PC_SERIO
	select ARCH_SUPPORTS_ATOMIC_RMW
	select ARCH_SUPPORTS_DEFERRED_STRUCT_PAGE_INIT
	select ARCH_SUPPORTS_NUMA_BALANCING	if X86_64
	select ARCH_USE_BUILTIN_BSWAP
	select ARCH_USE_QUEUED_RWLOCKS
	select ARCH_USE_QUEUED_SPINLOCKS
	select ARCH_WANT_BATCHED_UNMAP_TLB_FLUSH
	select ARCH_WANTS_DYNAMIC_TASK_STRUCT
	select ARCH_WANTS_THP_SWAP		if X86_64
	select BUILDTIME_EXTABLE_SORT
	select CLKEVT_I8253
	select CLOCKSOURCE_VALIDATE_LAST_CYCLE
	select CLOCKSOURCE_WATCHDOG
	select DCACHE_WORD_ACCESS
	select EDAC_ATOMIC_SCRUB
	select EDAC_SUPPORT
	select GENERIC_CLOCKEVENTS
	select GENERIC_CLOCKEVENTS_BROADCAST	if X86_64 || (X86_32 && X86_LOCAL_APIC)
	select GENERIC_CLOCKEVENTS_MIN_ADJUST
	select GENERIC_CMOS_UPDATE
	select GENERIC_CPU_AUTOPROBE
	select GENERIC_CPU_VULNERABILITIES
	select GENERIC_EARLY_IOREMAP
	select GENERIC_FIND_FIRST_BIT
	select GENERIC_IOMAP
	select GENERIC_IRQ_EFFECTIVE_AFF_MASK	if SMP
	select GENERIC_IRQ_MATRIX_ALLOCATOR	if X86_LOCAL_APIC
	select GENERIC_IRQ_MIGRATION		if SMP
	select GENERIC_IRQ_PROBE
	select GENERIC_IRQ_RESERVATION_MODE
	select GENERIC_IRQ_SHOW
	select GENERIC_PENDING_IRQ		if SMP
	select GENERIC_SMP_IDLE_THREAD
	select GENERIC_STRNCPY_FROM_USER
	select GENERIC_STRNLEN_USER
	select GENERIC_TIME_VSYSCALL
	select HARDLOCKUP_CHECK_TIMESTAMP	if X86_64
	select HAVE_ACPI_APEI			if ACPI
	select HAVE_ACPI_APEI_NMI		if ACPI
	select HAVE_ALIGNED_STRUCT_PAGE		if SLUB
	select HAVE_ARCH_AUDITSYSCALL
	select HAVE_ARCH_HUGE_VMAP		if X86_64 || X86_PAE
	select HAVE_ARCH_JUMP_LABEL
	select HAVE_ARCH_KASAN			if X86_64
	select HAVE_ARCH_KGDB
	select HAVE_ARCH_MMAP_RND_BITS		if MMU
	select HAVE_ARCH_MMAP_RND_COMPAT_BITS	if MMU && COMPAT
	select HAVE_ARCH_COMPAT_MMAP_BASES	if MMU && COMPAT
	select HAVE_ARCH_SECCOMP_FILTER
	select HAVE_ARCH_TRACEHOOK
	select HAVE_ARCH_TRANSPARENT_HUGEPAGE
	select HAVE_ARCH_TRANSPARENT_HUGEPAGE_PUD if X86_64
	select HAVE_ARCH_VMAP_STACK		if X86_64
	select HAVE_ARCH_WITHIN_STACK_FRAMES
	select HAVE_CC_STACKPROTECTOR
	select HAVE_CMPXCHG_DOUBLE
	select HAVE_CMPXCHG_LOCAL
	select HAVE_CONTEXT_TRACKING		if X86_64
	select HAVE_COPY_THREAD_TLS
	select HAVE_C_RECORDMCOUNT
	select HAVE_DEBUG_KMEMLEAK
	select HAVE_DEBUG_STACKOVERFLOW
	select HAVE_DMA_API_DEBUG
	select HAVE_DMA_CONTIGUOUS
	select HAVE_DYNAMIC_FTRACE
	select HAVE_DYNAMIC_FTRACE_WITH_REGS
	select HAVE_EBPF_JIT			if X86_64
	select HAVE_EFFICIENT_UNALIGNED_ACCESS
	select HAVE_EXIT_THREAD
	select HAVE_FENTRY			if X86_64 || DYNAMIC_FTRACE
	select HAVE_FTRACE_MCOUNT_RECORD
	select HAVE_FUNCTION_GRAPH_TRACER
	select HAVE_FUNCTION_TRACER
	select HAVE_GCC_PLUGINS
	select HAVE_HW_BREAKPOINT
	select HAVE_IDE
	select HAVE_IOREMAP_PROT
	select HAVE_IRQ_EXIT_ON_IRQ_STACK	if X86_64
	select HAVE_IRQ_TIME_ACCOUNTING
	select HAVE_KERNEL_BZIP2
	select HAVE_KERNEL_GZIP
	select HAVE_KERNEL_LZ4
	select HAVE_KERNEL_LZMA
	select HAVE_KERNEL_LZO
	select HAVE_KERNEL_XZ
	select HAVE_KPROBES
	select HAVE_KPROBES_ON_FTRACE
	select HAVE_KRETPROBES
	select HAVE_KVM
	select HAVE_LIVEPATCH			if X86_64
	select HAVE_MEMBLOCK
	select HAVE_MEMBLOCK_NODE_MAP
	select HAVE_MIXED_BREAKPOINTS_REGS
	select HAVE_MOD_ARCH_SPECIFIC
	select HAVE_NMI
	select HAVE_OPROFILE
	select HAVE_OPTPROBES
	select HAVE_PCSPKR_PLATFORM
	select HAVE_PERF_EVENTS
	select HAVE_PERF_EVENTS_NMI
	select HAVE_HARDLOCKUP_DETECTOR_PERF	if PERF_EVENTS && HAVE_PERF_EVENTS_NMI
	select HAVE_PERF_REGS
	select HAVE_PERF_USER_STACK_DUMP
	select HAVE_RCU_TABLE_FREE
	select HAVE_REGS_AND_STACK_ACCESS_API
	select HAVE_RELIABLE_STACKTRACE		if X86_64 && UNWINDER_FRAME_POINTER && STACK_VALIDATION
	select HAVE_STACK_VALIDATION		if X86_64
	select HAVE_SYSCALL_TRACEPOINTS
	select HAVE_UNSTABLE_SCHED_CLOCK
	select HAVE_USER_RETURN_NOTIFIER
	select IRQ_FORCED_THREADING
	select PCI_LOCKLESS_CONFIG
	select PERF_EVENTS
	select RTC_LIB
	select RTC_MC146818_LIB
	select SPARSE_IRQ
	select SRCU
	select SYSCTL_EXCEPTION_TRACE
	select THREAD_INFO_IN_TASK
	select USER_STACKTRACE_SUPPORT
	select VIRT_TO_BUS
	select X86_FEATURE_NAMES		if PROC_FS

config INSTRUCTION_DECODER
	def_bool y
	depends on KPROBES || PERF_EVENTS || UPROBES

config OUTPUT_FORMAT
	string
	default "elf32-i386" if X86_32
	default "elf64-x86-64" if X86_64

config ARCH_DEFCONFIG
	string
	default "arch/x86/configs/i386_defconfig" if X86_32
	default "arch/x86/configs/x86_64_defconfig" if X86_64

config LOCKDEP_SUPPORT
	def_bool y

config STACKTRACE_SUPPORT
	def_bool y

config MMU
	def_bool y

config ARCH_MMAP_RND_BITS_MIN
	default 28 if 64BIT
	default 8

config ARCH_MMAP_RND_BITS_MAX
	default 32 if 64BIT
	default 16

config ARCH_MMAP_RND_COMPAT_BITS_MIN
	default 8

config ARCH_MMAP_RND_COMPAT_BITS_MAX
	default 16

config SBUS
	bool

config NEED_DMA_MAP_STATE
	def_bool y
	depends on X86_64 || INTEL_IOMMU || DMA_API_DEBUG || SWIOTLB

config NEED_SG_DMA_LENGTH
	def_bool y

config GENERIC_ISA_DMA
	def_bool y
	depends on ISA_DMA_API

config GENERIC_BUG
	def_bool y
	depends on BUG
	select GENERIC_BUG_RELATIVE_POINTERS if X86_64

config GENERIC_BUG_RELATIVE_POINTERS
	bool

config GENERIC_HWEIGHT
	def_bool y

config ARCH_MAY_HAVE_PC_FDC
	def_bool y
	depends on ISA_DMA_API

config RWSEM_XCHGADD_ALGORITHM
	def_bool y

config GENERIC_CALIBRATE_DELAY
	def_bool y

config ARCH_HAS_CPU_RELAX
	def_bool y

config ARCH_HAS_CACHE_LINE_SIZE
	def_bool y

config HAVE_SETUP_PER_CPU_AREA
	def_bool y

config NEED_PER_CPU_EMBED_FIRST_CHUNK
	def_bool y

config NEED_PER_CPU_PAGE_FIRST_CHUNK
	def_bool y

config ARCH_HIBERNATION_POSSIBLE
	def_bool y

config ARCH_SUSPEND_POSSIBLE
	def_bool y

config ARCH_WANT_HUGE_PMD_SHARE
	def_bool y

config ARCH_WANT_GENERAL_HUGETLB
	def_bool y

config ZONE_DMA32
	def_bool y if X86_64

config AUDIT_ARCH
	def_bool y if X86_64

config ARCH_SUPPORTS_OPTIMIZED_INLINING
	def_bool y

config ARCH_SUPPORTS_DEBUG_PAGEALLOC
	def_bool y

config KASAN_SHADOW_OFFSET
	hex
	depends on KASAN
	default 0xdffffc0000000000

config HAVE_INTEL_TXT
	def_bool y
	depends on INTEL_IOMMU && ACPI

config X86_32_SMP
	def_bool y
	depends on X86_32 && SMP

config X86_64_SMP
	def_bool y
	depends on X86_64 && SMP

config X86_32_LAZY_GS
	def_bool y
	depends on X86_32 && !CC_STACKPROTECTOR

config ARCH_SUPPORTS_UPROBES
	def_bool y

config FIX_EARLYCON_MEM
	def_bool y

config PGTABLE_LEVELS
	int
	default 5 if X86_5LEVEL
	default 4 if X86_64
	default 3 if X86_PAE
	default 2

source "init/Kconfig"
source "kernel/Kconfig.freezer"

menu "Processor type and features"

config ZONE_DMA
	bool "DMA memory allocation support" if EXPERT
	default y
	help
	  DMA memory allocation support allows devices with less than 32-bit
	  addressing to allocate within the first 16MB of address space.
	  Disable if no such devices will be used.

	  If unsure, say Y.

config SMP
	bool "Symmetric multi-processing support"
	---help---
	  This enables support for systems with more than one CPU. If you have
	  a system with only one CPU, say N. If you have a system with more
	  than one CPU, say Y.

	  If you say N here, the kernel will run on uni- and multiprocessor
	  machines, but will use only one CPU of a multiprocessor machine. If
	  you say Y here, the kernel will run on many, but not all,
	  uniprocessor machines. On a uniprocessor machine, the kernel
	  will run faster if you say N here.

	  Note that if you say Y here and choose architecture "586" or
	  "Pentium" under "Processor family", the kernel will not work on 486
	  architectures. Similarly, multiprocessor kernels for the "PPro"
	  architecture may not work on all Pentium based boards.

	  People using multiprocessor machines who say Y here should also say
	  Y to "Enhanced Real Time Clock Support", below. The "Advanced Power
	  Management" code will be disabled if you say Y here.

	  See also <file:Documentation/x86/i386/IO-APIC.txt>,
	  <file:Documentation/lockup-watchdogs.txt> and the SMP-HOWTO available at
	  <http://www.tldp.org/docs.html#howto>.

	  If you don't know what to do here, say N.

config X86_FEATURE_NAMES
	bool "Processor feature human-readable names" if EMBEDDED
	default y
	---help---
	  This option compiles in a table of x86 feature bits and corresponding
	  names.  This is required to support /proc/cpuinfo and a few kernel
	  messages.  You can disable this to save space, at the expense of
	  making those few kernel messages show numeric feature bits instead.

	  If in doubt, say Y.

config X86_FAST_FEATURE_TESTS
	bool "Fast CPU feature tests" if EMBEDDED
	default y
	---help---
	  Some fast-paths in the kernel depend on the capabilities of the CPU.
	  Say Y here for the kernel to patch in the appropriate code at runtime
	  based on the capabilities of the CPU. The infrastructure for patching
	  code at runtime takes up some additional space; space-constrained
	  embedded systems may wish to say N here to produce smaller, slightly
	  slower code.

config X86_X2APIC
	bool "Support x2apic"
	depends on X86_LOCAL_APIC && X86_64 && (IRQ_REMAP || HYPERVISOR_GUEST)
	---help---
	  This enables x2apic support on CPUs that have this feature.

	  This allows 32-bit apic IDs (so it can support very large systems),
	  and accesses the local apic via MSRs not via mmio.

	  If you don't know what to do here, say N.

config X86_MPPARSE
	bool "Enable MPS table" if ACPI || SFI
	default y
	depends on X86_LOCAL_APIC
	---help---
	  For old smp systems that do not have proper acpi support. Newer systems
	  (esp with 64bit cpus) with acpi support, MADT and DSDT will override it

config X86_BIGSMP
	bool "Support for big SMP systems with more than 8 CPUs"
	depends on X86_32 && SMP
	---help---
	  This option is needed for the systems that have more than 8 CPUs

config GOLDFISH
       def_bool y
       depends on X86_GOLDFISH

config RETPOLINE
	bool "Avoid speculative indirect branches in kernel"
	default y
	help
	  Compile kernel with the retpoline compiler options to guard against
	  kernel-to-user data leaks by avoiding speculative indirect
	  branches. Requires a compiler with -mindirect-branch=thunk-extern
	  support for full protection. The kernel may run slower.

	  Without compiler support, at least indirect branches in assembler
	  code are eliminated. Since this includes the syscall entry path,
	  it is not entirely pointless.

config INTEL_RDT
	bool "Intel Resource Director Technology support"
	default n
	depends on X86 && CPU_SUP_INTEL
	select KERNFS
	help
	  Select to enable resource allocation and monitoring which are
	  sub-features of Intel Resource Director Technology(RDT). More
	  information about RDT can be found in the Intel x86
	  Architecture Software Developer Manual.

	  Say N if unsure.

if X86_32
config X86_EXTENDED_PLATFORM
	bool "Support for extended (non-PC) x86 platforms"
	default y
	---help---
	  If you disable this option then the kernel will only support
	  standard PC platforms. (which covers the vast majority of
	  systems out there.)

	  If you enable this option then you'll be able to select support
	  for the following (non-PC) 32 bit x86 platforms:
		Goldfish (Android emulator)
		AMD Elan
		RDC R-321x SoC
		SGI 320/540 (Visual Workstation)
		STA2X11-based (e.g. Northville)
		Moorestown MID devices

	  If you have one of these systems, or if you want to build a
	  generic distribution kernel, say Y here - otherwise say N.
endif

if X86_64
config X86_EXTENDED_PLATFORM
	bool "Support for extended (non-PC) x86 platforms"
	default y
	---help---
	  If you disable this option then the kernel will only support
	  standard PC platforms. (which covers the vast majority of
	  systems out there.)

	  If you enable this option then you'll be able to select support
	  for the following (non-PC) 64 bit x86 platforms:
		Numascale NumaChip
		ScaleMP vSMP
		SGI Ultraviolet

	  If you have one of these systems, or if you want to build a
	  generic distribution kernel, say Y here - otherwise say N.
endif
# This is an alphabetically sorted list of 64 bit extended platforms
# Please maintain the alphabetic order if and when there are additions
config X86_NUMACHIP
	bool "Numascale NumaChip"
	depends on X86_64
	depends on X86_EXTENDED_PLATFORM
	depends on NUMA
	depends on SMP
	depends on X86_X2APIC
	depends on PCI_MMCONFIG
	---help---
	  Adds support for Numascale NumaChip large-SMP systems. Needed to
	  enable more than ~168 cores.
	  If you don't have one of these, you should say N here.

config X86_VSMP
	bool "ScaleMP vSMP"
	select HYPERVISOR_GUEST
	select PARAVIRT
	depends on X86_64 && PCI
	depends on X86_EXTENDED_PLATFORM
	depends on SMP
	---help---
	  Support for ScaleMP vSMP systems.  Say 'Y' here if this kernel is
	  supposed to run on these EM64T-based machines.  Only choose this option
	  if you have one of these machines.

config X86_UV
	bool "SGI Ultraviolet"
	depends on X86_64
	depends on X86_EXTENDED_PLATFORM
	depends on NUMA
	depends on EFI
	depends on X86_X2APIC
	depends on PCI
	---help---
	  This option is needed in order to support SGI Ultraviolet systems.
	  If you don't have one of these, you should say N here.

# Following is an alphabetically sorted list of 32 bit extended platforms
# Please maintain the alphabetic order if and when there are additions

config X86_GOLDFISH
       bool "Goldfish (Virtual Platform)"
       depends on X86_EXTENDED_PLATFORM
       ---help---
	 Enable support for the Goldfish virtual platform used primarily
	 for Android development. Unless you are building for the Android
	 Goldfish emulator say N here.

config X86_INTEL_CE
	bool "CE4100 TV platform"
	depends on PCI
	depends on PCI_GODIRECT
	depends on X86_IO_APIC
	depends on X86_32
	depends on X86_EXTENDED_PLATFORM
	select X86_REBOOTFIXUPS
	select OF
	select OF_EARLY_FLATTREE
	---help---
	  Select for the Intel CE media processor (CE4100) SOC.
	  This option compiles in support for the CE4100 SOC for settop
	  boxes and media devices.

config X86_INTEL_MID
	bool "Intel MID platform support"
	depends on X86_EXTENDED_PLATFORM
	depends on X86_PLATFORM_DEVICES
	depends on PCI
	depends on X86_64 || (PCI_GOANY && X86_32)
	depends on X86_IO_APIC
	select SFI
	select I2C
	select DW_APB_TIMER
	select APB_TIMER
	select INTEL_SCU_IPC
	select MFD_INTEL_MSIC
	---help---
	  Select to build a kernel capable of supporting Intel MID (Mobile
	  Internet Device) platform systems which do not have the PCI legacy
	  interfaces. If you are building for a PC class system say N here.

	  Intel MID platforms are based on an Intel processor and chipset which
	  consume less power than most of the x86 derivatives.

config X86_INTEL_QUARK
	bool "Intel Quark platform support"
	depends on X86_32
	depends on X86_EXTENDED_PLATFORM
	depends on X86_PLATFORM_DEVICES
	depends on X86_TSC
	depends on PCI
	depends on PCI_GOANY
	depends on X86_IO_APIC
	select IOSF_MBI
	select INTEL_IMR
	select COMMON_CLK
	---help---
	  Select to include support for Quark X1000 SoC.
	  Say Y here if you have a Quark based system such as the Arduino
	  compatible Intel Galileo.

config X86_INTEL_LPSS
	bool "Intel Low Power Subsystem Support"
	depends on X86 && ACPI
	select COMMON_CLK
	select PINCTRL
	select IOSF_MBI
	---help---
	  Select to build support for Intel Low Power Subsystem such as
	  found on Intel Lynxpoint PCH. Selecting this option enables
	  things like clock tree (common clock framework) and pincontrol
	  which are needed by the LPSS peripheral drivers.

config X86_AMD_PLATFORM_DEVICE
	bool "AMD ACPI2Platform devices support"
	depends on ACPI
	select COMMON_CLK
	select PINCTRL
	---help---
	  Select to interpret AMD specific ACPI device to platform device
	  such as I2C, UART, GPIO found on AMD Carrizo and later chipsets.
	  I2C and UART depend on COMMON_CLK to set clock. GPIO driver is
	  implemented under PINCTRL subsystem.

config IOSF_MBI
	tristate "Intel SoC IOSF Sideband support for SoC platforms"
	depends on PCI
	---help---
	  This option enables sideband register access support for Intel SoC
	  platforms. On these platforms the IOSF sideband is used in lieu of
	  MSR's for some register accesses, mostly but not limited to thermal
	  and power. Drivers may query the availability of this device to
	  determine if they need the sideband in order to work on these
	  platforms. The sideband is available on the following SoC products.
	  This list is not meant to be exclusive.
	   - BayTrail
	   - Braswell
	   - Quark

	  You should say Y if you are running a kernel on one of these SoC's.

config IOSF_MBI_DEBUG
	bool "Enable IOSF sideband access through debugfs"
	depends on IOSF_MBI && DEBUG_FS
	---help---
	  Select this option to expose the IOSF sideband access registers (MCR,
	  MDR, MCRX) through debugfs to write and read register information from
	  different units on the SoC. This is most useful for obtaining device
	  state information for debug and analysis. As this is a general access
	  mechanism, users of this option would have specific knowledge of the
	  device they want to access.

	  If you don't require the option or are in doubt, say N.

config X86_RDC321X
	bool "RDC R-321x SoC"
	depends on X86_32
	depends on X86_EXTENDED_PLATFORM
	select M486
	select X86_REBOOTFIXUPS
	---help---
	  This option is needed for RDC R-321x system-on-chip, also known
	  as R-8610-(G).
	  If you don't have one of these chips, you should say N here.

config X86_32_NON_STANDARD
	bool "Support non-standard 32-bit SMP architectures"
	depends on X86_32 && SMP
	depends on X86_EXTENDED_PLATFORM
	---help---
	  This option compiles in the bigsmp and STA2X11 default
	  subarchitectures.  It is intended for a generic binary
	  kernel. If you select them all, kernel will probe it one by
	  one and will fallback to default.

# Alphabetically sorted list of Non standard 32 bit platforms

config X86_SUPPORTS_MEMORY_FAILURE
	def_bool y
	# MCE code calls memory_failure():
	depends on X86_MCE
	# On 32-bit this adds too big of NODES_SHIFT and we run out of page flags:
	# On 32-bit SPARSEMEM adds too big of SECTIONS_WIDTH:
	depends on X86_64 || !SPARSEMEM
	select ARCH_SUPPORTS_MEMORY_FAILURE

config STA2X11
	bool "STA2X11 Companion Chip Support"
	depends on X86_32_NON_STANDARD && PCI
	select X86_DEV_DMA_OPS
	select X86_DMA_REMAP
	select SWIOTLB
	select MFD_STA2X11
	select GPIOLIB
	default n
	---help---
	  This adds support for boards based on the STA2X11 IO-Hub,
	  a.k.a. "ConneXt". The chip is used in place of the standard
	  PC chipset, so all "standard" peripherals are missing. If this
	  option is selected the kernel will still be able to boot on
	  standard PC machines.

config X86_32_IRIS
	tristate "Eurobraille/Iris poweroff module"
	depends on X86_32
	---help---
	  The Iris machines from EuroBraille do not have APM or ACPI support
	  to shut themselves down properly.  A special I/O sequence is
	  needed to do so, which is what this module does at
	  kernel shutdown.

	  This is only for Iris machines from EuroBraille.

	  If unused, say N.

config SCHED_OMIT_FRAME_POINTER
	def_bool y
	prompt "Single-depth WCHAN output"
	depends on X86
	---help---
	  Calculate simpler /proc/<PID>/wchan values. If this option
	  is disabled then wchan values will recurse back to the
	  caller function. This provides more accurate wchan values,
	  at the expense of slightly more scheduling overhead.

	  If in doubt, say "Y".

menuconfig HYPERVISOR_GUEST
	bool "Linux guest support"
	---help---
	  Say Y here to enable options for running Linux under various hyper-
	  visors. This option enables basic hypervisor detection and platform
	  setup.

	  If you say N, all options in this submenu will be skipped and
	  disabled, and Linux guest support won't be built in.

if HYPERVISOR_GUEST

config PARAVIRT
	bool "Enable paravirtualization code"
	---help---
	  This changes the kernel so it can modify itself when it is run
	  under a hypervisor, potentially improving performance significantly
	  over full virtualization.  However, when run without a hypervisor
	  the kernel is theoretically slower and slightly larger.

config PARAVIRT_DEBUG
	bool "paravirt-ops debugging"
	depends on PARAVIRT && DEBUG_KERNEL
	---help---
	  Enable to debug paravirt_ops internals.  Specifically, BUG if
	  a paravirt_op is missing when it is called.

config PARAVIRT_SPINLOCKS
	bool "Paravirtualization layer for spinlocks"
	depends on PARAVIRT && SMP
	---help---
	  Paravirtualized spinlocks allow a pvops backend to replace the
	  spinlock implementation with something virtualization-friendly
	  (for example, block the virtual CPU rather than spinning).

	  It has a minimal impact on native kernels and gives a nice performance
	  benefit on paravirtualized KVM / Xen kernels.

	  If you are unsure how to answer this question, answer Y.

config QUEUED_LOCK_STAT
	bool "Paravirt queued spinlock statistics"
	depends on PARAVIRT_SPINLOCKS && DEBUG_FS
	---help---
	  Enable the collection of statistical data on the slowpath
	  behavior of paravirtualized queued spinlocks and report
	  them on debugfs.

source "arch/x86/xen/Kconfig"

config KVM_GUEST
	bool "KVM Guest support (including kvmclock)"
	depends on PARAVIRT
	select PARAVIRT_CLOCK
	default y
	---help---
	  This option enables various optimizations for running under the KVM
	  hypervisor. It includes a paravirtualized clock, so that instead
	  of relying on a PIT (or probably other) emulation by the
	  underlying device model, the host provides the guest with
	  timing infrastructure such as time of day, and system time

config KVM_DEBUG_FS
	bool "Enable debug information for KVM Guests in debugfs"
	depends on KVM_GUEST && DEBUG_FS
	default n
	---help---
	  This option enables collection of various statistics for KVM guest.
	  Statistics are displayed in debugfs filesystem. Enabling this option
	  may incur significant overhead.

config PARAVIRT_TIME_ACCOUNTING
	bool "Paravirtual steal time accounting"
	depends on PARAVIRT
	default n
	---help---
	  Select this option to enable fine granularity task steal time
	  accounting. Time spent executing other tasks in parallel with
	  the current vCPU is discounted from the vCPU power. To account for
	  that, there can be a small performance impact.

	  If in doubt, say N here.

config PARAVIRT_CLOCK
	bool

config JAILHOUSE_GUEST
	bool "Jailhouse non-root cell support"
	depends on X86_64 && PCI
	select X86_PM_TIMER
	---help---
	  This option allows to run Linux as guest in a Jailhouse non-root
	  cell. You can leave this option disabled if you only want to start
	  Jailhouse and run Linux afterwards in the root cell.

endif #HYPERVISOR_GUEST

config NO_BOOTMEM
	def_bool y

source "arch/x86/Kconfig.cpu"

config HPET_TIMER
	def_bool X86_64
	prompt "HPET Timer Support" if X86_32
	---help---
	  Use the IA-PC HPET (High Precision Event Timer) to manage
	  time in preference to the PIT and RTC, if a HPET is
	  present.
	  HPET is the next generation timer replacing legacy 8254s.
	  The HPET provides a stable time base on SMP
	  systems, unlike the TSC, but it is more expensive to access,
	  as it is off-chip.  The interface used is documented
	  in the HPET spec, revision 1.

	  You can safely choose Y here.  However, HPET will only be
	  activated if the platform and the BIOS support this feature.
	  Otherwise the 8254 will be used for timing services.

	  Choose N to continue using the legacy 8254 timer.

config HPET_EMULATE_RTC
	def_bool y
	depends on HPET_TIMER && (RTC=y || RTC=m || RTC_DRV_CMOS=m || RTC_DRV_CMOS=y)

config APB_TIMER
       def_bool y if X86_INTEL_MID
       prompt "Intel MID APB Timer Support" if X86_INTEL_MID
       select DW_APB_TIMER
       depends on X86_INTEL_MID && SFI
       help
         APB timer is the replacement for 8254, HPET on X86 MID platforms.
         The APBT provides a stable time base on SMP
         systems, unlike the TSC, but it is more expensive to access,
         as it is off-chip. APB timers are always running regardless of CPU
         C states, they are used as per CPU clockevent device when possible.

# Mark as expert because too many people got it wrong.
# The code disables itself when not needed.
config DMI
	default y
	select DMI_SCAN_MACHINE_NON_EFI_FALLBACK
	bool "Enable DMI scanning" if EXPERT
	---help---
	  Enabled scanning of DMI to identify machine quirks. Say Y
	  here unless you have verified that your setup is not
	  affected by entries in the DMI blacklist. Required by PNP
	  BIOS code.

config GART_IOMMU
	bool "Old AMD GART IOMMU support"
	select SWIOTLB
	depends on X86_64 && PCI && AMD_NB
	---help---
	  Provides a driver for older AMD Athlon64/Opteron/Turion/Sempron
	  GART based hardware IOMMUs.

	  The GART supports full DMA access for devices with 32-bit access
	  limitations, on systems with more than 3 GB. This is usually needed
	  for USB, sound, many IDE/SATA chipsets and some other devices.

	  Newer systems typically have a modern AMD IOMMU, supported via
	  the CONFIG_AMD_IOMMU=y config option.

	  In normal configurations this driver is only active when needed:
	  there's more than 3 GB of memory and the system contains a
	  32-bit limited device.

	  If unsure, say Y.

config CALGARY_IOMMU
	bool "IBM Calgary IOMMU support"
	select SWIOTLB
	depends on X86_64 && PCI
	---help---
	  Support for hardware IOMMUs in IBM's xSeries x366 and x460
	  systems. Needed to run systems with more than 3GB of memory
	  properly with 32-bit PCI devices that do not support DAC
	  (Double Address Cycle). Calgary also supports bus level
	  isolation, where all DMAs pass through the IOMMU.  This
	  prevents them from going anywhere except their intended
	  destination. This catches hard-to-find kernel bugs and
	  mis-behaving drivers and devices that do not use the DMA-API
	  properly to set up their DMA buffers.  The IOMMU can be
	  turned off at boot time with the iommu=off parameter.
	  Normally the kernel will make the right choice by itself.
	  If unsure, say Y.

config CALGARY_IOMMU_ENABLED_BY_DEFAULT
	def_bool y
	prompt "Should Calgary be enabled by default?"
	depends on CALGARY_IOMMU
	---help---
	  Should Calgary be enabled by default? if you choose 'y', Calgary
	  will be used (if it exists). If you choose 'n', Calgary will not be
	  used even if it exists. If you choose 'n' and would like to use
	  Calgary anyway, pass 'iommu=calgary' on the kernel command line.
	  If unsure, say Y.

# need this always selected by IOMMU for the VIA workaround
config SWIOTLB
	def_bool y if X86_64
	---help---
	  Support for software bounce buffers used on x86-64 systems
	  which don't have a hardware IOMMU. Using this PCI devices
	  which can only access 32-bits of memory can be used on systems
	  with more than 3 GB of memory.
	  If unsure, say Y.

config IOMMU_HELPER
	def_bool y
	depends on CALGARY_IOMMU || GART_IOMMU || SWIOTLB || AMD_IOMMU

config MAXSMP
	bool "Enable Maximum number of SMP Processors and NUMA Nodes"
	depends on X86_64 && SMP && DEBUG_KERNEL
	select CPUMASK_OFFSTACK
	---help---
	  Enable maximum number of CPUS and NUMA Nodes for this architecture.
	  If unsure, say N.

config NR_CPUS
	int "Maximum number of CPUs" if SMP && !MAXSMP
	range 2 8 if SMP && X86_32 && !X86_BIGSMP
	range 2 64 if SMP && X86_32 && X86_BIGSMP
	range 2 512 if SMP && !MAXSMP && !CPUMASK_OFFSTACK && X86_64
	range 2 8192 if SMP && !MAXSMP && CPUMASK_OFFSTACK && X86_64
	default "1" if !SMP
	default "8192" if MAXSMP
	default "32" if SMP && X86_BIGSMP
	default "8" if SMP && X86_32
	default "64" if SMP
	---help---
	  This allows you to specify the maximum number of CPUs which this
	  kernel will support.  If CPUMASK_OFFSTACK is enabled, the maximum
	  supported value is 8192, otherwise the maximum value is 512.  The
	  minimum value which makes sense is 2.

	  This is purely to save memory - each supported CPU adds
	  approximately eight kilobytes to the kernel image.

config SCHED_SMT
	bool "SMT (Hyperthreading) scheduler support"
	depends on SMP
	---help---
	  SMT scheduler support improves the CPU scheduler's decision making
	  when dealing with Intel Pentium 4 chips with HyperThreading at a
	  cost of slightly increased overhead in some places. If unsure say
	  N here.

config SCHED_MC
	def_bool y
	prompt "Multi-core scheduler support"
	depends on SMP
	---help---
	  Multi-core scheduler support improves the CPU scheduler's decision
	  making when dealing with multi-core CPU chips at a cost of slightly
	  increased overhead in some places. If unsure say N here.

config SCHED_MC_PRIO
	bool "CPU core priorities scheduler support"
	depends on SCHED_MC && CPU_SUP_INTEL
	select X86_INTEL_PSTATE
	select CPU_FREQ
	default y
	---help---
	  Intel Turbo Boost Max Technology 3.0 enabled CPUs have a
	  core ordering determined at manufacturing time, which allows
	  certain cores to reach higher turbo frequencies (when running
	  single threaded workloads) than others.

	  Enabling this kernel feature teaches the scheduler about
	  the TBM3 (aka ITMT) priority order of the CPU cores and adjusts the
	  scheduler's CPU selection logic accordingly, so that higher
	  overall system performance can be achieved.

	  This feature will have no effect on CPUs without this feature.

	  If unsure say Y here.

source "kernel/Kconfig.preempt"

config UP_LATE_INIT
       def_bool y
       depends on !SMP && X86_LOCAL_APIC

config X86_UP_APIC
	bool "Local APIC support on uniprocessors" if !PCI_MSI
	default PCI_MSI
	depends on X86_32 && !SMP && !X86_32_NON_STANDARD
	---help---
	  A local APIC (Advanced Programmable Interrupt Controller) is an
	  integrated interrupt controller in the CPU. If you have a single-CPU
	  system which has a processor with a local APIC, you can say Y here to
	  enable and use it. If you say Y here even though your machine doesn't
	  have a local APIC, then the kernel will still run with no slowdown at
	  all. The local APIC supports CPU-generated self-interrupts (timer,
	  performance counters), and the NMI watchdog which detects hard
	  lockups.

config X86_UP_IOAPIC
	bool "IO-APIC support on uniprocessors"
	depends on X86_UP_APIC
	---help---
	  An IO-APIC (I/O Advanced Programmable Interrupt Controller) is an
	  SMP-capable replacement for PC-style interrupt controllers. Most
	  SMP systems and many recent uniprocessor systems have one.

	  If you have a single-CPU system with an IO-APIC, you can say Y here
	  to use it. If you say Y here even though your machine doesn't have
	  an IO-APIC, then the kernel will still run with no slowdown at all.

config X86_LOCAL_APIC
	def_bool y
	depends on X86_64 || SMP || X86_32_NON_STANDARD || X86_UP_APIC || PCI_MSI
	select IRQ_DOMAIN_HIERARCHY
	select PCI_MSI_IRQ_DOMAIN if PCI_MSI

config X86_IO_APIC
	def_bool y
	depends on X86_LOCAL_APIC || X86_UP_IOAPIC

config X86_REROUTE_FOR_BROKEN_BOOT_IRQS
	bool "Reroute for broken boot IRQs"
	depends on X86_IO_APIC
	---help---
	  This option enables a workaround that fixes a source of
	  spurious interrupts. This is recommended when threaded
	  interrupt handling is used on systems where the generation of
	  superfluous "boot interrupts" cannot be disabled.

	  Some chipsets generate a legacy INTx "boot IRQ" when the IRQ
	  entry in the chipset's IO-APIC is masked (as, e.g. the RT
	  kernel does during interrupt handling). On chipsets where this
	  boot IRQ generation cannot be disabled, this workaround keeps
	  the original IRQ line masked so that only the equivalent "boot
	  IRQ" is delivered to the CPUs. The workaround also tells the
	  kernel to set up the IRQ handler on the boot IRQ line. In this
	  way only one interrupt is delivered to the kernel. Otherwise
	  the spurious second interrupt may cause the kernel to bring
	  down (vital) interrupt lines.

	  Only affects "broken" chipsets. Interrupt sharing may be
	  increased on these systems.

config X86_MCE
	bool "Machine Check / overheating reporting"
	select GENERIC_ALLOCATOR
	default y
	---help---
	  Machine Check support allows the processor to notify the
	  kernel if it detects a problem (e.g. overheating, data corruption).
	  The action the kernel takes depends on the severity of the problem,
	  ranging from warning messages to halting the machine.

config X86_MCELOG_LEGACY
	bool "Support for deprecated /dev/mcelog character device"
	depends on X86_MCE
	---help---
	  Enable support for /dev/mcelog which is needed by the old mcelog
	  userspace logging daemon. Consider switching to the new generation
	  rasdaemon solution.

config X86_MCE_INTEL
	def_bool y
	prompt "Intel MCE features"
	depends on X86_MCE && X86_LOCAL_APIC
	---help---
	   Additional support for intel specific MCE features such as
	   the thermal monitor.

config X86_MCE_AMD
	def_bool y
	prompt "AMD MCE features"
	depends on X86_MCE && X86_LOCAL_APIC && AMD_NB
	---help---
	   Additional support for AMD specific MCE features such as
	   the DRAM Error Threshold.

config X86_ANCIENT_MCE
	bool "Support for old Pentium 5 / WinChip machine checks"
	depends on X86_32 && X86_MCE
	---help---
	  Include support for machine check handling on old Pentium 5 or WinChip
	  systems. These typically need to be enabled explicitly on the command
	  line.

config X86_MCE_THRESHOLD
	depends on X86_MCE_AMD || X86_MCE_INTEL
	def_bool y

config X86_MCE_INJECT
	depends on X86_MCE && X86_LOCAL_APIC && DEBUG_FS
	tristate "Machine check injector support"
	---help---
	  Provide support for injecting machine checks for testing purposes.
	  If you don't know what a machine check is and you don't do kernel
	  QA it is safe to say n.

config X86_THERMAL_VECTOR
	def_bool y
	depends on X86_MCE_INTEL

source "arch/x86/events/Kconfig"

config X86_LEGACY_VM86
	bool "Legacy VM86 support"
	default n
	depends on X86_32
	---help---
	  This option allows user programs to put the CPU into V8086
	  mode, which is an 80286-era approximation of 16-bit real mode.

	  Some very old versions of X and/or vbetool require this option
	  for user mode setting.  Similarly, DOSEMU will use it if
	  available to accelerate real mode DOS programs.  However, any
	  recent version of DOSEMU, X, or vbetool should be fully
	  functional even without kernel VM86 support, as they will all
	  fall back to software emulation. Nevertheless, if you are using
	  a 16-bit DOS program where 16-bit performance matters, vm86
	  mode might be faster than emulation and you might want to
	  enable this option.

	  Note that any app that works on a 64-bit kernel is unlikely to
	  need this option, as 64-bit kernels don't, and can't, support
	  V8086 mode. This option is also unrelated to 16-bit protected
	  mode and is not needed to run most 16-bit programs under Wine.

	  Enabling this option increases the complexity of the kernel
	  and slows down exception handling a tiny bit.

	  If unsure, say N here.

config VM86
       bool
       default X86_LEGACY_VM86

config X86_16BIT
	bool "Enable support for 16-bit segments" if EXPERT
	default y
	depends on MODIFY_LDT_SYSCALL
	---help---
	  This option is required by programs like Wine to run 16-bit
	  protected mode legacy code on x86 processors.  Disabling
	  this option saves about 300 bytes on i386, or around 6K text
	  plus 16K runtime memory on x86-64,

config X86_ESPFIX32
	def_bool y
	depends on X86_16BIT && X86_32

config X86_ESPFIX64
	def_bool y
	depends on X86_16BIT && X86_64

config X86_VSYSCALL_EMULATION
       bool "Enable vsyscall emulation" if EXPERT
       default y
       depends on X86_64
       ---help---
	 This enables emulation of the legacy vsyscall page.  Disabling
	 it is roughly equivalent to booting with vsyscall=none, except
	 that it will also disable the helpful warning if a program
	 tries to use a vsyscall.  With this option set to N, offending
	 programs will just segfault, citing addresses of the form
	 0xffffffffff600?00.

	 This option is required by many programs built before 2013, and
	 care should be used even with newer programs if set to N.

	 Disabling this option saves about 7K of kernel size and
	 possibly 4K of additional runtime pagetable memory.

config TOSHIBA
	tristate "Toshiba Laptop support"
	depends on X86_32
	---help---
	  This adds a driver to safely access the System Management Mode of
	  the CPU on Toshiba portables with a genuine Toshiba BIOS. It does
	  not work on models with a Phoenix BIOS. The System Management Mode
	  is used to set the BIOS and power saving options on Toshiba portables.

	  For information on utilities to make use of this driver see the
	  Toshiba Linux utilities web site at:
	  <http://www.buzzard.org.uk/toshiba/>.

	  Say Y if you intend to run this kernel on a Toshiba portable.
	  Say N otherwise.

config I8K
	tristate "Dell i8k legacy laptop support"
	select HWMON
	select SENSORS_DELL_SMM
	---help---
	  This option enables legacy /proc/i8k userspace interface in hwmon
	  dell-smm-hwmon driver. Character file /proc/i8k reports bios version,
	  temperature and allows controlling fan speeds of Dell laptops via
	  System Management Mode. For old Dell laptops (like Dell Inspiron 8000)
	  it reports also power and hotkey status. For fan speed control is
	  needed userspace package i8kutils.

	  Say Y if you intend to run this kernel on old Dell laptops or want to
	  use userspace package i8kutils.
	  Say N otherwise.

config X86_REBOOTFIXUPS
	bool "Enable X86 board specific fixups for reboot"
	depends on X86_32
	---help---
	  This enables chipset and/or board specific fixups to be done
	  in order to get reboot to work correctly. This is only needed on
	  some combinations of hardware and BIOS. The symptom, for which
	  this config is intended, is when reboot ends with a stalled/hung
	  system.

	  Currently, the only fixup is for the Geode machines using
	  CS5530A and CS5536 chipsets and the RDC R-321x SoC.

	  Say Y if you want to enable the fixup. Currently, it's safe to
	  enable this option even if you don't need it.
	  Say N otherwise.

config MICROCODE
	bool "CPU microcode loading support"
	default y
	depends on CPU_SUP_AMD || CPU_SUP_INTEL
	select FW_LOADER
	---help---
	  If you say Y here, you will be able to update the microcode on
	  Intel and AMD processors. The Intel support is for the IA32 family,
	  e.g. Pentium Pro, Pentium II, Pentium III, Pentium 4, Xeon etc. The
	  AMD support is for families 0x10 and later. You will obviously need
	  the actual microcode binary data itself which is not shipped with
	  the Linux kernel.

	  The preferred method to load microcode from a detached initrd is described
	  in Documentation/x86/early-microcode.txt. For that you need to enable
	  CONFIG_BLK_DEV_INITRD in order for the loader to be able to scan the
	  initrd for microcode blobs.

	  In addition, you can build-in the microcode into the kernel. For that you
	  need to enable FIRMWARE_IN_KERNEL and add the vendor-supplied microcode
	  to the CONFIG_EXTRA_FIRMWARE config option.

config MICROCODE_INTEL
	bool "Intel microcode loading support"
	depends on MICROCODE
	default MICROCODE
	select FW_LOADER
	---help---
	  This options enables microcode patch loading support for Intel
	  processors.

	  For the current Intel microcode data package go to
	  <https://downloadcenter.intel.com> and search for
	  'Linux Processor Microcode Data File'.

config MICROCODE_AMD
	bool "AMD microcode loading support"
	depends on MICROCODE
	select FW_LOADER
	---help---
	  If you select this option, microcode patch loading support for AMD
	  processors will be enabled.

config MICROCODE_OLD_INTERFACE
	def_bool y
	depends on MICROCODE

config X86_MSR
	tristate "/dev/cpu/*/msr - Model-specific register support"
	---help---
	  This device gives privileged processes access to the x86
	  Model-Specific Registers (MSRs).  It is a character device with
	  major 202 and minors 0 to 31 for /dev/cpu/0/msr to /dev/cpu/31/msr.
	  MSR accesses are directed to a specific CPU on multi-processor
	  systems.

config X86_CPUID
	tristate "/dev/cpu/*/cpuid - CPU information support"
	---help---
	  This device gives processes access to the x86 CPUID instruction to
	  be executed on a specific processor.  It is a character device
	  with major 203 and minors 0 to 31 for /dev/cpu/0/cpuid to
	  /dev/cpu/31/cpuid.

choice
	prompt "High Memory Support"
	default HIGHMEM4G
	depends on X86_32

config NOHIGHMEM
	bool "off"
	---help---
	  Linux can use up to 64 Gigabytes of physical memory on x86 systems.
	  However, the address space of 32-bit x86 processors is only 4
	  Gigabytes large. That means that, if you have a large amount of
	  physical memory, not all of it can be "permanently mapped" by the
	  kernel. The physical memory that's not permanently mapped is called
	  "high memory".

	  If you are compiling a kernel which will never run on a machine with
	  more than 1 Gigabyte total physical RAM, answer "off" here (default
	  choice and suitable for most users). This will result in a "3GB/1GB"
	  split: 3GB are mapped so that each process sees a 3GB virtual memory
	  space and the remaining part of the 4GB virtual memory space is used
	  by the kernel to permanently map as much physical memory as
	  possible.

	  If the machine has between 1 and 4 Gigabytes physical RAM, then
	  answer "4GB" here.

	  If more than 4 Gigabytes is used then answer "64GB" here. This
	  selection turns Intel PAE (Physical Address Extension) mode on.
	  PAE implements 3-level paging on IA32 processors. PAE is fully
	  supported by Linux, PAE mode is implemented on all recent Intel
	  processors (Pentium Pro and better). NOTE: If you say "64GB" here,
	  then the kernel will not boot on CPUs that don't support PAE!

	  The actual amount of total physical memory will either be
	  auto detected or can be forced by using a kernel command line option
	  such as "mem=256M". (Try "man bootparam" or see the documentation of
	  your boot loader (lilo or loadlin) about how to pass options to the
	  kernel at boot time.)

	  If unsure, say "off".

config HIGHMEM4G
	bool "4GB"
	---help---
	  Select this if you have a 32-bit processor and between 1 and 4
	  gigabytes of physical RAM.

config HIGHMEM64G
	bool "64GB"
	depends on !M486
	select X86_PAE
	---help---
	  Select this if you have a 32-bit processor and more than 4
	  gigabytes of physical RAM.

endchoice

choice
	prompt "Memory split" if EXPERT
	default VMSPLIT_3G
	depends on X86_32
	---help---
	  Select the desired split between kernel and user memory.

	  If the address range available to the kernel is less than the
	  physical memory installed, the remaining memory will be available
	  as "high memory". Accessing high memory is a little more costly
	  than low memory, as it needs to be mapped into the kernel first.
	  Note that increasing the kernel address space limits the range
	  available to user programs, making the address space there
	  tighter.  Selecting anything other than the default 3G/1G split
	  will also likely make your kernel incompatible with binary-only
	  kernel modules.

	  If you are not absolutely sure what you are doing, leave this
	  option alone!

	config VMSPLIT_3G
		bool "3G/1G user/kernel split"
	config VMSPLIT_3G_OPT
		depends on !X86_PAE
		bool "3G/1G user/kernel split (for full 1G low memory)"
	config VMSPLIT_2G
		bool "2G/2G user/kernel split"
	config VMSPLIT_2G_OPT
		depends on !X86_PAE
		bool "2G/2G user/kernel split (for full 2G low memory)"
	config VMSPLIT_1G
		bool "1G/3G user/kernel split"
endchoice

config PAGE_OFFSET
	hex
	default 0xB0000000 if VMSPLIT_3G_OPT
	default 0x80000000 if VMSPLIT_2G
	default 0x78000000 if VMSPLIT_2G_OPT
	default 0x40000000 if VMSPLIT_1G
	default 0xC0000000
	depends on X86_32

config HIGHMEM
	def_bool y
	depends on X86_32 && (HIGHMEM64G || HIGHMEM4G)

config X86_PAE
	bool "PAE (Physical Address Extension) Support"
	depends on X86_32 && !HIGHMEM4G
	select SWIOTLB
	---help---
	  PAE is required for NX support, and furthermore enables
	  larger swapspace support for non-overcommit purposes. It
	  has the cost of more pagetable lookup overhead, and also
	  consumes more pagetable space per process.

config X86_5LEVEL
	bool "Enable 5-level page tables support"
	depends on X86_64
	---help---
	  5-level paging enables access to larger address space:
	  upto 128 PiB of virtual address space and 4 PiB of
	  physical address space.

	  It will be supported by future Intel CPUs.

	  Note: a kernel with this option enabled can only be booted
	  on machines that support the feature.

	  See Documentation/x86/x86_64/5level-paging.txt for more
	  information.

	  Say N if unsure.

config ARCH_PHYS_ADDR_T_64BIT
	def_bool y
	depends on X86_64 || X86_PAE

config ARCH_DMA_ADDR_T_64BIT
	def_bool y
	depends on X86_64 || HIGHMEM64G

config X86_DIRECT_GBPAGES
	def_bool y
	depends on X86_64 && !DEBUG_PAGEALLOC
	---help---
	  Certain kernel features effectively disable kernel
	  linear 1 GB mappings (even if the CPU otherwise
	  supports them), so don't confuse the user by printing
	  that we have them enabled.

config ARCH_HAS_MEM_ENCRYPT
	def_bool y

config AMD_MEM_ENCRYPT
	bool "AMD Secure Memory Encryption (SME) support"
	depends on X86_64 && CPU_SUP_AMD
	---help---
	  Say yes to enable support for the encryption of system memory.
	  This requires an AMD processor that supports Secure Memory
	  Encryption (SME).

config AMD_MEM_ENCRYPT_ACTIVE_BY_DEFAULT
	bool "Activate AMD Secure Memory Encryption (SME) by default"
	default y
	depends on AMD_MEM_ENCRYPT
	---help---
	  Say yes to have system memory encrypted by default if running on
	  an AMD processor that supports Secure Memory Encryption (SME).

	  If set to Y, then the encryption of system memory can be
	  deactivated with the mem_encrypt=off command line option.

	  If set to N, then the encryption of system memory can be
	  activated with the mem_encrypt=on command line option.

config ARCH_USE_MEMREMAP_PROT
	def_bool y
	depends on AMD_MEM_ENCRYPT

# Common NUMA Features
config NUMA
	bool "Numa Memory Allocation and Scheduler Support"
	depends on SMP
	depends on X86_64 || (X86_32 && HIGHMEM64G && X86_BIGSMP)
	default y if X86_BIGSMP
	---help---
	  Enable NUMA (Non Uniform Memory Access) support.

	  The kernel will try to allocate memory used by a CPU on the
	  local memory controller of the CPU and add some more
	  NUMA awareness to the kernel.

	  For 64-bit this is recommended if the system is Intel Core i7
	  (or later), AMD Opteron, or EM64T NUMA.

	  For 32-bit this is only needed if you boot a 32-bit
	  kernel on a 64-bit NUMA platform.

	  Otherwise, you should say N.

config AMD_NUMA
	def_bool y
	prompt "Old style AMD Opteron NUMA detection"
	depends on X86_64 && NUMA && PCI
	---help---
	  Enable AMD NUMA node topology detection.  You should say Y here if
	  you have a multi processor AMD system. This uses an old method to
	  read the NUMA configuration directly from the builtin Northbridge
	  of Opteron. It is recommended to use X86_64_ACPI_NUMA instead,
	  which also takes priority if both are compiled in.

config X86_64_ACPI_NUMA
	def_bool y
	prompt "ACPI NUMA detection"
	depends on X86_64 && NUMA && ACPI && PCI
	select ACPI_NUMA
	---help---
	  Enable ACPI SRAT based node topology detection.

# Some NUMA nodes have memory ranges that span
# other nodes.  Even though a pfn is valid and
# between a node's start and end pfns, it may not
# reside on that node.  See memmap_init_zone()
# for details.
config NODES_SPAN_OTHER_NODES
	def_bool y
	depends on X86_64_ACPI_NUMA

config NUMA_EMU
	bool "NUMA emulation"
	depends on NUMA
	---help---
	  Enable NUMA emulation. A flat machine will be split
	  into virtual nodes when booted with "numa=fake=N", where N is the
	  number of nodes. This is only useful for debugging.

config NODES_SHIFT
	int "Maximum NUMA Nodes (as a power of 2)" if !MAXSMP
	range 1 10
	default "10" if MAXSMP
	default "6" if X86_64
	default "3"
	depends on NEED_MULTIPLE_NODES
	---help---
	  Specify the maximum number of NUMA Nodes available on the target
	  system.  Increases memory reserved to accommodate various tables.

config ARCH_HAVE_MEMORY_PRESENT
	def_bool y
	depends on X86_32 && DISCONTIGMEM

config NEED_NODE_MEMMAP_SIZE
	def_bool y
	depends on X86_32 && (DISCONTIGMEM || SPARSEMEM)

config ARCH_FLATMEM_ENABLE
	def_bool y
	depends on X86_32 && !NUMA

config ARCH_DISCONTIGMEM_ENABLE
	def_bool y
	depends on NUMA && X86_32

config ARCH_DISCONTIGMEM_DEFAULT
	def_bool y
	depends on NUMA && X86_32

config ARCH_SPARSEMEM_ENABLE
	def_bool y
	depends on X86_64 || NUMA || X86_32 || X86_32_NON_STANDARD
	select SPARSEMEM_STATIC if X86_32
	select SPARSEMEM_VMEMMAP_ENABLE if X86_64

config ARCH_SPARSEMEM_DEFAULT
	def_bool y
	depends on X86_64

config ARCH_SELECT_MEMORY_MODEL
	def_bool y
	depends on ARCH_SPARSEMEM_ENABLE

config ARCH_MEMORY_PROBE
	bool "Enable sysfs memory/probe interface"
	depends on X86_64 && MEMORY_HOTPLUG
	help
	  This option enables a sysfs memory/probe interface for testing.
	  See Documentation/memory-hotplug.txt for more information.
	  If you are unsure how to answer this question, answer N.

config ARCH_PROC_KCORE_TEXT
	def_bool y
	depends on X86_64 && PROC_KCORE

config ILLEGAL_POINTER_VALUE
       hex
       default 0 if X86_32
       default 0xdead000000000000 if X86_64

source "mm/Kconfig"

config X86_PMEM_LEGACY_DEVICE
	bool

config X86_PMEM_LEGACY
	tristate "Support non-standard NVDIMMs and ADR protected memory"
	depends on PHYS_ADDR_T_64BIT
	depends on BLK_DEV
	select X86_PMEM_LEGACY_DEVICE
	select LIBNVDIMM
	help
	  Treat memory marked using the non-standard e820 type of 12 as used
	  by the Intel Sandy Bridge-EP reference BIOS as protected memory.
	  The kernel will offer these regions to the 'pmem' driver so
	  they can be used for persistent storage.

	  Say Y if unsure.

config HIGHPTE
	bool "Allocate 3rd-level pagetables from highmem"
	depends on HIGHMEM
	---help---
	  The VM uses one page table entry for each page of physical memory.
	  For systems with a lot of RAM, this can be wasteful of precious
	  low memory.  Setting this option will put user-space page table
	  entries in high memory.

config X86_CHECK_BIOS_CORRUPTION
	bool "Check for low memory corruption"
	---help---
	  Periodically check for memory corruption in low memory, which
	  is suspected to be caused by BIOS.  Even when enabled in the
	  configuration, it is disabled at runtime.  Enable it by
	  setting "memory_corruption_check=1" on the kernel command
	  line.  By default it scans the low 64k of memory every 60
	  seconds; see the memory_corruption_check_size and
	  memory_corruption_check_period parameters in
	  Documentation/admin-guide/kernel-parameters.rst to adjust this.

	  When enabled with the default parameters, this option has
	  almost no overhead, as it reserves a relatively small amount
	  of memory and scans it infrequently.  It both detects corruption
	  and prevents it from affecting the running system.

	  It is, however, intended as a diagnostic tool; if repeatable
	  BIOS-originated corruption always affects the same memory,
	  you can use memmap= to prevent the kernel from using that
	  memory.

config X86_BOOTPARAM_MEMORY_CORRUPTION_CHECK
	bool "Set the default setting of memory_corruption_check"
	depends on X86_CHECK_BIOS_CORRUPTION
	default y
	---help---
	  Set whether the default state of memory_corruption_check is
	  on or off.

config X86_RESERVE_LOW
	int "Amount of low memory, in kilobytes, to reserve for the BIOS"
	default 64
	range 4 640
	---help---
	  Specify the amount of low memory to reserve for the BIOS.

	  The first page contains BIOS data structures that the kernel
	  must not use, so that page must always be reserved.

	  By default we reserve the first 64K of physical RAM, as a
	  number of BIOSes are known to corrupt that memory range
	  during events such as suspend/resume or monitor cable
	  insertion, so it must not be used by the kernel.

	  You can set this to 4 if you are absolutely sure that you
	  trust the BIOS to get all its memory reservations and usages
	  right.  If you know your BIOS have problems beyond the
	  default 64K area, you can set this to 640 to avoid using the
	  entire low memory range.

	  If you have doubts about the BIOS (e.g. suspend/resume does
	  not work or there's kernel crashes after certain hardware
	  hotplug events) then you might want to enable
	  X86_CHECK_BIOS_CORRUPTION=y to allow the kernel to check
	  typical corruption patterns.

	  Leave this to the default value of 64 if you are unsure.

config MATH_EMULATION
	bool
	depends on MODIFY_LDT_SYSCALL
	prompt "Math emulation" if X86_32
	---help---
	  Linux can emulate a math coprocessor (used for floating point
	  operations) if you don't have one. 486DX and Pentium processors have
	  a math coprocessor built in, 486SX and 386 do not, unless you added
	  a 487DX or 387, respectively. (The messages during boot time can
	  give you some hints here ["man dmesg"].) Everyone needs either a
	  coprocessor or this emulation.

	  If you don't have a math coprocessor, you need to say Y here; if you
	  say Y here even though you have a coprocessor, the coprocessor will
	  be used nevertheless. (This behavior can be changed with the kernel
	  command line option "no387", which comes handy if your coprocessor
	  is broken. Try "man bootparam" or see the documentation of your boot
	  loader (lilo or loadlin) about how to pass options to the kernel at
	  boot time.) This means that it is a good idea to say Y here if you
	  intend to use this kernel on different machines.

	  More information about the internals of the Linux math coprocessor
	  emulation can be found in <file:arch/x86/math-emu/README>.

	  If you are not sure, say Y; apart from resulting in a 66 KB bigger
	  kernel, it won't hurt.

config MTRR
	def_bool y
	prompt "MTRR (Memory Type Range Register) support" if EXPERT
	---help---
	  On Intel P6 family processors (Pentium Pro, Pentium II and later)
	  the Memory Type Range Registers (MTRRs) may be used to control
	  processor access to memory ranges. This is most useful if you have
	  a video (VGA) card on a PCI or AGP bus. Enabling write-combining
	  allows bus write transfers to be combined into a larger transfer
	  before bursting over the PCI/AGP bus. This can increase performance
	  of image write operations 2.5 times or more. Saying Y here creates a
	  /proc/mtrr file which may be used to manipulate your processor's
	  MTRRs. Typically the X server should use this.

	  This code has a reasonably generic interface so that similar
	  control registers on other processors can be easily supported
	  as well:

	  The Cyrix 6x86, 6x86MX and M II processors have Address Range
	  Registers (ARRs) which provide a similar functionality to MTRRs. For
	  these, the ARRs are used to emulate the MTRRs.
	  The AMD K6-2 (stepping 8 and above) and K6-3 processors have two
	  MTRRs. The Centaur C6 (WinChip) has 8 MCRs, allowing
	  write-combining. All of these processors are supported by this code
	  and it makes sense to say Y here if you have one of them.

	  Saying Y here also fixes a problem with buggy SMP BIOSes which only
	  set the MTRRs for the boot CPU and not for the secondary CPUs. This
	  can lead to all sorts of problems, so it's good to say Y here.

	  You can safely say Y even if your machine doesn't have MTRRs, you'll
	  just add about 9 KB to your kernel.

	  See <file:Documentation/x86/mtrr.txt> for more information.

config MTRR_SANITIZER
	def_bool y
	prompt "MTRR cleanup support"
	depends on MTRR
	---help---
	  Convert MTRR layout from continuous to discrete, so X drivers can
	  add writeback entries.

	  Can be disabled with disable_mtrr_cleanup on the kernel command line.
	  The largest mtrr entry size for a continuous block can be set with
	  mtrr_chunk_size.

	  If unsure, say Y.

config MTRR_SANITIZER_ENABLE_DEFAULT
	int "MTRR cleanup enable value (0-1)"
	range 0 1
	default "0"
	depends on MTRR_SANITIZER
	---help---
	  Enable mtrr cleanup default value

config MTRR_SANITIZER_SPARE_REG_NR_DEFAULT
	int "MTRR cleanup spare reg num (0-7)"
	range 0 7
	default "1"
	depends on MTRR_SANITIZER
	---help---
	  mtrr cleanup spare entries default, it can be changed via
	  mtrr_spare_reg_nr=N on the kernel command line.

config X86_PAT
	def_bool y
	prompt "x86 PAT support" if EXPERT
	depends on MTRR
	---help---
	  Use PAT attributes to setup page level cache control.

	  PATs are the modern equivalents of MTRRs and are much more
	  flexible than MTRRs.

	  Say N here if you see bootup problems (boot crash, boot hang,
	  spontaneous reboots) or a non-working video driver.

	  If unsure, say Y.

config ARCH_USES_PG_UNCACHED
	def_bool y
	depends on X86_PAT

config ARCH_RANDOM
	def_bool y
	prompt "x86 architectural random number generator" if EXPERT
	---help---
	  Enable the x86 architectural RDRAND instruction
	  (Intel Bull Mountain technology) to generate random numbers.
	  If supported, this is a high bandwidth, cryptographically
	  secure hardware random number generator.

config X86_SMAP
	def_bool y
	prompt "Supervisor Mode Access Prevention" if EXPERT
	---help---
	  Supervisor Mode Access Prevention (SMAP) is a security
	  feature in newer Intel processors.  There is a small
	  performance cost if this enabled and turned on; there is
	  also a small increase in the kernel size if this is enabled.

	  If unsure, say Y.

config X86_INTEL_UMIP
	def_bool y
	depends on CPU_SUP_INTEL
	prompt "Intel User Mode Instruction Prevention" if EXPERT
	---help---
	  The User Mode Instruction Prevention (UMIP) is a security
	  feature in newer Intel processors. If enabled, a general
	  protection fault is issued if the SGDT, SLDT, SIDT, SMSW
	  or STR instructions are executed in user mode. These instructions
	  unnecessarily expose information about the hardware state.

	  The vast majority of applications do not use these instructions.
	  For the very few that do, software emulation is provided in
	  specific cases in protected and virtual-8086 modes. Emulated
	  results are dummy.

config X86_INTEL_MPX
	prompt "Intel MPX (Memory Protection Extensions)"
	def_bool n
	# Note: only available in 64-bit mode due to VMA flags shortage
	depends on CPU_SUP_INTEL && X86_64
	select ARCH_USES_HIGH_VMA_FLAGS
	---help---
	  MPX provides hardware features that can be used in
	  conjunction with compiler-instrumented code to check
	  memory references.  It is designed to detect buffer
	  overflow or underflow bugs.

	  This option enables running applications which are
	  instrumented or otherwise use MPX.  It does not use MPX
	  itself inside the kernel or to protect the kernel
	  against bad memory references.

	  Enabling this option will make the kernel larger:
	  ~8k of kernel text and 36 bytes of data on a 64-bit
	  defconfig.  It adds a long to the 'mm_struct' which
	  will increase the kernel memory overhead of each
	  process and adds some branches to paths used during
	  exec() and munmap().

	  For details, see Documentation/x86/intel_mpx.txt

	  If unsure, say N.

config X86_INTEL_MEMORY_PROTECTION_KEYS
	prompt "Intel Memory Protection Keys"
	def_bool y
	# Note: only available in 64-bit mode
	depends on CPU_SUP_INTEL && X86_64
	select ARCH_USES_HIGH_VMA_FLAGS
	select ARCH_HAS_PKEYS
	---help---
	  Memory Protection Keys provides a mechanism for enforcing
	  page-based protections, but without requiring modification of the
	  page tables when an application changes protection domains.

	  For details, see Documentation/x86/protection-keys.txt

	  If unsure, say y.

config EFI
	bool "EFI runtime service support"
	depends on ACPI
	select UCS2_STRING
	select EFI_RUNTIME_WRAPPERS
	---help---
	  This enables the kernel to use EFI runtime services that are
	  available (such as the EFI variable services).

	  This option is only useful on systems that have EFI firmware.
	  In addition, you should use the latest ELILO loader available
	  at <http://elilo.sourceforge.net> in order to take advantage
	  of EFI runtime services. However, even with this option, the
	  resultant kernel should continue to boot on existing non-EFI
	  platforms.

config EFI_STUB
       bool "EFI stub support"
       depends on EFI && !X86_USE_3DNOW
       select RELOCATABLE
       ---help---
          This kernel feature allows a bzImage to be loaded directly
	  by EFI firmware without the use of a bootloader.

	  See Documentation/efi-stub.txt for more information.

config EFI_MIXED
	bool "EFI mixed-mode support"
	depends on EFI_STUB && X86_64
	---help---
	   Enabling this feature allows a 64-bit kernel to be booted
	   on a 32-bit firmware, provided that your CPU supports 64-bit
	   mode.

	   Note that it is not possible to boot a mixed-mode enabled
	   kernel via the EFI boot stub - a bootloader that supports
	   the EFI handover protocol must be used.

	   If unsure, say N.

config SECCOMP
	def_bool y
	prompt "Enable seccomp to safely compute untrusted bytecode"
	---help---
	  This kernel feature is useful for number crunching applications
	  that may need to compute untrusted bytecode during their
	  execution. By using pipes or other transports made available to
	  the process as file descriptors supporting the read/write
	  syscalls, it's possible to isolate those applications in
	  their own address space using seccomp. Once seccomp is
	  enabled via prctl(PR_SET_SECCOMP), it cannot be disabled
	  and the task is only allowed to execute a few safe syscalls
	  defined by each seccomp mode.

	  If unsure, say Y. Only embedded should say N here.

source kernel/Kconfig.hz

config KEXEC
	bool "kexec system call"
	select KEXEC_CORE
	---help---
	  kexec is a system call that implements the ability to shutdown your
	  current kernel, and to start another kernel.  It is like a reboot
	  but it is independent of the system firmware.   And like a reboot
	  you can start any kernel with it, not just Linux.

	  The name comes from the similarity to the exec system call.

	  It is an ongoing process to be certain the hardware in a machine
	  is properly shutdown, so do not be surprised if this code does not
	  initially work for you.  As of this writing the exact hardware
	  interface is strongly in flux, so no good recommendation can be
	  made.

config KEXEC_FILE
	bool "kexec file based system call"
	select KEXEC_CORE
	select BUILD_BIN2C
	depends on X86_64
	depends on CRYPTO=y
	depends on CRYPTO_SHA256=y
	---help---
	  This is new version of kexec system call. This system call is
	  file based and takes file descriptors as system call argument
	  for kernel and initramfs as opposed to list of segments as
	  accepted by previous system call.

config KEXEC_VERIFY_SIG
	bool "Verify kernel signature during kexec_file_load() syscall"
	depends on KEXEC_FILE
	---help---
	  This option makes kernel signature verification mandatory for
	  the kexec_file_load() syscall.

	  In addition to that option, you need to enable signature
	  verification for the corresponding kernel image type being
	  loaded in order for this to work.

config KEXEC_BZIMAGE_VERIFY_SIG
	bool "Enable bzImage signature verification support"
	depends on KEXEC_VERIFY_SIG
	depends on SIGNED_PE_FILE_VERIFICATION
	select SYSTEM_TRUSTED_KEYRING
	---help---
	  Enable bzImage signature verification support.

config CRASH_DUMP
	bool "kernel crash dumps"
	depends on X86_64 || (X86_32 && HIGHMEM)
	---help---
	  Generate crash dump after being started by kexec.
	  This should be normally only set in special crash dump kernels
	  which are loaded in the main kernel with kexec-tools into
	  a specially reserved region and then later executed after
	  a crash by kdump/kexec. The crash dump kernel must be compiled
	  to a memory address not used by the main kernel or BIOS using
	  PHYSICAL_START, or it must be built as a relocatable image
	  (CONFIG_RELOCATABLE=y).
	  For more details see Documentation/kdump/kdump.txt

config KEXEC_JUMP
	bool "kexec jump"
	depends on KEXEC && HIBERNATION
	---help---
	  Jump between original kernel and kexeced kernel and invoke
	  code in physical address mode via KEXEC

config PHYSICAL_START
	hex "Physical address where the kernel is loaded" if (EXPERT || CRASH_DUMP)
	default "0x1000000"
	---help---
	  This gives the physical address where the kernel is loaded.

	  If kernel is a not relocatable (CONFIG_RELOCATABLE=n) then
	  bzImage will decompress itself to above physical address and
	  run from there. Otherwise, bzImage will run from the address where
	  it has been loaded by the boot loader and will ignore above physical
	  address.

	  In normal kdump cases one does not have to set/change this option
	  as now bzImage can be compiled as a completely relocatable image
	  (CONFIG_RELOCATABLE=y) and be used to load and run from a different
	  address. This option is mainly useful for the folks who don't want
	  to use a bzImage for capturing the crash dump and want to use a
	  vmlinux instead. vmlinux is not relocatable hence a kernel needs
	  to be specifically compiled to run from a specific memory area
	  (normally a reserved region) and this option comes handy.

	  So if you are using bzImage for capturing the crash dump,
	  leave the value here unchanged to 0x1000000 and set
	  CONFIG_RELOCATABLE=y.  Otherwise if you plan to use vmlinux
	  for capturing the crash dump change this value to start of
	  the reserved region.  In other words, it can be set based on
	  the "X" value as specified in the "crashkernel=YM@XM"
	  command line boot parameter passed to the panic-ed
	  kernel. Please take a look at Documentation/kdump/kdump.txt
	  for more details about crash dumps.

	  Usage of bzImage for capturing the crash dump is recommended as
	  one does not have to build two kernels. Same kernel can be used
	  as production kernel and capture kernel. Above option should have
	  gone away after relocatable bzImage support is introduced. But it
	  is present because there are users out there who continue to use
	  vmlinux for dump capture. This option should go away down the
	  line.

	  Don't change this unless you know what you are doing.

config RELOCATABLE
	bool "Build a relocatable kernel"
	default y
	---help---
	  This builds a kernel image that retains relocation information
	  so it can be loaded someplace besides the default 1MB.
	  The relocations tend to make the kernel binary about 10% larger,
	  but are discarded at runtime.

	  One use is for the kexec on panic case where the recovery kernel
	  must live at a different physical address than the primary
	  kernel.

	  Note: If CONFIG_RELOCATABLE=y, then the kernel runs from the address
	  it has been loaded at and the compile time physical address
	  (CONFIG_PHYSICAL_START) is used as the minimum location.

config RANDOMIZE_BASE
	bool "Randomize the address of the kernel image (KASLR)"
	depends on RELOCATABLE
	default y
	---help---
	  In support of Kernel Address Space Layout Randomization (KASLR),
	  this randomizes the physical address at which the kernel image
	  is decompressed and the virtual address where the kernel
	  image is mapped, as a security feature that deters exploit
	  attempts relying on knowledge of the location of kernel
	  code internals.

	  On 64-bit, the kernel physical and virtual addresses are
	  randomized separately. The physical address will be anywhere
	  between 16MB and the top of physical memory (up to 64TB). The
	  virtual address will be randomized from 16MB up to 1GB (9 bits
	  of entropy). Note that this also reduces the memory space
	  available to kernel modules from 1.5GB to 1GB.

	  On 32-bit, the kernel physical and virtual addresses are
	  randomized together. They will be randomized from 16MB up to
	  512MB (8 bits of entropy).

	  Entropy is generated using the RDRAND instruction if it is
	  supported. If RDTSC is supported, its value is mixed into
	  the entropy pool as well. If neither RDRAND nor RDTSC are
	  supported, then entropy is read from the i8254 timer. The
	  usable entropy is limited by the kernel being built using
	  2GB addressing, and that PHYSICAL_ALIGN must be at a
	  minimum of 2MB. As a result, only 10 bits of entropy are
	  theoretically possible, but the implementations are further
	  limited due to memory layouts.

	  If unsure, say Y.

# Relocation on x86 needs some additional build support
config X86_NEED_RELOCS
	def_bool y
	depends on RANDOMIZE_BASE || (X86_32 && RELOCATABLE)

config PHYSICAL_ALIGN
	hex "Alignment value to which kernel should be aligned"
	default "0x200000"
	range 0x2000 0x1000000 if X86_32
	range 0x200000 0x1000000 if X86_64
	---help---
	  This value puts the alignment restrictions on physical address
	  where kernel is loaded and run from. Kernel is compiled for an
	  address which meets above alignment restriction.

	  If bootloader loads the kernel at a non-aligned address and
	  CONFIG_RELOCATABLE is set, kernel will move itself to nearest
	  address aligned to above value and run from there.

	  If bootloader loads the kernel at a non-aligned address and
	  CONFIG_RELOCATABLE is not set, kernel will ignore the run time
	  load address and decompress itself to the address it has been
	  compiled for and run from there. The address for which kernel is
	  compiled already meets above alignment restrictions. Hence the
	  end result is that kernel runs from a physical address meeting
	  above alignment restrictions.

	  On 32-bit this value must be a multiple of 0x2000. On 64-bit
	  this value must be a multiple of 0x200000.

	  Don't change this unless you know what you are doing.

config RANDOMIZE_MEMORY
	bool "Randomize the kernel memory sections"
	depends on X86_64
	depends on RANDOMIZE_BASE
	default RANDOMIZE_BASE
	---help---
	   Randomizes the base virtual address of kernel memory sections
	   (physical memory mapping, vmalloc & vmemmap). This security feature
	   makes exploits relying on predictable memory locations less reliable.

	   The order of allocations remains unchanged. Entropy is generated in
	   the same way as RANDOMIZE_BASE. Current implementation in the optimal
	   configuration have in average 30,000 different possible virtual
	   addresses for each memory section.

	   If unsure, say Y.

config RANDOMIZE_MEMORY_PHYSICAL_PADDING
	hex "Physical memory mapping padding" if EXPERT
	depends on RANDOMIZE_MEMORY
	default "0xa" if MEMORY_HOTPLUG
	default "0x0"
	range 0x1 0x40 if MEMORY_HOTPLUG
	range 0x0 0x40
	---help---
	   Define the padding in terabytes added to the existing physical
	   memory size during kernel memory randomization. It is useful
	   for memory hotplug support but reduces the entropy available for
	   address randomization.

	   If unsure, leave at the default value.

config HOTPLUG_CPU
	bool "Support for hot-pluggable CPUs"
	depends on SMP
	---help---
	  Say Y here to allow turning CPUs off and on. CPUs can be
	  controlled through /sys/devices/system/cpu.
	  ( Note: power management support will enable this option
	    automatically on SMP systems. )
	  Say N if you want to disable CPU hotplug.

config BOOTPARAM_HOTPLUG_CPU0
	bool "Set default setting of cpu0_hotpluggable"
	default n
	depends on HOTPLUG_CPU
	---help---
	  Set whether default state of cpu0_hotpluggable is on or off.

	  Say Y here to enable CPU0 hotplug by default. If this switch
	  is turned on, there is no need to give cpu0_hotplug kernel
	  parameter and the CPU0 hotplug feature is enabled by default.

	  Please note: there are two known CPU0 dependencies if you want
	  to enable the CPU0 hotplug feature either by this switch or by
	  cpu0_hotplug kernel parameter.

	  First, resume from hibernate or suspend always starts from CPU0.
	  So hibernate and suspend are prevented if CPU0 is offline.

	  Second dependency is PIC interrupts always go to CPU0. CPU0 can not
	  offline if any interrupt can not migrate out of CPU0. There may
	  be other CPU0 dependencies.

	  Please make sure the dependencies are under your control before
	  you enable this feature.

	  Say N if you don't want to enable CPU0 hotplug feature by default.
	  You still can enable the CPU0 hotplug feature at boot by kernel
	  parameter cpu0_hotplug.

config DEBUG_HOTPLUG_CPU0
	def_bool n
	prompt "Debug CPU0 hotplug"
	depends on HOTPLUG_CPU
	---help---
	  Enabling this option offlines CPU0 (if CPU0 can be offlined) as
	  soon as possible and boots up userspace with CPU0 offlined. User
	  can online CPU0 back after boot time.

	  To debug CPU0 hotplug, you need to enable CPU0 offline/online
	  feature by either turning on CONFIG_BOOTPARAM_HOTPLUG_CPU0 during
	  compilation or giving cpu0_hotplug kernel parameter at boot.

	  If unsure, say N.

config COMPAT_VDSO
	def_bool n
	prompt "Disable the 32-bit vDSO (needed for glibc 2.3.3)"
	depends on COMPAT_32
	---help---
	  Certain buggy versions of glibc will crash if they are
	  presented with a 32-bit vDSO that is not mapped at the address
	  indicated in its segment table.

	  The bug was introduced by f866314b89d56845f55e6f365e18b31ec978ec3a
	  and fixed by 3b3ddb4f7db98ec9e912ccdf54d35df4aa30e04a and
	  49ad572a70b8aeb91e57483a11dd1b77e31c4468.  Glibc 2.3.3 is
	  the only released version with the bug, but OpenSUSE 9
	  contains a buggy "glibc 2.3.2".

	  The symptom of the bug is that everything crashes on startup, saying:
	  dl_main: Assertion `(void *) ph->p_vaddr == _rtld_local._dl_sysinfo_dso' failed!

	  Saying Y here changes the default value of the vdso32 boot
	  option from 1 to 0, which turns off the 32-bit vDSO entirely.
	  This works around the glibc bug but hurts performance.

	  If unsure, say N: if you are compiling your own kernel, you
	  are unlikely to be using a buggy version of glibc.

choice
	prompt "vsyscall table for legacy applications"
	depends on X86_64
	default LEGACY_VSYSCALL_EMULATE
	help
	  Legacy user code that does not know how to find the vDSO expects
	  to be able to issue three syscalls by calling fixed addresses in
	  kernel space. Since this location is not randomized with ASLR,
	  it can be used to assist security vulnerability exploitation.

	  This setting can be changed at boot time via the kernel command
	  line parameter vsyscall=[native|emulate|none].

	  On a system with recent enough glibc (2.14 or newer) and no
	  static binaries, you can say None without a performance penalty
	  to improve security.

	  If unsure, select "Emulate".

	config LEGACY_VSYSCALL_NATIVE
		bool "Native"
		help
		  Actual executable code is located in the fixed vsyscall
		  address mapping, implementing time() efficiently. Since
		  this makes the mapping executable, it can be used during
		  security vulnerability exploitation (traditionally as
		  ROP gadgets). This configuration is not recommended.

	config LEGACY_VSYSCALL_EMULATE
		bool "Emulate"
		help
		  The kernel traps and emulates calls into the fixed
		  vsyscall address mapping. This makes the mapping
		  non-executable, but it still contains known contents,
		  which could be used in certain rare security vulnerability
		  exploits. This configuration is recommended when userspace
		  still uses the vsyscall area.

	config LEGACY_VSYSCALL_NONE
		bool "None"
		help
		  There will be no vsyscall mapping at all. This will
		  eliminate any risk of ASLR bypass due to the vsyscall
		  fixed address mapping. Attempts to use the vsyscalls
		  will be reported to dmesg, so that either old or
		  malicious userspace programs can be identified.

endchoice

config CMDLINE_BOOL
	bool "Built-in kernel command line"
	---help---
	  Allow for specifying boot arguments to the kernel at
	  build time.  On some systems (e.g. embedded ones), it is
	  necessary or convenient to provide some or all of the
	  kernel boot arguments with the kernel itself (that is,
	  to not rely on the boot loader to provide them.)

	  To compile command line arguments into the kernel,
	  set this option to 'Y', then fill in the
	  boot arguments in CONFIG_CMDLINE.

	  Systems with fully functional boot loaders (i.e. non-embedded)
	  should leave this option set to 'N'.

config CMDLINE
	string "Built-in kernel command string"
	depends on CMDLINE_BOOL
	default ""
	---help---
	  Enter arguments here that should be compiled into the kernel
	  image and used at boot time.  If the boot loader provides a
	  command line at boot time, it is appended to this string to
	  form the full kernel command line, when the system boots.

	  However, you can use the CONFIG_CMDLINE_OVERRIDE option to
	  change this behavior.

	  In most cases, the command line (whether built-in or provided
	  by the boot loader) should specify the device for the root
	  file system.

config CMDLINE_OVERRIDE
	bool "Built-in command line overrides boot loader arguments"
	depends on CMDLINE_BOOL
	---help---
	  Set this option to 'Y' to have the kernel ignore the boot loader
	  command line, and use ONLY the built-in command line.

	  This is used to work around broken boot loaders.  This should
	  be set to 'N' under normal conditions.

config MODIFY_LDT_SYSCALL
	bool "Enable the LDT (local descriptor table)" if EXPERT
	default y
	---help---
	  Linux can allow user programs to install a per-process x86
	  Local Descriptor Table (LDT) using the modify_ldt(2) system
	  call.  This is required to run 16-bit or segmented code such as
	  DOSEMU or some Wine programs.  It is also used by some very old
	  threading libraries.

	  Enabling this feature adds a small amount of overhead to
	  context switches and increases the low-level kernel attack
	  surface.  Disabling it removes the modify_ldt(2) system call.

	  Saying 'N' here may make sense for embedded or server kernels.

source "kernel/livepatch/Kconfig"

endmenu

config ARCH_HAS_ADD_PAGES
	def_bool y
	depends on X86_64 && ARCH_ENABLE_MEMORY_HOTPLUG

config ARCH_ENABLE_MEMORY_HOTPLUG
	def_bool y
	depends on X86_64 || (X86_32 && HIGHMEM)

config ARCH_ENABLE_MEMORY_HOTREMOVE
	def_bool y
	depends on MEMORY_HOTPLUG

config USE_PERCPU_NUMA_NODE_ID
	def_bool y
	depends on NUMA

config ARCH_ENABLE_SPLIT_PMD_PTLOCK
	def_bool y
	depends on X86_64 || X86_PAE

config ARCH_ENABLE_HUGEPAGE_MIGRATION
	def_bool y
	depends on X86_64 && HUGETLB_PAGE && MIGRATION

config ARCH_ENABLE_THP_MIGRATION
	def_bool y
	depends on X86_64 && TRANSPARENT_HUGEPAGE

menu "Power management and ACPI options"

config ARCH_HIBERNATION_HEADER
	def_bool y
	depends on X86_64 && HIBERNATION

source "kernel/power/Kconfig"

source "drivers/acpi/Kconfig"

source "drivers/sfi/Kconfig"

config X86_APM_BOOT
	def_bool y
	depends on APM

menuconfig APM
	tristate "APM (Advanced Power Management) BIOS support"
	depends on X86_32 && PM_SLEEP
	---help---
	  APM is a BIOS specification for saving power using several different
	  techniques. This is mostly useful for battery powered laptops with
	  APM compliant BIOSes. If you say Y here, the system time will be
	  reset after a RESUME operation, the /proc/apm device will provide
	  battery status information, and user-space programs will receive
	  notification of APM "events" (e.g. battery status change).

	  If you select "Y" here, you can disable actual use of the APM
	  BIOS by passing the "apm=off" option to the kernel at boot time.

	  Note that the APM support is almost completely disabled for
	  machines with more than one CPU.

	  In order to use APM, you will need supporting software. For location
	  and more information, read <file:Documentation/power/apm-acpi.txt>
	  and the Battery Powered Linux mini-HOWTO, available from
	  <http://www.tldp.org/docs.html#howto>.

	  This driver does not spin down disk drives (see the hdparm(8)
	  manpage ("man 8 hdparm") for that), and it doesn't turn off
	  VESA-compliant "green" monitors.

	  This driver does not support the TI 4000M TravelMate and the ACER
	  486/DX4/75 because they don't have compliant BIOSes. Many "green"
	  desktop machines also don't have compliant BIOSes, and this driver
	  may cause those machines to panic during the boot phase.

	  Generally, if you don't have a battery in your machine, there isn't
	  much point in using this driver and you should say N. If you get
	  random kernel OOPSes or reboots that don't seem to be related to
	  anything, try disabling/enabling this option (or disabling/enabling
	  APM in your BIOS).

	  Some other things you should try when experiencing seemingly random,
	  "weird" problems:

	  1) make sure that you have enough swap space and that it is
	  enabled.
	  2) pass the "no-hlt" option to the kernel
	  3) switch on floating point emulation in the kernel and pass
	  the "no387" option to the kernel
	  4) pass the "floppy=nodma" option to the kernel
	  5) pass the "mem=4M" option to the kernel (thereby disabling
	  all but the first 4 MB of RAM)
	  6) make sure that the CPU is not over clocked.
	  7) read the sig11 FAQ at <http://www.bitwizard.nl/sig11/>
	  8) disable the cache from your BIOS settings
	  9) install a fan for the video card or exchange video RAM
	  10) install a better fan for the CPU
	  11) exchange RAM chips
	  12) exchange the motherboard.

	  To compile this driver as a module, choose M here: the
	  module will be called apm.

if APM

config APM_IGNORE_USER_SUSPEND
	bool "Ignore USER SUSPEND"
	---help---
	  This option will ignore USER SUSPEND requests. On machines with a
	  compliant APM BIOS, you want to say N. However, on the NEC Versa M
	  series notebooks, it is necessary to say Y because of a BIOS bug.

config APM_DO_ENABLE
	bool "Enable PM at boot time"
	---help---
	  Enable APM features at boot time. From page 36 of the APM BIOS
	  specification: "When disabled, the APM BIOS does not automatically
	  power manage devices, enter the Standby State, enter the Suspend
	  State, or take power saving steps in response to CPU Idle calls."
	  This driver will make CPU Idle calls when Linux is idle (unless this
	  feature is turned off -- see "Do CPU IDLE calls", below). This
	  should always save battery power, but more complicated APM features
	  will be dependent on your BIOS implementation. You may need to turn
	  this option off if your computer hangs at boot time when using APM
	  support, or if it beeps continuously instead of suspending. Turn
	  this off if you have a NEC UltraLite Versa 33/C or a Toshiba
	  T400CDT. This is off by default since most machines do fine without
	  this feature.

config APM_CPU_IDLE
	depends on CPU_IDLE
	bool "Make CPU Idle calls when idle"
	---help---
	  Enable calls to APM CPU Idle/CPU Busy inside the kernel's idle loop.
	  On some machines, this can activate improved power savings, such as
	  a slowed CPU clock rate, when the machine is idle. These idle calls
	  are made after the idle loop has run for some length of time (e.g.,
	  333 mS). On some machines, this will cause a hang at boot time or
	  whenever the CPU becomes idle. (On machines with more than one CPU,
	  this option does nothing.)

config APM_DISPLAY_BLANK
	bool "Enable console blanking using APM"
	---help---
	  Enable console blanking using the APM. Some laptops can use this to
	  turn off the LCD backlight when the screen blanker of the Linux
	  virtual console blanks the screen. Note that this is only used by
	  the virtual console screen blanker, and won't turn off the backlight
	  when using the X Window system. This also doesn't have anything to
	  do with your VESA-compliant power-saving monitor. Further, this
	  option doesn't work for all laptops -- it might not turn off your
	  backlight at all, or it might print a lot of errors to the console,
	  especially if you are using gpm.

config APM_ALLOW_INTS
	bool "Allow interrupts during APM BIOS calls"
	---help---
	  Normally we disable external interrupts while we are making calls to
	  the APM BIOS as a measure to lessen the effects of a badly behaving
	  BIOS implementation.  The BIOS should reenable interrupts if it
	  needs to.  Unfortunately, some BIOSes do not -- especially those in
	  many of the newer IBM Thinkpads.  If you experience hangs when you
	  suspend, try setting this to Y.  Otherwise, say N.

endif # APM

source "drivers/cpufreq/Kconfig"

source "drivers/cpuidle/Kconfig"

source "drivers/idle/Kconfig"

endmenu


menu "Bus options (PCI etc.)"

config PCI
	bool "PCI support"
	default y
	---help---
	  Find out whether you have a PCI motherboard. PCI is the name of a
	  bus system, i.e. the way the CPU talks to the other stuff inside
	  your box. Other bus systems are ISA, EISA, MicroChannel (MCA) or
	  VESA. If you have PCI, say Y, otherwise N.

choice
	prompt "PCI access mode"
	depends on X86_32 && PCI
	default PCI_GOANY
	---help---
	  On PCI systems, the BIOS can be used to detect the PCI devices and
	  determine their configuration. However, some old PCI motherboards
	  have BIOS bugs and may crash if this is done. Also, some embedded
	  PCI-based systems don't have any BIOS at all. Linux can also try to
	  detect the PCI hardware directly without using the BIOS.

	  With this option, you can specify how Linux should detect the
	  PCI devices. If you choose "BIOS", the BIOS will be used,
	  if you choose "Direct", the BIOS won't be used, and if you
	  choose "MMConfig", then PCI Express MMCONFIG will be used.
	  If you choose "Any", the kernel will try MMCONFIG, then the
	  direct access method and falls back to the BIOS if that doesn't
	  work. If unsure, go with the default, which is "Any".

config PCI_GOBIOS
	bool "BIOS"

config PCI_GOMMCONFIG
	bool "MMConfig"

config PCI_GODIRECT
	bool "Direct"

config PCI_GOOLPC
	bool "OLPC XO-1"
	depends on OLPC

config PCI_GOANY
	bool "Any"

endchoice

config PCI_BIOS
	def_bool y
	depends on X86_32 && PCI && (PCI_GOBIOS || PCI_GOANY)

# x86-64 doesn't support PCI BIOS access from long mode so always go direct.
config PCI_DIRECT
	def_bool y
	depends on PCI && (X86_64 || (PCI_GODIRECT || PCI_GOANY || PCI_GOOLPC || PCI_GOMMCONFIG))

config PCI_MMCONFIG
	def_bool y
	depends on X86_32 && PCI && (ACPI || SFI) && (PCI_GOMMCONFIG || PCI_GOANY)

config PCI_OLPC
	def_bool y
	depends on PCI && OLPC && (PCI_GOOLPC || PCI_GOANY)

config PCI_XEN
	def_bool y
	depends on PCI && XEN
	select SWIOTLB_XEN

config PCI_DOMAINS
	def_bool y
	depends on PCI

config PCI_MMCONFIG
	bool "Support mmconfig PCI config space access"
	depends on X86_64 && PCI && ACPI

config PCI_CNB20LE_QUIRK
	bool "Read CNB20LE Host Bridge Windows" if EXPERT
	depends on PCI
	help
	  Read the PCI windows out of the CNB20LE host bridge. This allows
	  PCI hotplug to work on systems with the CNB20LE chipset which do
	  not have ACPI.

	  There's no public spec for this chipset, and this functionality
	  is known to be incomplete.

	  You should say N unless you know you need this.

source "drivers/pci/Kconfig"

config ISA_BUS
	bool "ISA-style bus support on modern systems" if EXPERT
	select ISA_BUS_API
	help
	  Enables ISA-style drivers on modern systems. This is necessary to
	  support PC/104 devices on X86_64 platforms.

	  If unsure, say N.

# x86_64 have no ISA slots, but can have ISA-style DMA.
config ISA_DMA_API
	bool "ISA-style DMA support" if (X86_64 && EXPERT)
	default y
	help
	  Enables ISA-style DMA support for devices requiring such controllers.
	  If unsure, say Y.

if X86_32

config ISA
	bool "ISA support"
	---help---
	  Find out whether you have ISA slots on your motherboard.  ISA is the
	  name of a bus system, i.e. the way the CPU talks to the other stuff
	  inside your box.  Other bus systems are PCI, EISA, MicroChannel
	  (MCA) or VESA.  ISA is an older system, now being displaced by PCI;
	  newer boards don't support it.  If you have ISA, say Y, otherwise N.

config EISA
	bool "EISA support"
	depends on ISA
	---help---
	  The Extended Industry Standard Architecture (EISA) bus was
	  developed as an open alternative to the IBM MicroChannel bus.

	  The EISA bus provided some of the features of the IBM MicroChannel
	  bus while maintaining backward compatibility with cards made for
	  the older ISA bus.  The EISA bus saw limited use between 1988 and
	  1995 when it was made obsolete by the PCI bus.

	  Say Y here if you are building a kernel for an EISA-based machine.

	  Otherwise, say N.

source "drivers/eisa/Kconfig"

config SCx200
	tristate "NatSemi SCx200 support"
	---help---
	  This provides basic support for National Semiconductor's
	  (now AMD's) Geode processors.  The driver probes for the
	  PCI-IDs of several on-chip devices, so its a good dependency
	  for other scx200_* drivers.

	  If compiled as a module, the driver is named scx200.

config SCx200HR_TIMER
	tristate "NatSemi SCx200 27MHz High-Resolution Timer Support"
	depends on SCx200
	default y
	---help---
	  This driver provides a clocksource built upon the on-chip
	  27MHz high-resolution timer.  Its also a workaround for
	  NSC Geode SC-1100's buggy TSC, which loses time when the
	  processor goes idle (as is done by the scheduler).  The
	  other workaround is idle=poll boot option.

config OLPC
	bool "One Laptop Per Child support"
	depends on !X86_PAE
	select GPIOLIB
	select OF
	select OF_PROMTREE
	select IRQ_DOMAIN
	---help---
	  Add support for detecting the unique features of the OLPC
	  XO hardware.

config OLPC_XO1_PM
	bool "OLPC XO-1 Power Management"
	depends on OLPC && MFD_CS5535 && PM_SLEEP
	select MFD_CORE
	---help---
	  Add support for poweroff and suspend of the OLPC XO-1 laptop.

config OLPC_XO1_RTC
	bool "OLPC XO-1 Real Time Clock"
	depends on OLPC_XO1_PM && RTC_DRV_CMOS
	---help---
	  Add support for the XO-1 real time clock, which can be used as a
	  programmable wakeup source.

config OLPC_XO1_SCI
	bool "OLPC XO-1 SCI extras"
	depends on OLPC && OLPC_XO1_PM
	depends on INPUT=y
	select POWER_SUPPLY
	select GPIO_CS5535
	select MFD_CORE
	---help---
	  Add support for SCI-based features of the OLPC XO-1 laptop:
	   - EC-driven system wakeups
	   - Power button
	   - Ebook switch
	   - Lid switch
	   - AC adapter status updates
	   - Battery status updates

config OLPC_XO15_SCI
	bool "OLPC XO-1.5 SCI extras"
	depends on OLPC && ACPI
	select POWER_SUPPLY
	---help---
	  Add support for SCI-based features of the OLPC XO-1.5 laptop:
	   - EC-driven system wakeups
	   - AC adapter status updates
	   - Battery status updates

config ALIX
	bool "PCEngines ALIX System Support (LED setup)"
	select GPIOLIB
	---help---
	  This option enables system support for the PCEngines ALIX.
	  At present this just sets up LEDs for GPIO control on
	  ALIX2/3/6 boards.  However, other system specific setup should
	  get added here.

	  Note: You must still enable the drivers for GPIO and LED support
	  (GPIO_CS5535 & LEDS_GPIO) to actually use the LEDs

	  Note: You have to set alix.force=1 for boards with Award BIOS.

config NET5501
	bool "Soekris Engineering net5501 System Support (LEDS, GPIO, etc)"
	select GPIOLIB
	---help---
	  This option enables system support for the Soekris Engineering net5501.

config GEOS
	bool "Traverse Technologies GEOS System Support (LEDS, GPIO, etc)"
	select GPIOLIB
	depends on DMI
	---help---
	  This option enables system support for the Traverse Technologies GEOS.

config TS5500
	bool "Technologic Systems TS-5500 platform support"
	depends on MELAN
	select CHECK_SIGNATURE
	select NEW_LEDS
	select LEDS_CLASS
	---help---
	  This option enables system support for the Technologic Systems TS-5500.

endif # X86_32

config AMD_NB
	def_bool y
	depends on CPU_SUP_AMD && PCI

source "drivers/pcmcia/Kconfig"

config RAPIDIO
	tristate "RapidIO support"
	depends on PCI
	default n
	help
	  If enabled this option will include drivers and the core
	  infrastructure code to support RapidIO interconnect devices.

source "drivers/rapidio/Kconfig"

config X86_SYSFB
	bool "Mark VGA/VBE/EFI FB as generic system framebuffer"
	help
	  Firmwares often provide initial graphics framebuffers so the BIOS,
	  bootloader or kernel can show basic video-output during boot for
	  user-guidance and debugging. Historically, x86 used the VESA BIOS
	  Extensions and EFI-framebuffers for this, which are mostly limited
	  to x86.
	  This option, if enabled, marks VGA/VBE/EFI framebuffers as generic
	  framebuffers so the new generic system-framebuffer drivers can be
	  used on x86. If the framebuffer is not compatible with the generic
	  modes, it is adverticed as fallback platform framebuffer so legacy
	  drivers like efifb, vesafb and uvesafb can pick it up.
	  If this option is not selected, all system framebuffers are always
	  marked as fallback platform framebuffers as usual.

	  Note: Legacy fbdev drivers, including vesafb, efifb, uvesafb, will
	  not be able to pick up generic system framebuffers if this option
	  is selected. You are highly encouraged to enable simplefb as
	  replacement if you select this option. simplefb can correctly deal
	  with generic system framebuffers. But you should still keep vesafb
	  and others enabled as fallback if a system framebuffer is
	  incompatible with simplefb.

	  If unsure, say Y.

endmenu


menu "Executable file formats / Emulations"

source "fs/Kconfig.binfmt"

config IA32_EMULATION
	bool "IA32 Emulation"
	depends on X86_64
	select ARCH_WANT_OLD_COMPAT_IPC
	select BINFMT_ELF
	select COMPAT_BINFMT_ELF
	select COMPAT_OLD_SIGACTION
	---help---
	  Include code to run legacy 32-bit programs under a
	  64-bit kernel. You should likely turn this on, unless you're
	  100% sure that you don't have any 32-bit programs left.

config IA32_AOUT
	tristate "IA32 a.out support"
	depends on IA32_EMULATION
	---help---
	  Support old a.out binaries in the 32bit emulation.

config X86_X32
	bool "x32 ABI for 64-bit mode"
	depends on X86_64
	---help---
	  Include code to run binaries for the x32 native 32-bit ABI
	  for 64-bit processors.  An x32 process gets access to the
	  full 64-bit register file and wide data path while leaving
	  pointers at 32 bits for smaller memory footprint.

	  You will need a recent binutils (2.22 or later) with
	  elf32_x86_64 support enabled to compile a kernel with this
	  option set.

config COMPAT_32
	def_bool y
	depends on IA32_EMULATION || X86_32
	select HAVE_UID16
	select OLD_SIGSUSPEND3

config COMPAT
	def_bool y
	depends on IA32_EMULATION || X86_X32

if COMPAT
config COMPAT_FOR_U64_ALIGNMENT
	def_bool y

config SYSVIPC_COMPAT
	def_bool y
	depends on SYSVIPC
endif

endmenu


config HAVE_ATOMIC_IOMAP
	def_bool y
	depends on X86_32

config X86_DEV_DMA_OPS
	bool
	depends on X86_64 || STA2X11

config X86_DMA_REMAP
	bool
	depends on STA2X11

config HAVE_GENERIC_GUP
	def_bool y

source "net/Kconfig"

source "drivers/Kconfig"

source "drivers/firmware/Kconfig"

source "fs/Kconfig"

source "arch/x86/Kconfig.debug"

source "security/Kconfig"

source "crypto/Kconfig"

source "arch/x86/kvm/Kconfig"

source "lib/Kconfig"<|MERGE_RESOLUTION|>--- conflicted
+++ resolved
@@ -55,10 +55,6 @@
 	select ARCH_HAS_GCOV_PROFILE_ALL
 	select ARCH_HAS_KCOV			if X86_64
 	select ARCH_HAS_PMEM_API		if X86_64
-<<<<<<< HEAD
-	# Causing hangs/crashes, see the commit that added this change for details.
-=======
->>>>>>> 5fa4ec9c
 	select ARCH_HAS_REFCOUNT
 	select ARCH_HAS_UACCESS_FLUSHCACHE	if X86_64
 	select ARCH_HAS_SET_MEMORY
