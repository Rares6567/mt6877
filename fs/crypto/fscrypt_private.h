/* SPDX-License-Identifier: GPL-2.0 */
/*
 * fscrypt_private.h
 *
 * Copyright (C) 2015, Google, Inc.
 *
 * Originally written by Michael Halcrow, Ildar Muslukhov, and Uday Savagaonkar.
 * Heavily modified since then.
 */

#ifndef _FSCRYPT_PRIVATE_H
#define _FSCRYPT_PRIVATE_H

#include <linux/fscrypt.h>
#include <linux/siphash.h>
#include <crypto/hash.h>
#include <linux/bio-crypt-ctx.h>

#define CONST_STRLEN(str)	(sizeof(str) - 1)

#define FS_KEY_DERIVATION_NONCE_SIZE	16

#define FSCRYPT_MIN_KEY_SIZE		16
#define FSCRYPT_MAX_HW_WRAPPED_KEY_SIZE	128

#define FSCRYPT_CONTEXT_V1	1
#define FSCRYPT_CONTEXT_V2	2

struct fscrypt_context_v1 {
	u8 version; /* FSCRYPT_CONTEXT_V1 */
	u8 contents_encryption_mode;
	u8 filenames_encryption_mode;
	u8 flags;
	u8 master_key_descriptor[FSCRYPT_KEY_DESCRIPTOR_SIZE];
	u8 nonce[FS_KEY_DERIVATION_NONCE_SIZE];
};

struct fscrypt_context_v2 {
	u8 version; /* FSCRYPT_CONTEXT_V2 */
	u8 contents_encryption_mode;
	u8 filenames_encryption_mode;
	u8 flags;
	u8 __reserved[4];
	u8 master_key_identifier[FSCRYPT_KEY_IDENTIFIER_SIZE];
	u8 nonce[FS_KEY_DERIVATION_NONCE_SIZE];
};

/*
 * fscrypt_context - the encryption context of an inode
 *
 * This is the on-disk equivalent of an fscrypt_policy, stored alongside each
 * encrypted file usually in a hidden extended attribute.  It contains the
 * fields from the fscrypt_policy, in order to identify the encryption algorithm
 * and key with which the file is encrypted.  It also contains a nonce that was
 * randomly generated by fscrypt itself; this is used as KDF input or as a tweak
 * to cause different files to be encrypted differently.
 */
union fscrypt_context {
	u8 version;
	struct fscrypt_context_v1 v1;
	struct fscrypt_context_v2 v2;
};

/*
 * Return the size expected for the given fscrypt_context based on its version
 * number, or 0 if the context version is unrecognized.
 */
static inline int fscrypt_context_size(const union fscrypt_context *ctx)
{
	switch (ctx->version) {
	case FSCRYPT_CONTEXT_V1:
		BUILD_BUG_ON(sizeof(ctx->v1) != 28);
		return sizeof(ctx->v1);
	case FSCRYPT_CONTEXT_V2:
		BUILD_BUG_ON(sizeof(ctx->v2) != 40);
		return sizeof(ctx->v2);
	}
	return 0;
}

/* Check whether an fscrypt_context has a recognized version number and size */
static inline bool fscrypt_context_is_valid(const union fscrypt_context *ctx,
					    int ctx_size)
{
	return ctx_size >= 1 && ctx_size == fscrypt_context_size(ctx);
}

/* Retrieve the context's nonce, assuming the context was already validated */
static inline const u8 *fscrypt_context_nonce(const union fscrypt_context *ctx)
{
	switch (ctx->version) {
	case FSCRYPT_CONTEXT_V1:
		return ctx->v1.nonce;
	case FSCRYPT_CONTEXT_V2:
		return ctx->v2.nonce;
	}
	WARN_ON(1);
	return NULL;
}

#undef fscrypt_policy
union fscrypt_policy {
	u8 version;
	struct fscrypt_policy_v1 v1;
	struct fscrypt_policy_v2 v2;
};

/*
 * Return the size expected for the given fscrypt_policy based on its version
 * number, or 0 if the policy version is unrecognized.
 */
static inline int fscrypt_policy_size(const union fscrypt_policy *policy)
{
	switch (policy->version) {
	case FSCRYPT_POLICY_V1:
		return sizeof(policy->v1);
	case FSCRYPT_POLICY_V2:
		return sizeof(policy->v2);
	}
	return 0;
}

/* Return the contents encryption mode of a valid encryption policy */
static inline u8
fscrypt_policy_contents_mode(const union fscrypt_policy *policy)
{
	switch (policy->version) {
	case FSCRYPT_POLICY_V1:
		return policy->v1.contents_encryption_mode;
	case FSCRYPT_POLICY_V2:
		return policy->v2.contents_encryption_mode;
	}
	BUG();
}

/* Return the filenames encryption mode of a valid encryption policy */
static inline u8
fscrypt_policy_fnames_mode(const union fscrypt_policy *policy)
{
	switch (policy->version) {
	case FSCRYPT_POLICY_V1:
		return policy->v1.filenames_encryption_mode;
	case FSCRYPT_POLICY_V2:
		return policy->v2.filenames_encryption_mode;
	}
	BUG();
}

/* Return the flags (FSCRYPT_POLICY_FLAG*) of a valid encryption policy */
static inline u8
fscrypt_policy_flags(const union fscrypt_policy *policy)
{
	switch (policy->version) {
	case FSCRYPT_POLICY_V1:
		return policy->v1.flags;
	case FSCRYPT_POLICY_V2:
		return policy->v2.flags;
	}
	BUG();
}

/*
 * For encrypted symlinks, the ciphertext length is stored at the beginning
 * of the string in little-endian format.
 */
struct fscrypt_symlink_data {
	__le16 len;
	char encrypted_path[1];
} __packed;

/**
 * struct fscrypt_prepared_key - a key prepared for actual encryption/decryption
 * @tfm: crypto API transform object
 * @blk_key: key for blk-crypto
 *
 * Normally only one of the fields will be non-NULL.
 */
struct fscrypt_prepared_key {
	struct crypto_skcipher *tfm;
#ifdef CONFIG_FS_ENCRYPTION_INLINE_CRYPT
	struct fscrypt_blk_crypto_key *blk_key;
#endif
};

/*
 * fscrypt_info - the "encryption key" for an inode
 *
 * When an encrypted file's key is made available, an instance of this struct is
 * allocated and stored in ->i_crypt_info.  Once created, it remains until the
 * inode is evicted.
 */
struct fscrypt_info {

	/* The key in a form prepared for actual encryption/decryption */
	struct fscrypt_prepared_key	ci_key;

	/* True if the key should be freed when this fscrypt_info is freed */
	bool ci_owns_key;

#ifdef CONFIG_FS_ENCRYPTION_INLINE_CRYPT
	/*
	 * True if this inode will use inline encryption (blk-crypto) instead of
	 * the traditional filesystem-layer encryption.
	 */
	bool ci_inlinecrypt;
#endif

	/*
	 * Encryption mode used for this inode.  It corresponds to either the
	 * contents or filenames encryption mode, depending on the inode type.
	 */
	struct fscrypt_mode *ci_mode;

	/* Back-pointer to the inode */
	struct inode *ci_inode;

	/*
	 * The master key with which this inode was unlocked (decrypted).  This
	 * will be NULL if the master key was found in a process-subscribed
	 * keyring rather than in the filesystem-level keyring.
	 */
	struct key *ci_master_key;

	/*
	 * Link in list of inodes that were unlocked with the master key.
	 * Only used when ->ci_master_key is set.
	 */
	struct list_head ci_master_key_link;

	/*
	 * If non-NULL, then encryption is done using the master key directly
	 * and ci_key will equal ci_direct_key->dk_key.
	 */
	struct fscrypt_direct_key *ci_direct_key;

	/*
	 * This inode's hash key for filenames.  This is a 128-bit SipHash-2-4
	 * key.  This is only set for directories that use a keyed dirhash over
	 * the plaintext filenames -- currently just casefolded directories.
	 */
	siphash_key_t ci_dirhash_key;
	bool ci_dirhash_key_initialized;

	/* The encryption policy used by this inode */
	union fscrypt_policy ci_policy;

	/* This inode's nonce, copied from the fscrypt_context */
	u8 ci_nonce[FS_KEY_DERIVATION_NONCE_SIZE];

	/* Hashed inode number.  Only set for IV_INO_LBLK_32 */
	u32 ci_hashed_ino;
	/*
	 * This design for eMMC + F2FS security OTA,
	 * we don't used  "ci_hashed_ino" but a special
	 * one - "ci_hashed_info" to avoid using confusion.
	 */
	u32 ci_hashed_info;
};

typedef enum {
	FS_DECRYPT = 0,
	FS_ENCRYPT,
} fscrypt_direction_t;

/* crypto.c */
extern struct kmem_cache *fscrypt_info_cachep;
int fscrypt_initialize(unsigned int cop_flags);
int fscrypt_crypt_block(const struct inode *inode, fscrypt_direction_t rw,
			u64 lblk_num, struct page *src_page,
			struct page *dest_page, unsigned int len,
			unsigned int offs, gfp_t gfp_flags);
struct page *fscrypt_alloc_bounce_page(gfp_t gfp_flags);

void __printf(3, 4) __cold
fscrypt_msg(const struct inode *inode, const char *level, const char *fmt, ...);

#define fscrypt_warn(inode, fmt, ...)		\
	fscrypt_msg((inode), KERN_WARNING, fmt, ##__VA_ARGS__)
#define fscrypt_err(inode, fmt, ...)		\
	fscrypt_msg((inode), KERN_ERR, fmt, ##__VA_ARGS__)

#define FSCRYPT_MAX_IV_SIZE	32

union fscrypt_iv {
	struct {
		/* logical block number within the file */
		__le64 lblk_num;

		/* per-file nonce; only set in DIRECT_KEY mode */
		u8 nonce[FS_KEY_DERIVATION_NONCE_SIZE];
	};
	u8 raw[FSCRYPT_MAX_IV_SIZE];
	__le64 dun[FSCRYPT_MAX_IV_SIZE / sizeof(__le64)];
};

void fscrypt_generate_iv(union fscrypt_iv *iv, u64 lblk_num,
			 const struct fscrypt_info *ci);

/* fname.c */
int fscrypt_fname_encrypt(const struct inode *inode, const struct qstr *iname,
			  u8 *out, unsigned int olen);
bool fscrypt_fname_encrypted_size(const struct inode *inode, u32 orig_len,
				  u32 max_len, u32 *encrypted_len_ret);

/* hkdf.c */

struct fscrypt_hkdf {
	struct crypto_shash *hmac_tfm;
};

int fscrypt_init_hkdf(struct fscrypt_hkdf *hkdf, const u8 *master_key,
		      unsigned int master_key_size);

/*
 * The list of contexts in which fscrypt uses HKDF.  These values are used as
 * the first byte of the HKDF application-specific info string to guarantee that
 * info strings are never repeated between contexts.  This ensures that all HKDF
 * outputs are unique and cryptographically isolated, i.e. knowledge of one
 * output doesn't reveal another.
 */
#define HKDF_CONTEXT_KEY_IDENTIFIER	1
#define HKDF_CONTEXT_PER_FILE_ENC_KEY	2
#define HKDF_CONTEXT_DIRECT_KEY		3
#define HKDF_CONTEXT_IV_INO_LBLK_64_KEY	4
#define HKDF_CONTEXT_DIRHASH_KEY	5
#define HKDF_CONTEXT_IV_INO_LBLK_32_KEY	6
#define HKDF_CONTEXT_INODE_HASH_KEY	7

int fscrypt_hkdf_expand(const struct fscrypt_hkdf *hkdf, u8 context,
			const u8 *info, unsigned int infolen,
			u8 *okm, unsigned int okmlen);

void fscrypt_destroy_hkdf(struct fscrypt_hkdf *hkdf);

/* inline_crypt.c */
#ifdef CONFIG_FS_ENCRYPTION_INLINE_CRYPT
extern int fscrypt_select_encryption_impl(struct fscrypt_info *ci,
					  bool is_hw_wrapped_key);

static inline bool
fscrypt_using_inline_encryption(const struct fscrypt_info *ci)
{
	return ci->ci_inlinecrypt;
}

extern int fscrypt_prepare_inline_crypt_key(
					struct fscrypt_prepared_key *prep_key,
					const u8 *raw_key,
					unsigned int raw_key_size,
					bool is_hw_wrapped,
					const struct fscrypt_info *ci);

extern void fscrypt_destroy_inline_crypt_key(
					struct fscrypt_prepared_key *prep_key);

extern int fscrypt_derive_raw_secret(struct super_block *sb,
				     const u8 *wrapped_key,
				     unsigned int wrapped_key_size,
				     u8 *raw_secret,
				     unsigned int raw_secret_size);

/*
 * Check whether the crypto transform or blk-crypto key has been allocated in
 * @prep_key, depending on which encryption implementation the file will use.
 */
static inline bool
fscrypt_is_key_prepared(struct fscrypt_prepared_key *prep_key,
			const struct fscrypt_info *ci)
{
	/*
	 * The two smp_load_acquire()'s here pair with the smp_store_release()'s
	 * in fscrypt_prepare_inline_crypt_key() and fscrypt_prepare_key().
	 * I.e., in some cases (namely, if this prep_key is a per-mode
	 * encryption key) another task can publish blk_key or tfm concurrently,
	 * executing a RELEASE barrier.  We need to use smp_load_acquire() here
	 * to safely ACQUIRE the memory the other task published.
	 */
	if (fscrypt_using_inline_encryption(ci))
		return smp_load_acquire(&prep_key->blk_key) != NULL;
	return smp_load_acquire(&prep_key->tfm) != NULL;
}

#else /* CONFIG_FS_ENCRYPTION_INLINE_CRYPT */

static inline int fscrypt_select_encryption_impl(struct fscrypt_info *ci,
						 bool is_hw_wrapped_key)
{
	return 0;
}

static inline bool fscrypt_using_inline_encryption(
					const struct fscrypt_info *ci)
{
	return false;
}

static inline int
fscrypt_prepare_inline_crypt_key(struct fscrypt_prepared_key *prep_key,
				 const u8 *raw_key, unsigned int raw_key_size,
				 bool is_hw_wrapped,
				 const struct fscrypt_info *ci)
{
	WARN_ON(1);
	return -EOPNOTSUPP;
}

static inline void
fscrypt_destroy_inline_crypt_key(struct fscrypt_prepared_key *prep_key)
{
}

static inline int fscrypt_derive_raw_secret(struct super_block *sb,
					    const u8 *wrapped_key,
					    unsigned int wrapped_key_size,
					    u8 *raw_secret,
					    unsigned int raw_secret_size)
{
	fscrypt_warn(NULL,
		     "kernel built without support for hardware-wrapped keys");
	return -EOPNOTSUPP;
}

static inline bool
fscrypt_is_key_prepared(struct fscrypt_prepared_key *prep_key,
			const struct fscrypt_info *ci)
{
	return smp_load_acquire(&prep_key->tfm) != NULL;
}
#endif /* !CONFIG_FS_ENCRYPTION_INLINE_CRYPT */

/* keyring.c */

/*
 * fscrypt_master_key_secret - secret key material of an in-use master key
 */
struct fscrypt_master_key_secret {

	/*
	 * For v2 policy keys: HKDF context keyed by this master key.
	 * For v1 policy keys: not set (hkdf.hmac_tfm == NULL).
	 */
	struct fscrypt_hkdf	hkdf;

	/* Size of the raw key in bytes.  Set even if ->raw isn't set. */
	u32			size;

	/* True if the key in ->raw is a hardware-wrapped key. */
	bool			is_hw_wrapped;

	/*
	 * For v1 policy keys: the raw key.  Wiped for v2 policy keys, unless
	 * ->is_hw_wrapped is true, in which case this contains the wrapped key
	 * rather than the key with which 'hkdf' was keyed.
	 */
	u8			raw[FSCRYPT_MAX_HW_WRAPPED_KEY_SIZE];

} __randomize_layout;

/*
 * fscrypt_master_key - an in-use master key
 *
 * This represents a master encryption key which has been added to the
 * filesystem and can be used to "unlock" the encrypted files which were
 * encrypted with it.
 */
struct fscrypt_master_key {

	/*
	 * The secret key material.  After FS_IOC_REMOVE_ENCRYPTION_KEY is
	 * executed, this is wiped and no new inodes can be unlocked with this
	 * key; however, there may still be inodes in ->mk_decrypted_inodes
	 * which could not be evicted.  As long as some inodes still remain,
	 * FS_IOC_REMOVE_ENCRYPTION_KEY can be retried, or
	 * FS_IOC_ADD_ENCRYPTION_KEY can add the secret again.
	 *
	 * Locking: protected by key->sem (outer) and mk_secret_sem (inner).
	 * The reason for two locks is that key->sem also protects modifying
	 * mk_users, which ranks it above the semaphore for the keyring key
	 * type, which is in turn above page faults (via keyring_read).  But
	 * sometimes filesystems call fscrypt_get_encryption_info() from within
	 * a transaction, which ranks it below page faults.  So we need a
	 * separate lock which protects mk_secret but not also mk_users.
	 */
	struct fscrypt_master_key_secret	mk_secret;
	struct rw_semaphore			mk_secret_sem;

	/*
	 * For v1 policy keys: an arbitrary key descriptor which was assigned by
	 * userspace (->descriptor).
	 *
	 * For v2 policy keys: a cryptographic hash of this key (->identifier).
	 */
	struct fscrypt_key_specifier		mk_spec;

	/*
	 * Keyring which contains a key of type 'key_type_fscrypt_user' for each
	 * user who has added this key.  Normally each key will be added by just
	 * one user, but it's possible that multiple users share a key, and in
	 * that case we need to keep track of those users so that one user can't
	 * remove the key before the others want it removed too.
	 *
	 * This is NULL for v1 policy keys; those can only be added by root.
	 *
	 * Locking: in addition to this keyrings own semaphore, this is
	 * protected by the master key's key->sem, so we can do atomic
	 * search+insert.  It can also be searched without taking any locks, but
	 * in that case the returned key may have already been removed.
	 */
	struct key		*mk_users;

	/*
	 * Length of ->mk_decrypted_inodes, plus one if mk_secret is present.
	 * Once this goes to 0, the master key is removed from ->s_master_keys.
	 * The 'struct fscrypt_master_key' will continue to live as long as the
	 * 'struct key' whose payload it is, but we won't let this reference
	 * count rise again.
	 */
	refcount_t		mk_refcount;

	/*
	 * List of inodes that were unlocked using this key.  This allows the
	 * inodes to be evicted efficiently if the key is removed.
	 */
	struct list_head	mk_decrypted_inodes;
	spinlock_t		mk_decrypted_inodes_lock;

	/*
	 * Per-mode encryption keys for the various types of encryption policies
	 * that use them.  Allocated and derived on-demand.
	 */
	struct fscrypt_prepared_key mk_direct_keys[__FSCRYPT_MODE_MAX + 1];
	struct fscrypt_prepared_key mk_iv_ino_lblk_64_keys[__FSCRYPT_MODE_MAX + 1];
	struct fscrypt_prepared_key mk_iv_ino_lblk_32_keys[__FSCRYPT_MODE_MAX + 1];

	/* Hash key for inode numbers.  Initialized only when needed. */
	siphash_key_t		mk_ino_hash_key;
	bool			mk_ino_hash_key_initialized;

} __randomize_layout;

static inline bool
is_master_key_secret_present(const struct fscrypt_master_key_secret *secret)
{
	/*
	 * The READ_ONCE() is only necessary for fscrypt_drop_inode() and
	 * fscrypt_key_describe().  These run in atomic context, so they can't
	 * take ->mk_secret_sem and thus 'secret' can change concurrently which
	 * would be a data race.  But they only need to know whether the secret
	 * *was* present at the time of check, so READ_ONCE() suffices.
	 */
	return READ_ONCE(secret->size) != 0;
}

static inline const char *master_key_spec_type(
				const struct fscrypt_key_specifier *spec)
{
	switch (spec->type) {
	case FSCRYPT_KEY_SPEC_TYPE_DESCRIPTOR:
		return "descriptor";
	case FSCRYPT_KEY_SPEC_TYPE_IDENTIFIER:
		return "identifier";
	}
	return "[unknown]";
}

static inline int master_key_spec_len(const struct fscrypt_key_specifier *spec)
{
	switch (spec->type) {
	case FSCRYPT_KEY_SPEC_TYPE_DESCRIPTOR:
		return FSCRYPT_KEY_DESCRIPTOR_SIZE;
	case FSCRYPT_KEY_SPEC_TYPE_IDENTIFIER:
		return FSCRYPT_KEY_IDENTIFIER_SIZE;
	}
	return 0;
}

struct key *
fscrypt_find_master_key(struct super_block *sb,
			const struct fscrypt_key_specifier *mk_spec);

int fscrypt_add_test_dummy_key(struct super_block *sb,
			       struct fscrypt_key_specifier *key_spec);

int fscrypt_verify_key_added(struct super_block *sb,
			     const u8 identifier[FSCRYPT_KEY_IDENTIFIER_SIZE]);

int __init fscrypt_init_keyring(void);

/* keysetup.c */

struct fscrypt_mode {
	const char *friendly_name;
	const char *cipher_str;
	int keysize;
	int ivsize;
	int logged_impl_name;
	enum blk_crypto_mode_num blk_crypto_mode;
};

extern struct fscrypt_mode fscrypt_modes[];

int fscrypt_prepare_key(struct fscrypt_prepared_key *prep_key,
			const u8 *raw_key, unsigned int raw_key_size,
			bool is_hw_wrapped, const struct fscrypt_info *ci);

void fscrypt_destroy_prepared_key(struct fscrypt_prepared_key *prep_key);

int fscrypt_set_per_file_enc_key(struct fscrypt_info *ci, const u8 *raw_key);

int fscrypt_derive_dirhash_key(struct fscrypt_info *ci,
			       const struct fscrypt_master_key *mk);

/* keysetup_v1.c */

void fscrypt_put_direct_key(struct fscrypt_direct_key *dk);

int fscrypt_setup_v1_file_key(struct fscrypt_info *ci,
			      const u8 *raw_master_key);

int fscrypt_setup_v1_file_key_via_subscribed_keyrings(struct fscrypt_info *ci);

/* policy.c */

<<<<<<< HEAD
extern bool fscrypt_policies_equal(const union fscrypt_policy *policy1,
				   const union fscrypt_policy *policy2);
extern bool fscrypt_supported_policy(const union fscrypt_policy *policy_u,
				     const struct inode *inode);
extern int fscrypt_policy_from_context(union fscrypt_policy *policy_u,
				       const union fscrypt_context *ctx_u,
				       int ctx_size);
extern int is_emmc_type(void);
=======
bool fscrypt_policies_equal(const union fscrypt_policy *policy1,
			    const union fscrypt_policy *policy2);
bool fscrypt_supported_policy(const union fscrypt_policy *policy_u,
			      const struct inode *inode);
int fscrypt_policy_from_context(union fscrypt_policy *policy_u,
				const union fscrypt_context *ctx_u,
				int ctx_size);

>>>>>>> a175946a
#endif /* _FSCRYPT_PRIVATE_H */<|MERGE_RESOLUTION|>--- conflicted
+++ resolved
@@ -621,16 +621,6 @@
 
 /* policy.c */
 
-<<<<<<< HEAD
-extern bool fscrypt_policies_equal(const union fscrypt_policy *policy1,
-				   const union fscrypt_policy *policy2);
-extern bool fscrypt_supported_policy(const union fscrypt_policy *policy_u,
-				     const struct inode *inode);
-extern int fscrypt_policy_from_context(union fscrypt_policy *policy_u,
-				       const union fscrypt_context *ctx_u,
-				       int ctx_size);
-extern int is_emmc_type(void);
-=======
 bool fscrypt_policies_equal(const union fscrypt_policy *policy1,
 			    const union fscrypt_policy *policy2);
 bool fscrypt_supported_policy(const union fscrypt_policy *policy_u,
@@ -638,6 +628,6 @@
 int fscrypt_policy_from_context(union fscrypt_policy *policy_u,
 				const union fscrypt_context *ctx_u,
 				int ctx_size);
-
->>>>>>> a175946a
+extern int is_emmc_type(void);
+
 #endif /* _FSCRYPT_PRIVATE_H */