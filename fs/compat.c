/*
 *  linux/fs/compat.c
 *
 *  Kernel compatibililty routines for e.g. 32 bit syscall support
 *  on 64 bit kernels.
 *
 *  Copyright (C) 2002       Stephen Rothwell, IBM Corporation
 *  Copyright (C) 1997-2000  Jakub Jelinek  (jakub@redhat.com)
 *  Copyright (C) 1998       Eddie C. Dost  (ecd@skynet.be)
 *  Copyright (C) 2001,2002  Andi Kleen, SuSE Labs 
 *  Copyright (C) 2003       Pavel Machek (pavel@ucw.cz)
 *
 *  This program is free software; you can redistribute it and/or modify
 *  it under the terms of the GNU General Public License version 2 as
 *  published by the Free Software Foundation.
 */

#include <linux/stddef.h>
#include <linux/kernel.h>
#include <linux/linkage.h>
#include <linux/compat.h>
#include <linux/errno.h>
#include <linux/time.h>
#include <linux/fs.h>
#include <linux/fcntl.h>
#include <linux/namei.h>
#include <linux/file.h>
#include <linux/fdtable.h>
#include <linux/vfs.h>
#include <linux/ioctl.h>
#include <linux/init.h>
#include <linux/ncp_mount.h>
#include <linux/nfs4_mount.h>
#include <linux/syscalls.h>
#include <linux/ctype.h>
#include <linux/dirent.h>
#include <linux/fsnotify.h>
#include <linux/highuid.h>
#include <linux/personality.h>
#include <linux/rwsem.h>
#include <linux/tsacct_kern.h>
#include <linux/security.h>
#include <linux/highmem.h>
#include <linux/signal.h>
#include <linux/poll.h>
#include <linux/mm.h>
#include <linux/fs_struct.h>
#include <linux/slab.h>
#include <linux/pagemap.h>
#include <linux/aio.h>

#include <asm/uaccess.h>
#include <asm/mmu_context.h>
#include <asm/ioctls.h>
#include "internal.h"

int compat_log = 1;

int compat_printk(const char *fmt, ...)
{
	va_list ap;
	int ret;
	if (!compat_log)
		return 0;
	va_start(ap, fmt);
	ret = vprintk(fmt, ap);
	va_end(ap);
	return ret;
}

/*
 * Not all architectures have sys_utime, so implement this in terms
 * of sys_utimes.
 */
COMPAT_SYSCALL_DEFINE2(utime, const char __user *, filename,
		       struct compat_utimbuf __user *, t)
{
	struct timespec tv[2];

	if (t) {
		if (get_user(tv[0].tv_sec, &t->actime) ||
		    get_user(tv[1].tv_sec, &t->modtime))
			return -EFAULT;
		tv[0].tv_nsec = 0;
		tv[1].tv_nsec = 0;
	}
	return do_utimes(AT_FDCWD, filename, t ? tv : NULL, 0);
}

COMPAT_SYSCALL_DEFINE4(utimensat, unsigned int, dfd, const char __user *, filename, struct compat_timespec __user *, t, int, flags)
{
	struct timespec tv[2];

	if  (t) {
		if (compat_get_timespec(&tv[0], &t[0]) ||
		    compat_get_timespec(&tv[1], &t[1]))
			return -EFAULT;

		if (tv[0].tv_nsec == UTIME_OMIT && tv[1].tv_nsec == UTIME_OMIT)
			return 0;
	}
	return do_utimes(dfd, filename, t ? tv : NULL, flags);
}

COMPAT_SYSCALL_DEFINE3(futimesat, unsigned int, dfd, const char __user *, filename, struct compat_timeval __user *, t)
{
	struct timespec tv[2];

	if (t) {
		if (get_user(tv[0].tv_sec, &t[0].tv_sec) ||
		    get_user(tv[0].tv_nsec, &t[0].tv_usec) ||
		    get_user(tv[1].tv_sec, &t[1].tv_sec) ||
		    get_user(tv[1].tv_nsec, &t[1].tv_usec))
			return -EFAULT;
		if (tv[0].tv_nsec >= 1000000 || tv[0].tv_nsec < 0 ||
		    tv[1].tv_nsec >= 1000000 || tv[1].tv_nsec < 0)
			return -EINVAL;
		tv[0].tv_nsec *= 1000;
		tv[1].tv_nsec *= 1000;
	}
	return do_utimes(dfd, filename, t ? tv : NULL, 0);
}

COMPAT_SYSCALL_DEFINE2(utimes, const char __user *, filename, struct compat_timeval __user *, t)
{
	return compat_sys_futimesat(AT_FDCWD, filename, t);
}

static int cp_compat_stat(struct kstat *stat, struct compat_stat __user *ubuf)
{
	struct compat_stat tmp;

	if (!old_valid_dev(stat->dev) || !old_valid_dev(stat->rdev))
		return -EOVERFLOW;

	memset(&tmp, 0, sizeof(tmp));
	tmp.st_dev = old_encode_dev(stat->dev);
	tmp.st_ino = stat->ino;
	if (sizeof(tmp.st_ino) < sizeof(stat->ino) && tmp.st_ino != stat->ino)
		return -EOVERFLOW;
	tmp.st_mode = stat->mode;
	tmp.st_nlink = stat->nlink;
	if (tmp.st_nlink != stat->nlink)
		return -EOVERFLOW;
	SET_UID(tmp.st_uid, from_kuid_munged(current_user_ns(), stat->uid));
	SET_GID(tmp.st_gid, from_kgid_munged(current_user_ns(), stat->gid));
	tmp.st_rdev = old_encode_dev(stat->rdev);
	if ((u64) stat->size > MAX_NON_LFS)
		return -EOVERFLOW;
	tmp.st_size = stat->size;
	tmp.st_atime = stat->atime.tv_sec;
	tmp.st_atime_nsec = stat->atime.tv_nsec;
	tmp.st_mtime = stat->mtime.tv_sec;
	tmp.st_mtime_nsec = stat->mtime.tv_nsec;
	tmp.st_ctime = stat->ctime.tv_sec;
	tmp.st_ctime_nsec = stat->ctime.tv_nsec;
	tmp.st_blocks = stat->blocks;
	tmp.st_blksize = stat->blksize;
	return copy_to_user(ubuf, &tmp, sizeof(tmp)) ? -EFAULT : 0;
}

COMPAT_SYSCALL_DEFINE2(newstat, const char __user *, filename,
		       struct compat_stat __user *, statbuf)
{
	struct kstat stat;
	int error;

	error = vfs_stat(filename, &stat);
	if (error)
		return error;
	return cp_compat_stat(&stat, statbuf);
}

COMPAT_SYSCALL_DEFINE2(newlstat, const char __user *, filename,
		       struct compat_stat __user *, statbuf)
{
	struct kstat stat;
	int error;

	error = vfs_lstat(filename, &stat);
	if (error)
		return error;
	return cp_compat_stat(&stat, statbuf);
}

#ifndef __ARCH_WANT_STAT64
COMPAT_SYSCALL_DEFINE4(newfstatat, unsigned int, dfd,
		       const char __user *, filename,
		       struct compat_stat __user *, statbuf, int, flag)
{
	struct kstat stat;
	int error;

	error = vfs_fstatat(dfd, filename, &stat, flag);
	if (error)
		return error;
	return cp_compat_stat(&stat, statbuf);
}
#endif

COMPAT_SYSCALL_DEFINE2(newfstat, unsigned int, fd,
		       struct compat_stat __user *, statbuf)
{
	struct kstat stat;
	int error = vfs_fstat(fd, &stat);

	if (!error)
		error = cp_compat_stat(&stat, statbuf);
	return error;
}

static int put_compat_statfs(struct compat_statfs __user *ubuf, struct kstatfs *kbuf)
{
	
	if (sizeof ubuf->f_blocks == 4) {
		if ((kbuf->f_blocks | kbuf->f_bfree | kbuf->f_bavail |
		     kbuf->f_bsize | kbuf->f_frsize) & 0xffffffff00000000ULL)
			return -EOVERFLOW;
		/* f_files and f_ffree may be -1; it's okay
		 * to stuff that into 32 bits */
		if (kbuf->f_files != 0xffffffffffffffffULL
		 && (kbuf->f_files & 0xffffffff00000000ULL))
			return -EOVERFLOW;
		if (kbuf->f_ffree != 0xffffffffffffffffULL
		 && (kbuf->f_ffree & 0xffffffff00000000ULL))
			return -EOVERFLOW;
	}
	if (!access_ok(VERIFY_WRITE, ubuf, sizeof(*ubuf)) ||
	    __put_user(kbuf->f_type, &ubuf->f_type) ||
	    __put_user(kbuf->f_bsize, &ubuf->f_bsize) ||
	    __put_user(kbuf->f_blocks, &ubuf->f_blocks) ||
	    __put_user(kbuf->f_bfree, &ubuf->f_bfree) ||
	    __put_user(kbuf->f_bavail, &ubuf->f_bavail) ||
	    __put_user(kbuf->f_files, &ubuf->f_files) ||
	    __put_user(kbuf->f_ffree, &ubuf->f_ffree) ||
	    __put_user(kbuf->f_namelen, &ubuf->f_namelen) ||
	    __put_user(kbuf->f_fsid.val[0], &ubuf->f_fsid.val[0]) ||
	    __put_user(kbuf->f_fsid.val[1], &ubuf->f_fsid.val[1]) ||
	    __put_user(kbuf->f_frsize, &ubuf->f_frsize) ||
	    __put_user(kbuf->f_flags, &ubuf->f_flags) ||
	    __clear_user(ubuf->f_spare, sizeof(ubuf->f_spare)))
		return -EFAULT;
	return 0;
}

/*
 * The following statfs calls are copies of code from fs/statfs.c and
 * should be checked against those from time to time
 */
COMPAT_SYSCALL_DEFINE2(statfs, const char __user *, pathname, struct compat_statfs __user *, buf)
{
	struct kstatfs tmp;
	int error = user_statfs(pathname, &tmp);
	if (!error)
		error = put_compat_statfs(buf, &tmp);
	return error;
}

COMPAT_SYSCALL_DEFINE2(fstatfs, unsigned int, fd, struct compat_statfs __user *, buf)
{
	struct kstatfs tmp;
	int error = fd_statfs(fd, &tmp);
	if (!error)
		error = put_compat_statfs(buf, &tmp);
	return error;
}

static int put_compat_statfs64(struct compat_statfs64 __user *ubuf, struct kstatfs *kbuf)
{
	if (sizeof ubuf->f_blocks == 4) {
		if ((kbuf->f_blocks | kbuf->f_bfree | kbuf->f_bavail |
		     kbuf->f_bsize | kbuf->f_frsize) & 0xffffffff00000000ULL)
			return -EOVERFLOW;
		/* f_files and f_ffree may be -1; it's okay
		 * to stuff that into 32 bits */
		if (kbuf->f_files != 0xffffffffffffffffULL
		 && (kbuf->f_files & 0xffffffff00000000ULL))
			return -EOVERFLOW;
		if (kbuf->f_ffree != 0xffffffffffffffffULL
		 && (kbuf->f_ffree & 0xffffffff00000000ULL))
			return -EOVERFLOW;
	}
	if (!access_ok(VERIFY_WRITE, ubuf, sizeof(*ubuf)) ||
	    __put_user(kbuf->f_type, &ubuf->f_type) ||
	    __put_user(kbuf->f_bsize, &ubuf->f_bsize) ||
	    __put_user(kbuf->f_blocks, &ubuf->f_blocks) ||
	    __put_user(kbuf->f_bfree, &ubuf->f_bfree) ||
	    __put_user(kbuf->f_bavail, &ubuf->f_bavail) ||
	    __put_user(kbuf->f_files, &ubuf->f_files) ||
	    __put_user(kbuf->f_ffree, &ubuf->f_ffree) ||
	    __put_user(kbuf->f_namelen, &ubuf->f_namelen) ||
	    __put_user(kbuf->f_fsid.val[0], &ubuf->f_fsid.val[0]) ||
	    __put_user(kbuf->f_fsid.val[1], &ubuf->f_fsid.val[1]) ||
	    __put_user(kbuf->f_frsize, &ubuf->f_frsize) ||
	    __put_user(kbuf->f_flags, &ubuf->f_flags) ||
	    __clear_user(ubuf->f_spare, sizeof(ubuf->f_spare)))
		return -EFAULT;
	return 0;
}

COMPAT_SYSCALL_DEFINE3(statfs64, const char __user *, pathname, compat_size_t, sz, struct compat_statfs64 __user *, buf)
{
	struct kstatfs tmp;
	int error;

	if (sz != sizeof(*buf))
		return -EINVAL;

	error = user_statfs(pathname, &tmp);
	if (!error)
		error = put_compat_statfs64(buf, &tmp);
	return error;
}

COMPAT_SYSCALL_DEFINE3(fstatfs64, unsigned int, fd, compat_size_t, sz, struct compat_statfs64 __user *, buf)
{
	struct kstatfs tmp;
	int error;

	if (sz != sizeof(*buf))
		return -EINVAL;

	error = fd_statfs(fd, &tmp);
	if (!error)
		error = put_compat_statfs64(buf, &tmp);
	return error;
}

/*
 * This is a copy of sys_ustat, just dealing with a structure layout.
 * Given how simple this syscall is that apporach is more maintainable
 * than the various conversion hacks.
 */
COMPAT_SYSCALL_DEFINE2(ustat, unsigned, dev, struct compat_ustat __user *, u)
{
	struct compat_ustat tmp;
	struct kstatfs sbuf;
	int err = vfs_ustat(new_decode_dev(dev), &sbuf);
	if (err)
		return err;

	memset(&tmp, 0, sizeof(struct compat_ustat));
	tmp.f_tfree = sbuf.f_bfree;
	tmp.f_tinode = sbuf.f_ffree;
	if (copy_to_user(u, &tmp, sizeof(struct compat_ustat)))
		return -EFAULT;
	return 0;
}

static int get_compat_flock(struct flock *kfl, struct compat_flock __user *ufl)
{
	if (!access_ok(VERIFY_READ, ufl, sizeof(*ufl)) ||
	    __get_user(kfl->l_type, &ufl->l_type) ||
	    __get_user(kfl->l_whence, &ufl->l_whence) ||
	    __get_user(kfl->l_start, &ufl->l_start) ||
	    __get_user(kfl->l_len, &ufl->l_len) ||
	    __get_user(kfl->l_pid, &ufl->l_pid))
		return -EFAULT;
	return 0;
}

static int put_compat_flock(struct flock *kfl, struct compat_flock __user *ufl)
{
	if (!access_ok(VERIFY_WRITE, ufl, sizeof(*ufl)) ||
	    __put_user(kfl->l_type, &ufl->l_type) ||
	    __put_user(kfl->l_whence, &ufl->l_whence) ||
	    __put_user(kfl->l_start, &ufl->l_start) ||
	    __put_user(kfl->l_len, &ufl->l_len) ||
	    __put_user(kfl->l_pid, &ufl->l_pid))
		return -EFAULT;
	return 0;
}

#ifndef HAVE_ARCH_GET_COMPAT_FLOCK64
static int get_compat_flock64(struct flock *kfl, struct compat_flock64 __user *ufl)
{
	if (!access_ok(VERIFY_READ, ufl, sizeof(*ufl)) ||
	    __get_user(kfl->l_type, &ufl->l_type) ||
	    __get_user(kfl->l_whence, &ufl->l_whence) ||
	    __get_user(kfl->l_start, &ufl->l_start) ||
	    __get_user(kfl->l_len, &ufl->l_len) ||
	    __get_user(kfl->l_pid, &ufl->l_pid))
		return -EFAULT;
	return 0;
}
#endif

#ifndef HAVE_ARCH_PUT_COMPAT_FLOCK64
static int put_compat_flock64(struct flock *kfl, struct compat_flock64 __user *ufl)
{
	if (!access_ok(VERIFY_WRITE, ufl, sizeof(*ufl)) ||
	    __put_user(kfl->l_type, &ufl->l_type) ||
	    __put_user(kfl->l_whence, &ufl->l_whence) ||
	    __put_user(kfl->l_start, &ufl->l_start) ||
	    __put_user(kfl->l_len, &ufl->l_len) ||
	    __put_user(kfl->l_pid, &ufl->l_pid))
		return -EFAULT;
	return 0;
}
#endif

<<<<<<< HEAD
COMPAT_SYSCALL_DEFINE3(fcntl64, unsigned int, fd, unsigned int, cmd,
		       compat_ulong_t, arg)
=======
static unsigned int
convert_fcntl_cmd(unsigned int cmd)
{
	switch (cmd) {
	case F_GETLK64:
		return F_GETLK;
	case F_SETLK64:
		return F_SETLK;
	case F_SETLKW64:
		return F_SETLKW;
	}

	return cmd;
}

asmlinkage long compat_sys_fcntl64(unsigned int fd, unsigned int cmd,
		unsigned long arg)
>>>>>>> 29723ade
{
	mm_segment_t old_fs;
	struct flock f;
	long ret;
	unsigned int conv_cmd;

	switch (cmd) {
	case F_GETLK:
	case F_SETLK:
	case F_SETLKW:
		ret = get_compat_flock(&f, compat_ptr(arg));
		if (ret != 0)
			break;
		old_fs = get_fs();
		set_fs(KERNEL_DS);
		ret = sys_fcntl(fd, cmd, (unsigned long)&f);
		set_fs(old_fs);
		if (cmd == F_GETLK && ret == 0) {
			/* GETLK was successful and we need to return the data...
			 * but it needs to fit in the compat structure.
			 * l_start shouldn't be too big, unless the original
			 * start + end is greater than COMPAT_OFF_T_MAX, in which
			 * case the app was asking for trouble, so we return
			 * -EOVERFLOW in that case.
			 * l_len could be too big, in which case we just truncate it,
			 * and only allow the app to see that part of the conflicting
			 * lock that might make sense to it anyway
			 */

			if (f.l_start > COMPAT_OFF_T_MAX)
				ret = -EOVERFLOW;
			if (f.l_len > COMPAT_OFF_T_MAX)
				f.l_len = COMPAT_OFF_T_MAX;
			if (ret == 0)
				ret = put_compat_flock(&f, compat_ptr(arg));
		}
		break;

	case F_GETLK64:
	case F_SETLK64:
	case F_SETLKW64:
	case F_GETLKP:
	case F_SETLKP:
	case F_SETLKPW:
		ret = get_compat_flock64(&f, compat_ptr(arg));
		if (ret != 0)
			break;
		old_fs = get_fs();
		set_fs(KERNEL_DS);
		conv_cmd = convert_fcntl_cmd(cmd);
		ret = sys_fcntl(fd, conv_cmd, (unsigned long)&f);
		set_fs(old_fs);
		if ((conv_cmd == F_GETLK || conv_cmd == F_GETLKP) && ret == 0) {
			/* need to return lock information - see above for commentary */
			if (f.l_start > COMPAT_LOFF_T_MAX)
				ret = -EOVERFLOW;
			if (f.l_len > COMPAT_LOFF_T_MAX)
				f.l_len = COMPAT_LOFF_T_MAX;
			if (ret == 0)
				ret = put_compat_flock64(&f, compat_ptr(arg));
		}
		break;

	default:
		ret = sys_fcntl(fd, cmd, arg);
		break;
	}
	return ret;
}

COMPAT_SYSCALL_DEFINE3(fcntl, unsigned int, fd, unsigned int, cmd,
		       compat_ulong_t, arg)
{
	switch (cmd) {
	case F_GETLK64:
	case F_SETLK64:
	case F_SETLKW64:
	case F_GETLKP:
	case F_SETLKP:
	case F_SETLKPW:
		return -EINVAL;
	}
	return compat_sys_fcntl64(fd, cmd, arg);
}

COMPAT_SYSCALL_DEFINE2(io_setup, unsigned, nr_reqs, u32 __user *, ctx32p)
{
	long ret;
	aio_context_t ctx64;

	mm_segment_t oldfs = get_fs();
	if (unlikely(get_user(ctx64, ctx32p)))
		return -EFAULT;

	set_fs(KERNEL_DS);
	/* The __user pointer cast is valid because of the set_fs() */
	ret = sys_io_setup(nr_reqs, (aio_context_t __user *) &ctx64);
	set_fs(oldfs);
	/* truncating is ok because it's a user address */
	if (!ret)
		ret = put_user((u32) ctx64, ctx32p);
	return ret;
}

COMPAT_SYSCALL_DEFINE5(io_getevents, compat_aio_context_t, ctx_id,
		       compat_long_t, min_nr,
		       compat_long_t, nr,
		       struct io_event __user *, events,
		       struct compat_timespec __user *, timeout)
{
	struct timespec t;
	struct timespec __user *ut = NULL;

	if (timeout) {
		if (compat_get_timespec(&t, timeout))
			return -EFAULT;

		ut = compat_alloc_user_space(sizeof(*ut));
		if (copy_to_user(ut, &t, sizeof(t)) )
			return -EFAULT;
	} 
	return sys_io_getevents(ctx_id, min_nr, nr, events, ut);
}

/* A write operation does a read from user space and vice versa */
#define vrfy_dir(type) ((type) == READ ? VERIFY_WRITE : VERIFY_READ)

ssize_t compat_rw_copy_check_uvector(int type,
		const struct compat_iovec __user *uvector, unsigned long nr_segs,
		unsigned long fast_segs, struct iovec *fast_pointer,
		struct iovec **ret_pointer)
{
	compat_ssize_t tot_len;
	struct iovec *iov = *ret_pointer = fast_pointer;
	ssize_t ret = 0;
	int seg;

	/*
	 * SuS says "The readv() function *may* fail if the iovcnt argument
	 * was less than or equal to 0, or greater than {IOV_MAX}.  Linux has
	 * traditionally returned zero for zero segments, so...
	 */
	if (nr_segs == 0)
		goto out;

	ret = -EINVAL;
	if (nr_segs > UIO_MAXIOV || nr_segs < 0)
		goto out;
	if (nr_segs > fast_segs) {
		ret = -ENOMEM;
		iov = kmalloc(nr_segs*sizeof(struct iovec), GFP_KERNEL);
		if (iov == NULL)
			goto out;
	}
	*ret_pointer = iov;

	ret = -EFAULT;
	if (!access_ok(VERIFY_READ, uvector, nr_segs*sizeof(*uvector)))
		goto out;

	/*
	 * Single unix specification:
	 * We should -EINVAL if an element length is not >= 0 and fitting an
	 * ssize_t.
	 *
	 * In Linux, the total length is limited to MAX_RW_COUNT, there is
	 * no overflow possibility.
	 */
	tot_len = 0;
	ret = -EINVAL;
	for (seg = 0; seg < nr_segs; seg++) {
		compat_uptr_t buf;
		compat_ssize_t len;

		if (__get_user(len, &uvector->iov_len) ||
		   __get_user(buf, &uvector->iov_base)) {
			ret = -EFAULT;
			goto out;
		}
		if (len < 0)	/* size_t not fitting in compat_ssize_t .. */
			goto out;
		if (type >= 0 &&
		    !access_ok(vrfy_dir(type), compat_ptr(buf), len)) {
			ret = -EFAULT;
			goto out;
		}
		if (len > MAX_RW_COUNT - tot_len)
			len = MAX_RW_COUNT - tot_len;
		tot_len += len;
		iov->iov_base = compat_ptr(buf);
		iov->iov_len = (compat_size_t) len;
		uvector++;
		iov++;
	}
	ret = tot_len;

out:
	return ret;
}

static inline long
copy_iocb(long nr, u32 __user *ptr32, struct iocb __user * __user *ptr64)
{
	compat_uptr_t uptr;
	int i;

	for (i = 0; i < nr; ++i) {
		if (get_user(uptr, ptr32 + i))
			return -EFAULT;
		if (put_user(compat_ptr(uptr), ptr64 + i))
			return -EFAULT;
	}
	return 0;
}

#define MAX_AIO_SUBMITS 	(PAGE_SIZE/sizeof(struct iocb *))

COMPAT_SYSCALL_DEFINE3(io_submit, compat_aio_context_t, ctx_id,
		       int, nr, u32 __user *, iocb)
{
	struct iocb __user * __user *iocb64; 
	long ret;

	if (unlikely(nr < 0))
		return -EINVAL;

	if (nr > MAX_AIO_SUBMITS)
		nr = MAX_AIO_SUBMITS;
	
	iocb64 = compat_alloc_user_space(nr * sizeof(*iocb64));
	ret = copy_iocb(nr, iocb, iocb64);
	if (!ret)
		ret = do_io_submit(ctx_id, nr, iocb64, 1);
	return ret;
}

struct compat_ncp_mount_data {
	compat_int_t version;
	compat_uint_t ncp_fd;
	__compat_uid_t mounted_uid;
	compat_pid_t wdog_pid;
	unsigned char mounted_vol[NCP_VOLNAME_LEN + 1];
	compat_uint_t time_out;
	compat_uint_t retry_count;
	compat_uint_t flags;
	__compat_uid_t uid;
	__compat_gid_t gid;
	compat_mode_t file_mode;
	compat_mode_t dir_mode;
};

struct compat_ncp_mount_data_v4 {
	compat_int_t version;
	compat_ulong_t flags;
	compat_ulong_t mounted_uid;
	compat_long_t wdog_pid;
	compat_uint_t ncp_fd;
	compat_uint_t time_out;
	compat_uint_t retry_count;
	compat_ulong_t uid;
	compat_ulong_t gid;
	compat_ulong_t file_mode;
	compat_ulong_t dir_mode;
};

static void *do_ncp_super_data_conv(void *raw_data)
{
	int version = *(unsigned int *)raw_data;

	if (version == 3) {
		struct compat_ncp_mount_data *c_n = raw_data;
		struct ncp_mount_data *n = raw_data;

		n->dir_mode = c_n->dir_mode;
		n->file_mode = c_n->file_mode;
		n->gid = c_n->gid;
		n->uid = c_n->uid;
		memmove (n->mounted_vol, c_n->mounted_vol, (sizeof (c_n->mounted_vol) + 3 * sizeof (unsigned int)));
		n->wdog_pid = c_n->wdog_pid;
		n->mounted_uid = c_n->mounted_uid;
	} else if (version == 4) {
		struct compat_ncp_mount_data_v4 *c_n = raw_data;
		struct ncp_mount_data_v4 *n = raw_data;

		n->dir_mode = c_n->dir_mode;
		n->file_mode = c_n->file_mode;
		n->gid = c_n->gid;
		n->uid = c_n->uid;
		n->retry_count = c_n->retry_count;
		n->time_out = c_n->time_out;
		n->ncp_fd = c_n->ncp_fd;
		n->wdog_pid = c_n->wdog_pid;
		n->mounted_uid = c_n->mounted_uid;
		n->flags = c_n->flags;
	} else if (version != 5) {
		return NULL;
	}

	return raw_data;
}


struct compat_nfs_string {
	compat_uint_t len;
	compat_uptr_t data;
};

static inline void compat_nfs_string(struct nfs_string *dst,
				     struct compat_nfs_string *src)
{
	dst->data = compat_ptr(src->data);
	dst->len = src->len;
}

struct compat_nfs4_mount_data_v1 {
	compat_int_t version;
	compat_int_t flags;
	compat_int_t rsize;
	compat_int_t wsize;
	compat_int_t timeo;
	compat_int_t retrans;
	compat_int_t acregmin;
	compat_int_t acregmax;
	compat_int_t acdirmin;
	compat_int_t acdirmax;
	struct compat_nfs_string client_addr;
	struct compat_nfs_string mnt_path;
	struct compat_nfs_string hostname;
	compat_uint_t host_addrlen;
	compat_uptr_t host_addr;
	compat_int_t proto;
	compat_int_t auth_flavourlen;
	compat_uptr_t auth_flavours;
};

static int do_nfs4_super_data_conv(void *raw_data)
{
	int version = *(compat_uint_t *) raw_data;

	if (version == 1) {
		struct compat_nfs4_mount_data_v1 *raw = raw_data;
		struct nfs4_mount_data *real = raw_data;

		/* copy the fields backwards */
		real->auth_flavours = compat_ptr(raw->auth_flavours);
		real->auth_flavourlen = raw->auth_flavourlen;
		real->proto = raw->proto;
		real->host_addr = compat_ptr(raw->host_addr);
		real->host_addrlen = raw->host_addrlen;
		compat_nfs_string(&real->hostname, &raw->hostname);
		compat_nfs_string(&real->mnt_path, &raw->mnt_path);
		compat_nfs_string(&real->client_addr, &raw->client_addr);
		real->acdirmax = raw->acdirmax;
		real->acdirmin = raw->acdirmin;
		real->acregmax = raw->acregmax;
		real->acregmin = raw->acregmin;
		real->retrans = raw->retrans;
		real->timeo = raw->timeo;
		real->wsize = raw->wsize;
		real->rsize = raw->rsize;
		real->flags = raw->flags;
		real->version = raw->version;
	}

	return 0;
}

#define NCPFS_NAME      "ncpfs"
#define NFS4_NAME	"nfs4"

COMPAT_SYSCALL_DEFINE5(mount, const char __user *, dev_name,
		       const char __user *, dir_name,
		       const char __user *, type, compat_ulong_t, flags,
		       const void __user *, data)
{
	char *kernel_type;
	unsigned long data_page;
	char *kernel_dev;
	struct filename *dir;
	int retval;

	retval = copy_mount_string(type, &kernel_type);
	if (retval < 0)
		goto out;

	dir = getname(dir_name);
	retval = PTR_ERR(dir);
	if (IS_ERR(dir))
		goto out1;

	retval = copy_mount_string(dev_name, &kernel_dev);
	if (retval < 0)
		goto out2;

	retval = copy_mount_options(data, &data_page);
	if (retval < 0)
		goto out3;

	retval = -EINVAL;

	if (kernel_type && data_page) {
		if (!strcmp(kernel_type, NCPFS_NAME)) {
			do_ncp_super_data_conv((void *)data_page);
		} else if (!strcmp(kernel_type, NFS4_NAME)) {
			if (do_nfs4_super_data_conv((void *) data_page))
				goto out4;
		}
	}

	retval = do_mount(kernel_dev, dir->name, kernel_type,
			flags, (void*)data_page);

 out4:
	free_page(data_page);
 out3:
	kfree(kernel_dev);
 out2:
	putname(dir);
 out1:
	kfree(kernel_type);
 out:
	return retval;
}

struct compat_old_linux_dirent {
	compat_ulong_t	d_ino;
	compat_ulong_t	d_offset;
	unsigned short	d_namlen;
	char		d_name[1];
};

struct compat_readdir_callback {
	struct dir_context ctx;
	struct compat_old_linux_dirent __user *dirent;
	int result;
};

static int compat_fillonedir(void *__buf, const char *name, int namlen,
			loff_t offset, u64 ino, unsigned int d_type)
{
	struct compat_readdir_callback *buf = __buf;
	struct compat_old_linux_dirent __user *dirent;
	compat_ulong_t d_ino;

	if (buf->result)
		return -EINVAL;
	d_ino = ino;
	if (sizeof(d_ino) < sizeof(ino) && d_ino != ino) {
		buf->result = -EOVERFLOW;
		return -EOVERFLOW;
	}
	buf->result++;
	dirent = buf->dirent;
	if (!access_ok(VERIFY_WRITE, dirent,
			(unsigned long)(dirent->d_name + namlen + 1) -
				(unsigned long)dirent))
		goto efault;
	if (	__put_user(d_ino, &dirent->d_ino) ||
		__put_user(offset, &dirent->d_offset) ||
		__put_user(namlen, &dirent->d_namlen) ||
		__copy_to_user(dirent->d_name, name, namlen) ||
		__put_user(0, dirent->d_name + namlen))
		goto efault;
	return 0;
efault:
	buf->result = -EFAULT;
	return -EFAULT;
}

COMPAT_SYSCALL_DEFINE3(old_readdir, unsigned int, fd,
		struct compat_old_linux_dirent __user *, dirent, unsigned int, count)
{
	int error;
	struct fd f = fdget(fd);
	struct compat_readdir_callback buf = {
		.ctx.actor = compat_fillonedir,
		.dirent = dirent
	};

	if (!f.file)
		return -EBADF;

	error = iterate_dir(f.file, &buf.ctx);
	if (buf.result)
		error = buf.result;

	fdput(f);
	return error;
}

struct compat_linux_dirent {
	compat_ulong_t	d_ino;
	compat_ulong_t	d_off;
	unsigned short	d_reclen;
	char		d_name[1];
};

struct compat_getdents_callback {
	struct dir_context ctx;
	struct compat_linux_dirent __user *current_dir;
	struct compat_linux_dirent __user *previous;
	int count;
	int error;
};

static int compat_filldir(void *__buf, const char *name, int namlen,
		loff_t offset, u64 ino, unsigned int d_type)
{
	struct compat_linux_dirent __user * dirent;
	struct compat_getdents_callback *buf = __buf;
	compat_ulong_t d_ino;
	int reclen = ALIGN(offsetof(struct compat_linux_dirent, d_name) +
		namlen + 2, sizeof(compat_long_t));

	buf->error = -EINVAL;	/* only used if we fail.. */
	if (reclen > buf->count)
		return -EINVAL;
	d_ino = ino;
	if (sizeof(d_ino) < sizeof(ino) && d_ino != ino) {
		buf->error = -EOVERFLOW;
		return -EOVERFLOW;
	}
	dirent = buf->previous;
	if (dirent) {
		if (__put_user(offset, &dirent->d_off))
			goto efault;
	}
	dirent = buf->current_dir;
	if (__put_user(d_ino, &dirent->d_ino))
		goto efault;
	if (__put_user(reclen, &dirent->d_reclen))
		goto efault;
	if (copy_to_user(dirent->d_name, name, namlen))
		goto efault;
	if (__put_user(0, dirent->d_name + namlen))
		goto efault;
	if (__put_user(d_type, (char  __user *) dirent + reclen - 1))
		goto efault;
	buf->previous = dirent;
	dirent = (void __user *)dirent + reclen;
	buf->current_dir = dirent;
	buf->count -= reclen;
	return 0;
efault:
	buf->error = -EFAULT;
	return -EFAULT;
}

COMPAT_SYSCALL_DEFINE3(getdents, unsigned int, fd,
		struct compat_linux_dirent __user *, dirent, unsigned int, count)
{
	struct fd f;
	struct compat_linux_dirent __user * lastdirent;
	struct compat_getdents_callback buf = {
		.ctx.actor = compat_filldir,
		.current_dir = dirent,
		.count = count
	};
	int error;

	if (!access_ok(VERIFY_WRITE, dirent, count))
		return -EFAULT;

	f = fdget(fd);
	if (!f.file)
		return -EBADF;

	error = iterate_dir(f.file, &buf.ctx);
	if (error >= 0)
		error = buf.error;
	lastdirent = buf.previous;
	if (lastdirent) {
		if (put_user(buf.ctx.pos, &lastdirent->d_off))
			error = -EFAULT;
		else
			error = count - buf.count;
	}
	fdput(f);
	return error;
}

#ifdef __ARCH_WANT_COMPAT_SYS_GETDENTS64

struct compat_getdents_callback64 {
	struct dir_context ctx;
	struct linux_dirent64 __user *current_dir;
	struct linux_dirent64 __user *previous;
	int count;
	int error;
};

static int compat_filldir64(void * __buf, const char * name, int namlen, loff_t offset,
		     u64 ino, unsigned int d_type)
{
	struct linux_dirent64 __user *dirent;
	struct compat_getdents_callback64 *buf = __buf;
	int reclen = ALIGN(offsetof(struct linux_dirent64, d_name) + namlen + 1,
		sizeof(u64));
	u64 off;

	buf->error = -EINVAL;	/* only used if we fail.. */
	if (reclen > buf->count)
		return -EINVAL;
	dirent = buf->previous;

	if (dirent) {
		if (__put_user_unaligned(offset, &dirent->d_off))
			goto efault;
	}
	dirent = buf->current_dir;
	if (__put_user_unaligned(ino, &dirent->d_ino))
		goto efault;
	off = 0;
	if (__put_user_unaligned(off, &dirent->d_off))
		goto efault;
	if (__put_user(reclen, &dirent->d_reclen))
		goto efault;
	if (__put_user(d_type, &dirent->d_type))
		goto efault;
	if (copy_to_user(dirent->d_name, name, namlen))
		goto efault;
	if (__put_user(0, dirent->d_name + namlen))
		goto efault;
	buf->previous = dirent;
	dirent = (void __user *)dirent + reclen;
	buf->current_dir = dirent;
	buf->count -= reclen;
	return 0;
efault:
	buf->error = -EFAULT;
	return -EFAULT;
}

COMPAT_SYSCALL_DEFINE3(getdents64, unsigned int, fd,
		struct linux_dirent64 __user *, dirent, unsigned int, count)
{
	struct fd f;
	struct linux_dirent64 __user * lastdirent;
	struct compat_getdents_callback64 buf = {
		.ctx.actor = compat_filldir64,
		.current_dir = dirent,
		.count = count
	};
	int error;

	if (!access_ok(VERIFY_WRITE, dirent, count))
		return -EFAULT;

	f = fdget(fd);
	if (!f.file)
		return -EBADF;

	error = iterate_dir(f.file, &buf.ctx);
	if (error >= 0)
		error = buf.error;
	lastdirent = buf.previous;
	if (lastdirent) {
		typeof(lastdirent->d_off) d_off = buf.ctx.pos;
		if (__put_user_unaligned(d_off, &lastdirent->d_off))
			error = -EFAULT;
		else
			error = count - buf.count;
	}
	fdput(f);
	return error;
}
#endif /* __ARCH_WANT_COMPAT_SYS_GETDENTS64 */

/*
 * Exactly like fs/open.c:sys_open(), except that it doesn't set the
 * O_LARGEFILE flag.
 */
COMPAT_SYSCALL_DEFINE3(open, const char __user *, filename, int, flags, umode_t, mode)
{
	return do_sys_open(AT_FDCWD, filename, flags, mode);
}

/*
 * Exactly like fs/open.c:sys_openat(), except that it doesn't set the
 * O_LARGEFILE flag.
 */
COMPAT_SYSCALL_DEFINE4(openat, int, dfd, const char __user *, filename, int, flags, umode_t, mode)
{
	return do_sys_open(dfd, filename, flags, mode);
}

#define __COMPAT_NFDBITS       (8 * sizeof(compat_ulong_t))

static int poll_select_copy_remaining(struct timespec *end_time, void __user *p,
				      int timeval, int ret)
{
	struct timespec ts;

	if (!p)
		return ret;

	if (current->personality & STICKY_TIMEOUTS)
		goto sticky;

	/* No update for zero timeout */
	if (!end_time->tv_sec && !end_time->tv_nsec)
		return ret;

	ktime_get_ts(&ts);
	ts = timespec_sub(*end_time, ts);
	if (ts.tv_sec < 0)
		ts.tv_sec = ts.tv_nsec = 0;

	if (timeval) {
		struct compat_timeval rtv;

		rtv.tv_sec = ts.tv_sec;
		rtv.tv_usec = ts.tv_nsec / NSEC_PER_USEC;

		if (!copy_to_user(p, &rtv, sizeof(rtv)))
			return ret;
	} else {
		struct compat_timespec rts;

		rts.tv_sec = ts.tv_sec;
		rts.tv_nsec = ts.tv_nsec;

		if (!copy_to_user(p, &rts, sizeof(rts)))
			return ret;
	}
	/*
	 * If an application puts its timeval in read-only memory, we
	 * don't want the Linux-specific update to the timeval to
	 * cause a fault after the select has completed
	 * successfully. However, because we're not updating the
	 * timeval, we can't restart the system call.
	 */

sticky:
	if (ret == -ERESTARTNOHAND)
		ret = -EINTR;
	return ret;
}

/*
 * Ooo, nasty.  We need here to frob 32-bit unsigned longs to
 * 64-bit unsigned longs.
 */
static
int compat_get_fd_set(unsigned long nr, compat_ulong_t __user *ufdset,
			unsigned long *fdset)
{
	nr = DIV_ROUND_UP(nr, __COMPAT_NFDBITS);
	if (ufdset) {
		unsigned long odd;

		if (!access_ok(VERIFY_WRITE, ufdset, nr*sizeof(compat_ulong_t)))
			return -EFAULT;

		odd = nr & 1UL;
		nr &= ~1UL;
		while (nr) {
			unsigned long h, l;
			if (__get_user(l, ufdset) || __get_user(h, ufdset+1))
				return -EFAULT;
			ufdset += 2;
			*fdset++ = h << 32 | l;
			nr -= 2;
		}
		if (odd && __get_user(*fdset, ufdset))
			return -EFAULT;
	} else {
		/* Tricky, must clear full unsigned long in the
		 * kernel fdset at the end, this makes sure that
		 * actually happens.
		 */
		memset(fdset, 0, ((nr + 1) & ~1)*sizeof(compat_ulong_t));
	}
	return 0;
}

static
int compat_set_fd_set(unsigned long nr, compat_ulong_t __user *ufdset,
		      unsigned long *fdset)
{
	unsigned long odd;
	nr = DIV_ROUND_UP(nr, __COMPAT_NFDBITS);

	if (!ufdset)
		return 0;

	odd = nr & 1UL;
	nr &= ~1UL;
	while (nr) {
		unsigned long h, l;
		l = *fdset++;
		h = l >> 32;
		if (__put_user(l, ufdset) || __put_user(h, ufdset+1))
			return -EFAULT;
		ufdset += 2;
		nr -= 2;
	}
	if (odd && __put_user(*fdset, ufdset))
		return -EFAULT;
	return 0;
}


/*
 * This is a virtual copy of sys_select from fs/select.c and probably
 * should be compared to it from time to time
 */

/*
 * We can actually return ERESTARTSYS instead of EINTR, but I'd
 * like to be certain this leads to no problems. So I return
 * EINTR just for safety.
 *
 * Update: ERESTARTSYS breaks at least the xview clock binary, so
 * I'm trying ERESTARTNOHAND which restart only when you want to.
 */
int compat_core_sys_select(int n, compat_ulong_t __user *inp,
	compat_ulong_t __user *outp, compat_ulong_t __user *exp,
	struct timespec *end_time)
{
	fd_set_bits fds;
	void *bits;
	int size, max_fds, ret = -EINVAL;
	struct fdtable *fdt;
	long stack_fds[SELECT_STACK_ALLOC/sizeof(long)];

	if (n < 0)
		goto out_nofds;

	/* max_fds can increase, so grab it once to avoid race */
	rcu_read_lock();
	fdt = files_fdtable(current->files);
	max_fds = fdt->max_fds;
	rcu_read_unlock();
	if (n > max_fds)
		n = max_fds;

	/*
	 * We need 6 bitmaps (in/out/ex for both incoming and outgoing),
	 * since we used fdset we need to allocate memory in units of
	 * long-words.
	 */
	size = FDS_BYTES(n);
	bits = stack_fds;
	if (size > sizeof(stack_fds) / 6) {
		bits = kmalloc(6 * size, GFP_KERNEL);
		ret = -ENOMEM;
		if (!bits)
			goto out_nofds;
	}
	fds.in      = (unsigned long *)  bits;
	fds.out     = (unsigned long *) (bits +   size);
	fds.ex      = (unsigned long *) (bits + 2*size);
	fds.res_in  = (unsigned long *) (bits + 3*size);
	fds.res_out = (unsigned long *) (bits + 4*size);
	fds.res_ex  = (unsigned long *) (bits + 5*size);

	if ((ret = compat_get_fd_set(n, inp, fds.in)) ||
	    (ret = compat_get_fd_set(n, outp, fds.out)) ||
	    (ret = compat_get_fd_set(n, exp, fds.ex)))
		goto out;
	zero_fd_set(n, fds.res_in);
	zero_fd_set(n, fds.res_out);
	zero_fd_set(n, fds.res_ex);

	ret = do_select(n, &fds, end_time);

	if (ret < 0)
		goto out;
	if (!ret) {
		ret = -ERESTARTNOHAND;
		if (signal_pending(current))
			goto out;
		ret = 0;
	}

	if (compat_set_fd_set(n, inp, fds.res_in) ||
	    compat_set_fd_set(n, outp, fds.res_out) ||
	    compat_set_fd_set(n, exp, fds.res_ex))
		ret = -EFAULT;
out:
	if (bits != stack_fds)
		kfree(bits);
out_nofds:
	return ret;
}

COMPAT_SYSCALL_DEFINE5(select, int, n, compat_ulong_t __user *, inp,
	compat_ulong_t __user *, outp, compat_ulong_t __user *, exp,
	struct compat_timeval __user *, tvp)
{
	struct timespec end_time, *to = NULL;
	struct compat_timeval tv;
	int ret;

	if (tvp) {
		if (copy_from_user(&tv, tvp, sizeof(tv)))
			return -EFAULT;

		to = &end_time;
		if (poll_select_set_timeout(to,
				tv.tv_sec + (tv.tv_usec / USEC_PER_SEC),
				(tv.tv_usec % USEC_PER_SEC) * NSEC_PER_USEC))
			return -EINVAL;
	}

	ret = compat_core_sys_select(n, inp, outp, exp, to);
	ret = poll_select_copy_remaining(&end_time, tvp, 1, ret);

	return ret;
}

struct compat_sel_arg_struct {
	compat_ulong_t n;
	compat_uptr_t inp;
	compat_uptr_t outp;
	compat_uptr_t exp;
	compat_uptr_t tvp;
};

COMPAT_SYSCALL_DEFINE1(old_select, struct compat_sel_arg_struct __user *, arg)
{
	struct compat_sel_arg_struct a;

	if (copy_from_user(&a, arg, sizeof(a)))
		return -EFAULT;
	return compat_sys_select(a.n, compat_ptr(a.inp), compat_ptr(a.outp),
				 compat_ptr(a.exp), compat_ptr(a.tvp));
}

static long do_compat_pselect(int n, compat_ulong_t __user *inp,
	compat_ulong_t __user *outp, compat_ulong_t __user *exp,
	struct compat_timespec __user *tsp, compat_sigset_t __user *sigmask,
	compat_size_t sigsetsize)
{
	compat_sigset_t ss32;
	sigset_t ksigmask, sigsaved;
	struct compat_timespec ts;
	struct timespec end_time, *to = NULL;
	int ret;

	if (tsp) {
		if (copy_from_user(&ts, tsp, sizeof(ts)))
			return -EFAULT;

		to = &end_time;
		if (poll_select_set_timeout(to, ts.tv_sec, ts.tv_nsec))
			return -EINVAL;
	}

	if (sigmask) {
		if (sigsetsize != sizeof(compat_sigset_t))
			return -EINVAL;
		if (copy_from_user(&ss32, sigmask, sizeof(ss32)))
			return -EFAULT;
		sigset_from_compat(&ksigmask, &ss32);

		sigdelsetmask(&ksigmask, sigmask(SIGKILL)|sigmask(SIGSTOP));
		sigprocmask(SIG_SETMASK, &ksigmask, &sigsaved);
	}

	ret = compat_core_sys_select(n, inp, outp, exp, to);
	ret = poll_select_copy_remaining(&end_time, tsp, 0, ret);

	if (ret == -ERESTARTNOHAND) {
		/*
		 * Don't restore the signal mask yet. Let do_signal() deliver
		 * the signal on the way back to userspace, before the signal
		 * mask is restored.
		 */
		if (sigmask) {
			memcpy(&current->saved_sigmask, &sigsaved,
					sizeof(sigsaved));
			set_restore_sigmask();
		}
	} else if (sigmask)
		sigprocmask(SIG_SETMASK, &sigsaved, NULL);

	return ret;
}

COMPAT_SYSCALL_DEFINE6(pselect6, int, n, compat_ulong_t __user *, inp,
	compat_ulong_t __user *, outp, compat_ulong_t __user *, exp,
	struct compat_timespec __user *, tsp, void __user *, sig)
{
	compat_size_t sigsetsize = 0;
	compat_uptr_t up = 0;

	if (sig) {
		if (!access_ok(VERIFY_READ, sig,
				sizeof(compat_uptr_t)+sizeof(compat_size_t)) ||
		    	__get_user(up, (compat_uptr_t __user *)sig) ||
		    	__get_user(sigsetsize,
				(compat_size_t __user *)(sig+sizeof(up))))
			return -EFAULT;
	}
	return do_compat_pselect(n, inp, outp, exp, tsp, compat_ptr(up),
				 sigsetsize);
}

COMPAT_SYSCALL_DEFINE5(ppoll, struct pollfd __user *, ufds,
	unsigned int,  nfds, struct compat_timespec __user *, tsp,
	const compat_sigset_t __user *, sigmask, compat_size_t, sigsetsize)
{
	compat_sigset_t ss32;
	sigset_t ksigmask, sigsaved;
	struct compat_timespec ts;
	struct timespec end_time, *to = NULL;
	int ret;

	if (tsp) {
		if (copy_from_user(&ts, tsp, sizeof(ts)))
			return -EFAULT;

		to = &end_time;
		if (poll_select_set_timeout(to, ts.tv_sec, ts.tv_nsec))
			return -EINVAL;
	}

	if (sigmask) {
		if (sigsetsize != sizeof(compat_sigset_t))
			return -EINVAL;
		if (copy_from_user(&ss32, sigmask, sizeof(ss32)))
			return -EFAULT;
		sigset_from_compat(&ksigmask, &ss32);

		sigdelsetmask(&ksigmask, sigmask(SIGKILL)|sigmask(SIGSTOP));
		sigprocmask(SIG_SETMASK, &ksigmask, &sigsaved);
	}

	ret = do_sys_poll(ufds, nfds, to);

	/* We can restart this syscall, usually */
	if (ret == -EINTR) {
		/*
		 * Don't restore the signal mask yet. Let do_signal() deliver
		 * the signal on the way back to userspace, before the signal
		 * mask is restored.
		 */
		if (sigmask) {
			memcpy(&current->saved_sigmask, &sigsaved,
				sizeof(sigsaved));
			set_restore_sigmask();
		}
		ret = -ERESTARTNOHAND;
	} else if (sigmask)
		sigprocmask(SIG_SETMASK, &sigsaved, NULL);

	ret = poll_select_copy_remaining(&end_time, tsp, 0, ret);

	return ret;
}

#ifdef CONFIG_FHANDLE
/*
 * Exactly like fs/open.c:sys_open_by_handle_at(), except that it
 * doesn't set the O_LARGEFILE flag.
 */
COMPAT_SYSCALL_DEFINE3(open_by_handle_at, int, mountdirfd,
			     struct file_handle __user *, handle, int, flags)
{
	return do_handle_open(mountdirfd, handle, flags);
}
#endif<|MERGE_RESOLUTION|>--- conflicted
+++ resolved
@@ -399,10 +399,6 @@
 }
 #endif
 
-<<<<<<< HEAD
-COMPAT_SYSCALL_DEFINE3(fcntl64, unsigned int, fd, unsigned int, cmd,
-		       compat_ulong_t, arg)
-=======
 static unsigned int
 convert_fcntl_cmd(unsigned int cmd)
 {
@@ -418,9 +414,8 @@
 	return cmd;
 }
 
-asmlinkage long compat_sys_fcntl64(unsigned int fd, unsigned int cmd,
-		unsigned long arg)
->>>>>>> 29723ade
+COMPAT_SYSCALL_DEFINE3(fcntl64, unsigned int, fd, unsigned int, cmd,
+		       compat_ulong_t, arg)
 {
 	mm_segment_t old_fs;
 	struct flock f;
