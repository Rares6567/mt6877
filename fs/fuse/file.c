--- conflicted
+++ resolved
@@ -1214,13 +1214,11 @@
 	ssize_t err;
 	loff_t endbyte = 0;
 
-<<<<<<< HEAD
+	if (fuse_is_bad(inode))
+		return -EIO;
+
 	if (ff->passthrough.filp)
 		return fuse_passthrough_write_iter(iocb, from);
-=======
-	if (fuse_is_bad(inode))
-		return -EIO;
->>>>>>> a2429bd7
 
 	if (get_fuse_conn(inode)->writeback_cache) {
 		/* Update size (EOF optimization) and mode (SUID clearing) */
