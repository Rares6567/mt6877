--- conflicted
+++ resolved
@@ -29,22 +29,6 @@
 }
 EXPORT_SYMBOL(get_io_context);
 
-<<<<<<< HEAD
-/*
- * Releasing ioc may nest into another put_io_context() leading to nested
- * fast path release.  As the ioc's can't be the same, this is okay but
- * makes lockdep whine.  Keep track of nesting and use it as subclass.
- */
-#ifdef CONFIG_LOCKDEP
-#define ioc_release_depth(q)		((q) ? (q)->ioc_release_depth : 0)
-#define ioc_release_depth_inc(q)	(q)->ioc_release_depth++
-#define ioc_release_depth_dec(q)	(q)->ioc_release_depth--
-#else
-#define ioc_release_depth(q)		0
-#define ioc_release_depth_inc(q)	do { } while (0)
-#define ioc_release_depth_dec(q)	do { } while (0)
-#endif
-
 static void icq_free_icq_rcu(struct rcu_head *head)
 {
 	struct io_cq *icq = container_of(head, struct io_cq, __rcu_head);
@@ -52,10 +36,22 @@
 	kmem_cache_free(icq->__rcu_icq_cache, icq);
 }
 
-/*
- * Exit and free an icq.  Called with both ioc and q locked.
- */
+/* Exit an icq. Called with both ioc and q locked. */
 static void ioc_exit_icq(struct io_cq *icq)
+{
+	struct elevator_type *et = icq->q->elevator->type;
+
+	if (icq->flags & ICQ_EXITED)
+		return;
+
+	if (et->ops.elevator_exit_icq_fn)
+		et->ops.elevator_exit_icq_fn(icq);
+
+	icq->flags |= ICQ_EXITED;
+}
+
+/* Release an icq.  Called with both ioc and q locked. */
+static void ioc_destroy_icq(struct io_cq *icq)
 {
 	struct io_context *ioc = icq->ioc;
 	struct request_queue *q = icq->q;
@@ -76,57 +72,7 @@
 	if (rcu_dereference_raw(ioc->icq_hint) == icq)
 		rcu_assign_pointer(ioc->icq_hint, NULL);
 
-	if (et->ops.elevator_exit_icq_fn) {
-		ioc_release_depth_inc(q);
-		et->ops.elevator_exit_icq_fn(icq);
-		ioc_release_depth_dec(q);
-	}
-=======
-static void icq_free_icq_rcu(struct rcu_head *head)
-{
-	struct io_cq *icq = container_of(head, struct io_cq, __rcu_head);
-
-	kmem_cache_free(icq->__rcu_icq_cache, icq);
-}
-
-/* Exit an icq. Called with both ioc and q locked. */
-static void ioc_exit_icq(struct io_cq *icq)
-{
-	struct elevator_type *et = icq->q->elevator->type;
-
-	if (icq->flags & ICQ_EXITED)
-		return;
-
-	if (et->ops.elevator_exit_icq_fn)
-		et->ops.elevator_exit_icq_fn(icq);
-
-	icq->flags |= ICQ_EXITED;
-}
-
-/* Release an icq.  Called with both ioc and q locked. */
-static void ioc_destroy_icq(struct io_cq *icq)
-{
-	struct io_context *ioc = icq->ioc;
-	struct request_queue *q = icq->q;
-	struct elevator_type *et = q->elevator->type;
-
-	lockdep_assert_held(&ioc->lock);
-	lockdep_assert_held(q->queue_lock);
-
-	radix_tree_delete(&ioc->icq_tree, icq->q->id);
-	hlist_del_init(&icq->ioc_node);
-	list_del_init(&icq->q_node);
-
-	/*
-	 * Both setting lookup hint to and clearing it from @icq are done
-	 * under queue_lock.  If it's not pointing to @icq now, it never
-	 * will.  Hint assignment itself can race safely.
-	 */
-	if (rcu_dereference_raw(ioc->icq_hint) == icq)
-		rcu_assign_pointer(ioc->icq_hint, NULL);
-
 	ioc_exit_icq(icq);
->>>>>>> c16fa4f2
 
 	/*
 	 * @icq->q might have gone away by the time RCU callback runs
@@ -144,11 +90,6 @@
 {
 	struct io_context *ioc = container_of(work, struct io_context,
 					      release_work);
-<<<<<<< HEAD
-	struct request_queue *last_q = NULL;
-
-	spin_lock_irq(&ioc->lock);
-=======
 	unsigned long flags;
 
 	/*
@@ -158,51 +99,10 @@
 	 * irqsave variant as there's no spin_lock_irq_nested().
 	 */
 	spin_lock_irqsave_nested(&ioc->lock, flags, 1);
->>>>>>> c16fa4f2
 
 	while (!hlist_empty(&ioc->icq_list)) {
 		struct io_cq *icq = hlist_entry(ioc->icq_list.first,
 						struct io_cq, ioc_node);
-<<<<<<< HEAD
-		struct request_queue *this_q = icq->q;
-
-		if (this_q != last_q) {
-			/*
-			 * Need to switch to @this_q.  Once we release
-			 * @ioc->lock, it can go away along with @cic.
-			 * Hold on to it.
-			 */
-			__blk_get_queue(this_q);
-
-			/*
-			 * blk_put_queue() might sleep thanks to kobject
-			 * idiocy.  Always release both locks, put and
-			 * restart.
-			 */
-			if (last_q) {
-				spin_unlock(last_q->queue_lock);
-				spin_unlock_irq(&ioc->lock);
-				blk_put_queue(last_q);
-			} else {
-				spin_unlock_irq(&ioc->lock);
-			}
-
-			last_q = this_q;
-			spin_lock_irq(this_q->queue_lock);
-			spin_lock(&ioc->lock);
-			continue;
-		}
-		ioc_exit_icq(icq);
-	}
-
-	if (last_q) {
-		spin_unlock(last_q->queue_lock);
-		spin_unlock_irq(&ioc->lock);
-		blk_put_queue(last_q);
-	} else {
-		spin_unlock_irq(&ioc->lock);
-	}
-=======
 		struct request_queue *q = icq->q;
 
 		if (spin_trylock(q->queue_lock)) {
@@ -216,7 +116,6 @@
 	}
 
 	spin_unlock_irqrestore(&ioc->lock, flags);
->>>>>>> c16fa4f2
 
 	kmem_cache_free(iocontext_cachep, ioc);
 }
@@ -224,81 +123,6 @@
 /**
  * put_io_context - put a reference of io_context
  * @ioc: io_context to put
-<<<<<<< HEAD
- * @locked_q: request_queue the caller is holding queue_lock of (hint)
- *
- * Decrement reference count of @ioc and release it if the count reaches
- * zero.  If the caller is holding queue_lock of a queue, it can indicate
- * that with @locked_q.  This is an optimization hint and the caller is
- * allowed to pass in %NULL even when it's holding a queue_lock.
- */
-void put_io_context(struct io_context *ioc, struct request_queue *locked_q)
-{
-	struct request_queue *last_q = locked_q;
-	unsigned long flags;
-
-	if (ioc == NULL)
-		return;
-
-	BUG_ON(atomic_long_read(&ioc->refcount) <= 0);
-	if (locked_q)
-		lockdep_assert_held(locked_q->queue_lock);
-
-	if (!atomic_long_dec_and_test(&ioc->refcount))
-		return;
-
-	/*
-	 * Destroy @ioc.  This is a bit messy because icq's are chained
-	 * from both ioc and queue, and ioc->lock nests inside queue_lock.
-	 * The inner ioc->lock should be held to walk our icq_list and then
-	 * for each icq the outer matching queue_lock should be grabbed.
-	 * ie. We need to do reverse-order double lock dancing.
-	 *
-	 * Another twist is that we are often called with one of the
-	 * matching queue_locks held as indicated by @locked_q, which
-	 * prevents performing double-lock dance for other queues.
-	 *
-	 * So, we do it in two stages.  The fast path uses the queue_lock
-	 * the caller is holding and, if other queues need to be accessed,
-	 * uses trylock to avoid introducing locking dependency.  This can
-	 * handle most cases, especially if @ioc was performing IO on only
-	 * single device.
-	 *
-	 * If trylock doesn't cut it, we defer to @ioc->release_work which
-	 * can do all the double-locking dancing.
-	 */
-	spin_lock_irqsave_nested(&ioc->lock, flags,
-				 ioc_release_depth(locked_q));
-
-	while (!hlist_empty(&ioc->icq_list)) {
-		struct io_cq *icq = hlist_entry(ioc->icq_list.first,
-						struct io_cq, ioc_node);
-		struct request_queue *this_q = icq->q;
-
-		if (this_q != last_q) {
-			if (last_q && last_q != locked_q)
-				spin_unlock(last_q->queue_lock);
-			last_q = NULL;
-
-			if (!spin_trylock(this_q->queue_lock))
-				break;
-			last_q = this_q;
-			continue;
-		}
-		ioc_exit_icq(icq);
-	}
-
-	if (last_q && last_q != locked_q)
-		spin_unlock(last_q->queue_lock);
-
-	spin_unlock_irqrestore(&ioc->lock, flags);
-
-	/* if no icq is left, we're done; otherwise, kick release_work */
-	if (hlist_empty(&ioc->icq_list))
-		kmem_cache_free(iocontext_cachep, ioc);
-	else
-		schedule_work(&ioc->release_work);
-=======
  *
  * Decrement reference count of @ioc and release it if the count reaches
  * zero.
@@ -328,7 +152,6 @@
 
 	if (free_ioc)
 		kmem_cache_free(iocontext_cachep, ioc);
->>>>>>> c16fa4f2
 }
 EXPORT_SYMBOL(put_io_context);
 
@@ -345,26 +168,6 @@
 	task->io_context = NULL;
 	task_unlock(task);
 
-<<<<<<< HEAD
-	atomic_dec(&ioc->nr_tasks);
-	put_io_context(ioc, NULL);
-}
-
-/**
- * ioc_clear_queue - break any ioc association with the specified queue
- * @q: request_queue being cleared
- *
- * Walk @q->icq_list and exit all io_cq's.  Must be called with @q locked.
- */
-void ioc_clear_queue(struct request_queue *q)
-{
-	lockdep_assert_held(q->queue_lock);
-
-	while (!list_empty(&q->icq_list)) {
-		struct io_cq *icq = list_entry(q->icq_list.next,
-					       struct io_cq, q_node);
-		struct io_context *ioc = icq->ioc;
-=======
 	if (!atomic_dec_and_test(&ioc->nr_tasks)) {
 		put_io_context(ioc);
 		return;
@@ -390,18 +193,10 @@
 		}
 	}
 	spin_unlock_irqrestore(&ioc->lock, flags);
->>>>>>> c16fa4f2
-
-		spin_lock(&ioc->lock);
-		ioc_exit_icq(icq);
-		spin_unlock(&ioc->lock);
-	}
-}
-
-<<<<<<< HEAD
-void create_io_context_slowpath(struct task_struct *task, gfp_t gfp_flags,
-				int node)
-=======
+
+	put_io_context(ioc);
+}
+
 /**
  * ioc_clear_queue - break any ioc association with the specified queue
  * @q: request_queue being cleared
@@ -409,7 +204,6 @@
  * Walk @q->icq_list and exit all io_cq's.  Must be called with @q locked.
  */
 void ioc_clear_queue(struct request_queue *q)
->>>>>>> c16fa4f2
 {
 	lockdep_assert_held(q->queue_lock);
 
@@ -418,8 +212,6 @@
 					       struct io_cq, q_node);
 		struct io_context *ioc = icq->ioc;
 
-<<<<<<< HEAD
-=======
 		spin_lock(&ioc->lock);
 		ioc_destroy_icq(icq);
 		spin_unlock(&ioc->lock);
@@ -431,7 +223,6 @@
 {
 	struct io_context *ioc;
 
->>>>>>> c16fa4f2
 	ioc = kmem_cache_alloc_node(iocontext_cachep, gfp_flags | __GFP_ZERO,
 				    node);
 	if (unlikely(!ioc))
@@ -466,19 +257,11 @@
  * @task: task of interest
  * @gfp_flags: allocation flags, used if allocation is necessary
  * @node: allocation node, used if allocation is necessary
-<<<<<<< HEAD
  *
  * Return io_context of @task.  If it doesn't exist, it is created with
  * @gfp_flags and @node.  The returned io_context has its reference count
  * incremented.
  *
-=======
- *
- * Return io_context of @task.  If it doesn't exist, it is created with
- * @gfp_flags and @node.  The returned io_context has its reference count
- * incremented.
- *
->>>>>>> c16fa4f2
  * This function always goes through task_lock() and it's better to use
  * %current->io_context + get_io_context() for %current.
  */
@@ -486,7 +269,6 @@
 				       gfp_t gfp_flags, int node)
 {
 	struct io_context *ioc;
-<<<<<<< HEAD
 
 	might_sleep_if(gfp_flags & __GFP_WAIT);
 
@@ -501,22 +283,6 @@
 		task_unlock(task);
 	} while (create_io_context(task, gfp_flags, node));
 
-=======
-
-	might_sleep_if(gfp_flags & __GFP_WAIT);
-
-	do {
-		task_lock(task);
-		ioc = task->io_context;
-		if (likely(ioc)) {
-			get_io_context(ioc);
-			task_unlock(task);
-			return ioc;
-		}
-		task_unlock(task);
-	} while (create_io_context(task, gfp_flags, node));
-
->>>>>>> c16fa4f2
 	return NULL;
 }
 EXPORT_SYMBOL(get_task_io_context);
@@ -616,21 +382,13 @@
 	return icq;
 }
 
-<<<<<<< HEAD
-void ioc_set_changed(struct io_context *ioc, int which)
-=======
 void ioc_set_icq_flags(struct io_context *ioc, unsigned int flags)
->>>>>>> c16fa4f2
 {
 	struct io_cq *icq;
 	struct hlist_node *n;
 
 	hlist_for_each_entry(icq, n, &ioc->icq_list, ioc_node)
-<<<<<<< HEAD
-		set_bit(which, &icq->changed);
-=======
 		icq->flags |= flags;
->>>>>>> c16fa4f2
 }
 
 /**
@@ -648,11 +406,7 @@
 
 	spin_lock_irqsave(&ioc->lock, flags);
 	ioc->ioprio = ioprio;
-<<<<<<< HEAD
-	ioc_set_changed(ioc, ICQ_IOPRIO_CHANGED);
-=======
 	ioc_set_icq_flags(ioc, ICQ_IOPRIO_CHANGED);
->>>>>>> c16fa4f2
 	spin_unlock_irqrestore(&ioc->lock, flags);
 }
 
@@ -669,12 +423,6 @@
 	unsigned long flags;
 
 	spin_lock_irqsave(&ioc->lock, flags);
-<<<<<<< HEAD
-	ioc_set_changed(ioc, ICQ_CGROUP_CHANGED);
-	spin_unlock_irqrestore(&ioc->lock, flags);
-}
-EXPORT_SYMBOL(ioc_cgroup_changed);
-=======
 	ioc_set_icq_flags(ioc, ICQ_CGROUP_CHANGED);
 	spin_unlock_irqrestore(&ioc->lock, flags);
 }
@@ -701,7 +449,6 @@
 	return changed;
 }
 EXPORT_SYMBOL(icq_get_changed);
->>>>>>> c16fa4f2
 
 static int __init blk_ioc_init(void)
 {
